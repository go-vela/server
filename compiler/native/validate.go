--- conflicted
+++ resolved
@@ -13,13 +13,8 @@
 	"github.com/go-vela/server/constants"
 )
 
-<<<<<<< HEAD
-// Validate verifies the yaml configuration is valid.
-func (c *Client) Validate(p *yaml.Build) error {
-=======
 // ValidateYAML verifies the yaml configuration is valid.
-func (c *client) ValidateYAML(p *yaml.Build) error {
->>>>>>> e7e79ba4
+func (c *Client) ValidateYAML(p *yaml.Build) error {
 	var result error
 	// check a version is provided
 	if len(p.Version) == 0 {
@@ -138,7 +133,7 @@
 }
 
 // ValidatePipeline verifies the final pipeline configuration is valid.
-func (c *client) ValidatePipeline(p *pipeline.Build) error {
+func (c *Client) ValidatePipeline(p *pipeline.Build) error {
 	var result error
 
 	// report count for custom report containers
