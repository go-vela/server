// SPDX-License-Identifier: Apache-2.0

package native

import (
	"context"
	"fmt"
	"time"

	"github.com/sirupsen/logrus"
	"github.com/urfave/cli/v3"

	api "github.com/go-vela/server/api/types"
	"github.com/go-vela/server/api/types/settings"
	"github.com/go-vela/server/compiler"
	"github.com/go-vela/server/compiler/registry"
	"github.com/go-vela/server/compiler/registry/github"
	"github.com/go-vela/server/database"
	"github.com/go-vela/server/internal"
	"github.com/go-vela/server/internal/image"
	"github.com/go-vela/server/scm"
)

type ModificationConfig struct {
	Timeout  time.Duration
	Retries  int
	Endpoint string
	Secret   string
}

type Client struct {
	Github           registry.Service
	PrivateGithub    registry.Service
	UsePrivateGithub bool

	ModificationService ModificationConfig
	TemplateCache       map[string][]byte

	settings.Compiler

	build          *api.Build
	comment        string
	commit         string
	files          []string
	local          bool
	localTemplates []string
	metadata       *internal.Metadata
	repo           *api.Repo
	user           *api.User
	labels         []string
	db             database.Interface
	scm            scm.Service
	netrc          *string
}

<<<<<<< HEAD
// FromCLIContext returns a Pipeline implementation that integrates with the supported registries.
func FromCLIContext(ctx *cli.Context) (*Client, error) {
=======
// FromCLICommand returns a Pipeline implementation that integrates with the supported registries.
//
//nolint:revive // ignore returning unexported client
func FromCLICommand(ctx context.Context, cmd *cli.Command) (*client, error) {
>>>>>>> e7e79ba4
	logrus.Debug("creating registry clients from CLI configuration")

	c := new(Client)

	if cmd.String("modification-addr") != "" {
		c.ModificationService = ModificationConfig{
			Timeout:  cmd.Duration("modification-timeout"),
			Endpoint: cmd.String("modification-addr"),
			Secret:   cmd.String("modification-secret"),
			Retries:  int(cmd.Int("modification-retries")),
		}
	}

	// setup github template service
	github, err := setupGithub(ctx)
	if err != nil {
		return nil, err
	}

	c.Github = github

	c.Compiler = settings.Compiler{}

	cloneImage := cmd.String("clone-image")

	// validate clone image
	_, err = image.ParseWithError(cloneImage)
	if err != nil {
		return nil, fmt.Errorf("invalid clone image %s: %w", cloneImage, err)
	}

	// set the clone image to use for the injected clone step
	c.SetCloneImage(cloneImage)

	// set the template depth to use for nested templates
	c.SetTemplateDepth(int(cmd.Int("max-template-depth")))

	// set the starlark execution step limit for compiling starlark pipelines
	c.SetStarlarkExecLimit(cmd.Int("compiler-starlark-exec-limit"))

	if cmd.Bool("github-driver") {
		logrus.Tracef("setting up Private GitHub Client for %s", cmd.String("github-url"))
		// setup private github service
		privGithub, err := setupPrivateGithub(ctx, cmd.String("github-url"), cmd.String("github-token"))
		if err != nil {
			return nil, err
		}

		c.PrivateGithub = privGithub
		c.UsePrivateGithub = true
	}

	c.TemplateCache = make(map[string][]byte)

	return c, nil
}

// setupGithub is a helper function to setup the
// Github registry service from the CLI arguments.
func setupGithub(ctx context.Context) (registry.Service, error) {
	logrus.Tracef("creating %s registry client from CLI configuration", "github")
	return github.New(ctx, "", "")
}

// setupPrivateGithub is a helper function to setup the
// Github registry service from the CLI arguments.
func setupPrivateGithub(ctx context.Context, addr, token string) (registry.Service, error) {
	logrus.Tracef("creating private %s registry client from CLI configuration", "github")
	return github.New(ctx, addr, token)
}

// Duplicate creates a clone of the Engine.
func (c *Client) Duplicate() compiler.Engine {
	cc := new(Client)

	// copy the essential fields from the existing client
	cc.Github = c.Github
	cc.PrivateGithub = c.PrivateGithub
	cc.UsePrivateGithub = c.UsePrivateGithub
	cc.ModificationService = c.ModificationService
	cc.CloneImage = c.CloneImage
	cc.TemplateDepth = c.TemplateDepth
	cc.StarlarkExecLimit = c.StarlarkExecLimit
	cc.TemplateCache = make(map[string][]byte)

	return cc
}

// WithBuild sets the API build type in the Engine.
func (c *Client) WithBuild(b *api.Build) compiler.Engine {
	if b != nil {
		c.build = b
	}

	return c
}

// WithComment sets the comment in the Engine.
func (c *Client) WithComment(cmt string) compiler.Engine {
	if cmt != "" {
		c.comment = cmt
	}

	return c
}

// WithCommit sets the comment in the Engine.
func (c *Client) WithCommit(cmt string) compiler.Engine {
	if cmt != "" {
		c.commit = cmt
	}

	return c
}

// WithFiles sets the changeset files in the Engine.
func (c *Client) WithFiles(f []string) compiler.Engine {
	if f != nil {
		c.files = f
	}

	return c
}

// WithLocal sets the compiler metadata type in the Engine.
func (c *Client) WithLocal(local bool) compiler.Engine {
	c.local = local

	return c
}

// WithLocalTemplates sets the compiler local templates in the Engine.
func (c *Client) WithLocalTemplates(templates []string) compiler.Engine {
	c.localTemplates = templates

	return c
}

// WithMetadata sets the compiler metadata type in the Engine.
func (c *Client) WithMetadata(m *internal.Metadata) compiler.Engine {
	if m != nil {
		c.metadata = m
	}

	return c
}

// WithPrivateGitHub sets the private github client in the Engine.
func (c *Client) WithPrivateGitHub(ctx context.Context, url, token string) compiler.Engine {
	if len(url) != 0 && len(token) != 0 {
		privGithub, _ := setupPrivateGithub(ctx, url, token)

		c.PrivateGithub = privGithub
	}

	return c
}

// WithRepo sets the API repo type in the Engine.
func (c *Client) WithRepo(r *api.Repo) compiler.Engine {
	if r != nil {
		c.repo = r
	}

	return c
}

// WithUser sets the API user type in the Engine.
func (c *Client) WithUser(u *api.User) compiler.Engine {
	if u != nil {
		c.user = u
	}

	return c
}

// WithLabels sets the label(s) in the Engine.
func (c *Client) WithLabels(labels []string) compiler.Engine {
	if len(labels) != 0 {
		c.labels = labels
	}

	return c
}

// WithNetrc sets the netrc in the Engine.
func (c *Client) WithNetrc(n string) compiler.Engine {
	c.netrc = &n

	return c
}

// WithSCM sets the scm in the Engine.
func (c *Client) WithSCM(_scm scm.Service) compiler.Engine {
	c.scm = _scm

	return c
}

// WithDatabase sets the database in the Engine.
func (c *Client) WithDatabase(db database.Interface) compiler.Engine {
	c.db = db

	return c
}<|MERGE_RESOLUTION|>--- conflicted
+++ resolved
@@ -53,15 +53,8 @@
 	netrc          *string
 }
 
-<<<<<<< HEAD
-// FromCLIContext returns a Pipeline implementation that integrates with the supported registries.
-func FromCLIContext(ctx *cli.Context) (*Client, error) {
-=======
 // FromCLICommand returns a Pipeline implementation that integrates with the supported registries.
-//
-//nolint:revive // ignore returning unexported client
-func FromCLICommand(ctx context.Context, cmd *cli.Command) (*client, error) {
->>>>>>> e7e79ba4
+func FromCLICommand(ctx context.Context, cmd *cli.Command) (*Client, error) {
 	logrus.Debug("creating registry clients from CLI configuration")
 
 	c := new(Client)
