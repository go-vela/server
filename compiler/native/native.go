--- conflicted
+++ resolved
@@ -38,16 +38,10 @@
 	files          []string
 	local          bool
 	localTemplates []string
-<<<<<<< HEAD
-	metadata       *types.Metadata
-	repo           *library.Repo
-	user           *api.User
-=======
 	metadata       *internal.Metadata
 	repo           *api.Repo
 	user           *api.User
 	labels         []string
->>>>>>> 04f93086
 }
 
 // New returns a Pipeline implementation that integrates with the supported registries.
