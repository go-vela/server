// SPDX-License-Identifier: Apache-2.0

package native

import (
	"context"
	"fmt"
	"time"

	"github.com/sirupsen/logrus"
	"github.com/urfave/cli/v3"

	api "github.com/go-vela/server/api/types"
	"github.com/go-vela/server/api/types/settings"
	"github.com/go-vela/server/compiler"
	"github.com/go-vela/server/compiler/registry"
	"github.com/go-vela/server/compiler/registry/github"
	"github.com/go-vela/server/database"
	"github.com/go-vela/server/internal"
	"github.com/go-vela/server/internal/image"
	"github.com/go-vela/server/scm"
)

type ModificationConfig struct {
	Timeout  time.Duration
	Retries  int
	Endpoint string
	Secret   string
}

type Client struct {
	Github           registry.Service
	PrivateGithub    registry.Service
	UsePrivateGithub bool

	ModificationService ModificationConfig
	TemplateCache       map[string][]byte

	settings.Compiler

	build          *api.Build
	comment        string
	commit         string
	files          []string
	local          bool
	localTemplates []string
	metadata       *internal.Metadata
	repo           *api.Repo
	user           *api.User
	labels         []string
	db             database.Interface
	scm            scm.Service
	netrc          *string
}

<<<<<<< HEAD
// FromCLIContext returns a Pipeline implementation that integrates with the supported registries.
//

func FromCLIContext(ctx *cli.Context) (*client, error) {
=======
// FromCLICommand returns a Pipeline implementation that integrates with the supported registries.
func FromCLICommand(ctx context.Context, cmd *cli.Command) (*Client, error) {
>>>>>>> ffbf098e
	logrus.Debug("creating registry clients from CLI configuration")

	c := new(Client)

	if cmd.String("modification-addr") != "" {
		c.ModificationService = ModificationConfig{
			Timeout:  cmd.Duration("modification-timeout"),
			Endpoint: cmd.String("modification-addr"),
			Secret:   cmd.String("modification-secret"),
			Retries:  int(cmd.Int("modification-retries")),
		}
	}

	// setup github template service
	github, err := setupGithub(ctx)
	if err != nil {
		return nil, err
	}

	c.Github = github

	c.Compiler = settings.Compiler{}

	cloneImage := cmd.String("clone-image")

	// validate clone image
	_, err = image.ParseWithError(cloneImage)
	if err != nil {
		return nil, fmt.Errorf("invalid clone image %s: %w", cloneImage, err)
	}

	// set the clone image to use for the injected clone step
	c.SetCloneImage(cloneImage)

	// set the template depth to use for nested templates
	c.SetTemplateDepth(int(cmd.Int("max-template-depth")))

	// set the starlark execution step limit for compiling starlark pipelines
	c.SetStarlarkExecLimit(cmd.Int("compiler-starlark-exec-limit"))

	if cmd.Bool("github-driver") {
		logrus.Tracef("setting up Private GitHub Client for %s", cmd.String("github-url"))
		// setup private github service
		privGithub, err := setupPrivateGithub(ctx, cmd.String("github-url"), cmd.String("github-token"))
		if err != nil {
			return nil, err
		}

		c.PrivateGithub = privGithub
		c.UsePrivateGithub = true
	}

	c.TemplateCache = make(map[string][]byte)

	return c, nil
}

// setupGithub is a helper function to setup the
// Github registry service from the CLI arguments.
func setupGithub(ctx context.Context) (registry.Service, error) {
	logrus.Tracef("creating %s registry client from CLI configuration", "github")
	return github.New(ctx, "", "")
}

// setupPrivateGithub is a helper function to setup the
// Github registry service from the CLI arguments.
func setupPrivateGithub(ctx context.Context, addr, token string) (registry.Service, error) {
	logrus.Tracef("creating private %s registry client from CLI configuration", "github")
	return github.New(ctx, addr, token)
}

// Duplicate creates a clone of the Engine.
func (c *Client) Duplicate() compiler.Engine {
	cc := new(Client)

	// copy the essential fields from the existing client
	cc.Github = c.Github
	cc.PrivateGithub = c.PrivateGithub
	cc.UsePrivateGithub = c.UsePrivateGithub
	cc.ModificationService = c.ModificationService
	cc.CloneImage = c.CloneImage
	cc.TemplateDepth = c.TemplateDepth
	cc.StarlarkExecLimit = c.StarlarkExecLimit
	cc.TemplateCache = make(map[string][]byte)

	return cc
}

// WithBuild sets the API build type in the Engine.
func (c *Client) WithBuild(b *api.Build) compiler.Engine {
	if b != nil {
		c.build = b
	}

	return c
}

// WithComment sets the comment in the Engine.
func (c *Client) WithComment(cmt string) compiler.Engine {
	if cmt != "" {
		c.comment = cmt
	}

	return c
}

// WithCommit sets the comment in the Engine.
func (c *Client) WithCommit(cmt string) compiler.Engine {
	if cmt != "" {
		c.commit = cmt
	}

	return c
}

// WithFiles sets the changeset files in the Engine.
func (c *Client) WithFiles(f []string) compiler.Engine {
	if f != nil {
		c.files = f
	}

	return c
}

// WithLocal sets the compiler metadata type in the Engine.
func (c *Client) WithLocal(local bool) compiler.Engine {
	c.local = local

	return c
}

// WithLocalTemplates sets the compiler local templates in the Engine.
func (c *Client) WithLocalTemplates(templates []string) compiler.Engine {
	c.localTemplates = templates

	return c
}

// WithMetadata sets the compiler metadata type in the Engine.
func (c *Client) WithMetadata(m *internal.Metadata) compiler.Engine {
	if m != nil {
		c.metadata = m
	}

	return c
}

// WithPrivateGitHub sets the private github client in the Engine.
func (c *Client) WithPrivateGitHub(ctx context.Context, url, token string) compiler.Engine {
	if len(url) != 0 && len(token) != 0 {
		privGithub, _ := setupPrivateGithub(ctx, url, token)

		c.PrivateGithub = privGithub
		c.UsePrivateGithub = true
	}

	return c
}

// WithRepo sets the API repo type in the Engine.
func (c *Client) WithRepo(r *api.Repo) compiler.Engine {
	if r != nil {
		c.repo = r
	}

	return c
}

// WithUser sets the API user type in the Engine.
func (c *Client) WithUser(u *api.User) compiler.Engine {
	if u != nil {
		c.user = u
	}

	return c
}

// WithLabels sets the label(s) in the Engine.
func (c *Client) WithLabels(labels []string) compiler.Engine {
	if len(labels) != 0 {
		c.labels = labels
	}

	return c
}

// WithNetrc sets the netrc in the Engine.
func (c *Client) WithNetrc(n string) compiler.Engine {
	c.netrc = &n

	return c
}

// WithSCM sets the scm in the Engine.
func (c *Client) WithSCM(_scm scm.Service) compiler.Engine {
	c.scm = _scm

	return c
}

// WithDatabase sets the database in the Engine.
func (c *Client) WithDatabase(db database.Interface) compiler.Engine {
	c.db = db

	return c
}<|MERGE_RESOLUTION|>--- conflicted
+++ resolved
@@ -53,15 +53,8 @@
 	netrc          *string
 }
 
-<<<<<<< HEAD
-// FromCLIContext returns a Pipeline implementation that integrates with the supported registries.
-//
-
-func FromCLIContext(ctx *cli.Context) (*client, error) {
-=======
 // FromCLICommand returns a Pipeline implementation that integrates with the supported registries.
 func FromCLICommand(ctx context.Context, cmd *cli.Command) (*Client, error) {
->>>>>>> ffbf098e
 	logrus.Debug("creating registry clients from CLI configuration")
 
 	c := new(Client)
