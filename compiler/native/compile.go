--- conflicted
+++ resolved
@@ -13,13 +13,10 @@
 	"time"
 
 	yml "github.com/buildkite/yaml"
-<<<<<<< HEAD
 	"github.com/hashicorp/go-cleanhttp"
 	"github.com/hashicorp/go-retryablehttp"
-=======
+
 	api "github.com/go-vela/server/api/types"
->>>>>>> 1058d969
-
 	"github.com/go-vela/types/constants"
 	"github.com/go-vela/types/library"
 	"github.com/go-vela/types/pipeline"
@@ -302,8 +299,6 @@
 }
 
 // compileSteps executes the workflow for converting a YAML pipeline into an executable struct.
-//
-//nolint:dupl,lll // linter thinks the steps and stages workflows are identical
 func (c *client) compileSteps(p *yaml.Build, _pipeline *library.Pipeline, tmpls map[string]*yaml.Template, r *pipeline.RuleData) (*pipeline.Build, *library.Pipeline, error) {
 	var err error
 
@@ -399,8 +394,6 @@
 }
 
 // compileStages executes the workflow for converting a YAML pipeline into an executable struct.
-//
-//nolint:dupl,lll // linter thinks the steps and stages workflows are identical
 func (c *client) compileStages(p *yaml.Build, _pipeline *library.Pipeline, tmpls map[string]*yaml.Template, r *pipeline.RuleData) (*pipeline.Build, *library.Pipeline, error) {
 	var err error
 
