--- conflicted
+++ resolved
@@ -69,11 +69,7 @@
 
 	switch {
 	case p.Metadata.RenderInline:
-<<<<<<< HEAD
 		newPipeline, err := c.compileInline(p, nil)
-=======
-		newPipeline, err := c.compileInline(p)
->>>>>>> f043fdab
 		if err != nil {
 			return nil, err
 		}
@@ -96,22 +92,14 @@
 }
 
 // CompileLite produces a partial of an executable pipeline from a yaml configuration.
-<<<<<<< HEAD
 func (c *client) CompileLite(v interface{}, template, substitute bool, localTemplates []string) (*yaml.Build, error) {
-=======
-func (c *client) CompileLite(v interface{}, template, substitute bool) (*yaml.Build, error) {
->>>>>>> f043fdab
 	p, err := c.Parse(v, c.repo.GetPipelineType(), map[string]interface{}{})
 	if err != nil {
 		return nil, err
 	}
 
 	if p.Metadata.RenderInline {
-<<<<<<< HEAD
 		newPipeline, err := c.compileInline(p, localTemplates)
-=======
-		newPipeline, err := c.compileInline(p)
->>>>>>> f043fdab
 		if err != nil {
 			return nil, err
 		}
@@ -127,7 +115,6 @@
 	if template {
 		// create map of templates for easy lookup
 		templates := mapFromTemplates(p.Templates)
-<<<<<<< HEAD
 
 		if c.local {
 			for _, file := range localTemplates {
@@ -146,8 +133,6 @@
 				templates[parts[0]].Source = parts[1]
 			}
 		}
-=======
->>>>>>> f043fdab
 
 		switch {
 		case len(p.Stages) > 0:
@@ -191,16 +176,11 @@
 }
 
 // compileInline parses and expands out inline pipelines.
-<<<<<<< HEAD
 func (c *client) compileInline(p *yaml.Build, localTemplates []string) (*yaml.Build, error) {
-=======
-func (c *client) compileInline(p *yaml.Build) (*yaml.Build, error) {
->>>>>>> f043fdab
 	newPipeline := *p
 	newPipeline.Templates = yaml.TemplateSlice{}
 
 	for _, template := range p.Templates {
-<<<<<<< HEAD
 		if c.local {
 			for _, file := range localTemplates {
 				// local templates override format is <name>:<source>
@@ -222,20 +202,6 @@
 		}
 
 		parsed, err := c.Parse(bytes, template.Format, template.Variables)
-=======
-		bytes, err := c.getTemplate(template, template.Name)
-		if err != nil {
-			return nil, err
-		}
-
-		format := template.Format
-		// set the default format to golang if the user did not define anything
-		if template.Format == "" {
-			format = constants.PipelineTypeGo
-		}
-
-		parsed, err := c.Parse(bytes, format, template.Variables)
->>>>>>> f043fdab
 		if err != nil {
 			return nil, err
 		}
