--- conflicted
+++ resolved
@@ -180,11 +180,7 @@
 
 				for _, s := range stg.Steps {
 					cRuleset := s.Ruleset.ToPipeline()
-<<<<<<< HEAD
 					if match, err := ruleData.Match(*cRuleset); err == nil && match {
-=======
-					if match, err := cRuleset.Match(ruleData, stg.Environment); err == nil && match {
->>>>>>> ffbf098e
 						*purgedSteps = append(*purgedSteps, s)
 					}
 				}
@@ -221,11 +217,7 @@
 
 			for _, s := range p.Steps {
 				cRuleset := s.Ruleset.ToPipeline()
-<<<<<<< HEAD
 				if match, err := ruleData.Match(*cRuleset); err == nil && match {
-=======
-				if match, err := cRuleset.Match(ruleData, s.Environment); err == nil && match {
->>>>>>> ffbf098e
 					*purgedSteps = append(*purgedSteps, s)
 				}
 			}
