// Copyright (c) 2022 Target Brands, Inc. All rights reserved.
//
// Use of this source code is governed by the LICENSE file in this repository.

package native

import (
	"flag"
	"net/http"
	"net/http/httptest"
	"reflect"
	"testing"

	"github.com/go-vela/types/library"
	"github.com/go-vela/types/pipeline"
	"github.com/go-vela/types/raw"
	"github.com/go-vela/types/yaml"
	"github.com/google/go-cmp/cmp"

	"github.com/gin-gonic/gin"
	"github.com/urfave/cli/v2"
)

func TestNative_ExpandStages(t *testing.T) {
	// setup context
	gin.SetMode(gin.TestMode)

	resp := httptest.NewRecorder()
	_, engine := gin.CreateTestContext(resp)

	// setup mock server
	engine.GET("/api/v3/repos/foo/bar/contents/:path", func(c *gin.Context) {
		c.Header("Content-Type", "application/json")
		c.Status(http.StatusOK)
		c.File("testdata/template.json")
	})

	s := httptest.NewServer(engine)
	defer s.Close()

	// setup types
	set := flag.NewFlagSet("test", 0)
	set.Bool("github-driver", true, "doc")
	set.String("github-url", s.URL, "doc")
	set.String("github-token", "", "doc")
	set.Int("max-template-depth", 5, "doc")
	c := cli.NewContext(nil, set, nil)

	tmpls := map[string]*yaml.Template{
		"gradle": {
			Name:   "gradle",
			Source: "github.example.com/foo/bar/template.yml",
			Type:   "github",
		},
	}

	stages := yaml.StageSlice{
		&yaml.Stage{
			Name: "foo",
			Steps: yaml.StepSlice{
				&yaml.Step{
					Name: "sample",
					Template: yaml.StepTemplate{
						Name: "gradle",
						Variables: map[string]interface{}{
							"image":       "openjdk:latest",
							"environment": "{ GRADLE_USER_HOME: .gradle, GRADLE_OPTS: -Dorg.gradle.daemon=false -Dorg.gradle.workers.max=1 -Dorg.gradle.parallel=false }",
							"pull_policy": "pull: true",
						},
					},
				},
			},
		},
	}

	wantStages := yaml.StageSlice{
		&yaml.Stage{
			Name: "foo",
			Steps: yaml.StepSlice{
				&yaml.Step{
					Commands: []string{"./gradlew downloadDependencies"},
					Environment: raw.StringSliceMap{
						"GRADLE_OPTS":      "-Dorg.gradle.daemon=false -Dorg.gradle.workers.max=1 -Dorg.gradle.parallel=false",
						"GRADLE_USER_HOME": ".gradle",
					},
					Image: "openjdk:latest",
					Name:  "sample_install",
					Pull:  "always",
				},
				&yaml.Step{
					Commands: []string{"./gradlew check"},
					Environment: raw.StringSliceMap{
						"GRADLE_OPTS":      "-Dorg.gradle.daemon=false -Dorg.gradle.workers.max=1 -Dorg.gradle.parallel=false",
						"GRADLE_USER_HOME": ".gradle",
					},
					Image: "openjdk:latest",
					Name:  "sample_test",
					Pull:  "always",
				},
				&yaml.Step{
					Commands: []string{"./gradlew build"},
					Environment: raw.StringSliceMap{
						"GRADLE_OPTS":      "-Dorg.gradle.daemon=false -Dorg.gradle.workers.max=1 -Dorg.gradle.parallel=false",
						"GRADLE_USER_HOME": ".gradle",
					},
					Image: "openjdk:latest",
					Name:  "sample_build",
					Pull:  "always",
				},
			},
		},
	}

	wantSecrets := yaml.SecretSlice{
		&yaml.Secret{
			Name:   "docker_username",
			Key:    "org/repo/foo/bar",
			Engine: "native",
			Type:   "repo",
			Origin: yaml.Origin{},
		},
		&yaml.Secret{
			Name:   "foo_password",
			Key:    "org/repo/foo/password",
			Engine: "vault",
			Type:   "repo",
			Origin: yaml.Origin{},
		},
	}

	wantServices := yaml.ServiceSlice{
		&yaml.Service{
			Image: "postgres:12",
			Name:  "postgres",
			Pull:  "not_present",
		},
	}

	wantEnvironment := raw.StringSliceMap{
		"star": "test3",
		"bar":  "test4",
	}

	// run test
	compiler, err := New(c)
	if err != nil {
		t.Errorf("Creating new compiler returned err: %v", err)
	}

	build, err := compiler.ExpandStages(&yaml.Build{Stages: stages, Services: yaml.ServiceSlice{}, Environment: raw.StringSliceMap{}}, tmpls, new(pipeline.RuleData))
	if err != nil {
		t.Errorf("ExpandStages returned err: %v", err)
	}

	if diff := cmp.Diff(build.Stages, wantStages); diff != "" {
		t.Errorf("ExpandStages() mismatch (-want +got):\n%s", diff)
	}

	if diff := cmp.Diff(build.Secrets, wantSecrets); diff != "" {
		t.Errorf("ExpandStages() mismatch (-want +got):\n%s", diff)
	}

	if diff := cmp.Diff(build.Services, wantServices); diff != "" {
		t.Errorf("ExpandStages() mismatch (-want +got):\n%s", diff)
	}

	if diff := cmp.Diff(build.Environment, wantEnvironment); diff != "" {
		t.Errorf("ExpandStages() mismatch (-want +got):\n%s", diff)
	}
}

func TestNative_ExpandSteps(t *testing.T) {
	// setup context
	gin.SetMode(gin.TestMode)

	resp := httptest.NewRecorder()
	_, engine := gin.CreateTestContext(resp)

	// setup mock server
	engine.GET("/api/v3/repos/foo/bar/contents/:path", func(c *gin.Context) {
		c.Header("Content-Type", "application/json")
		c.Status(http.StatusOK)
		c.File("testdata/template.json")
	})

	s := httptest.NewServer(engine)
	defer s.Close()

	// setup types
	set := flag.NewFlagSet("test", 0)
	set.Bool("github-driver", true, "doc")
	set.String("github-url", s.URL, "doc")
	set.String("github-token", "", "doc")
	set.Int("max-template-depth", 5, "doc")
	c := cli.NewContext(nil, set, nil)

	testBuild := new(library.Build)

	testBuild.SetID(1)
	testBuild.SetCommit("123abc456def")

	testRepo := new(library.Repo)

	testRepo.SetID(1)
	testRepo.SetOrg("foo")
	testRepo.SetName("bar")

	tests := []struct {
		name  string
		tmpls map[string]*yaml.Template
	}{
		{
			name: "GitHub",
			tmpls: map[string]*yaml.Template{
				"gradle": {
					Name:   "gradle",
					Source: "github.example.com/foo/bar/template.yml",
					Type:   "github",
				},
			},
		},
		{
			name: "File",
			tmpls: map[string]*yaml.Template{
				"gradle": {
					Name:   "gradle",
					Source: "template.yml",
					Type:   "file",
				},
			},
		},
	}

	steps := yaml.StepSlice{
		&yaml.Step{
			Name: "sample",
			Template: yaml.StepTemplate{
				Name: "gradle",
				Variables: map[string]interface{}{
					"image":       "openjdk:latest",
					"environment": "{ GRADLE_USER_HOME: .gradle, GRADLE_OPTS: -Dorg.gradle.daemon=false -Dorg.gradle.workers.max=1 -Dorg.gradle.parallel=false }",
					"pull_policy": "pull: true",
				},
			},
		},
	}

	globalEnvironment := raw.StringSliceMap{
		"foo": "test1",
		"bar": "test2",
	}

	wantSteps := yaml.StepSlice{
		&yaml.Step{
			Commands: []string{"./gradlew downloadDependencies"},
			Environment: raw.StringSliceMap{
				"GRADLE_OPTS":      "-Dorg.gradle.daemon=false -Dorg.gradle.workers.max=1 -Dorg.gradle.parallel=false",
				"GRADLE_USER_HOME": ".gradle",
			},
			Image: "openjdk:latest",
			Name:  "sample_install",
			Pull:  "always",
		},
		&yaml.Step{
			Commands: []string{"./gradlew check"},
			Environment: raw.StringSliceMap{
				"GRADLE_OPTS":      "-Dorg.gradle.daemon=false -Dorg.gradle.workers.max=1 -Dorg.gradle.parallel=false",
				"GRADLE_USER_HOME": ".gradle",
			},
			Image: "openjdk:latest",
			Name:  "sample_test",
			Pull:  "always",
		},
		&yaml.Step{
			Commands: []string{"./gradlew build"},
			Environment: raw.StringSliceMap{
				"GRADLE_OPTS":      "-Dorg.gradle.daemon=false -Dorg.gradle.workers.max=1 -Dorg.gradle.parallel=false",
				"GRADLE_USER_HOME": ".gradle",
			},
			Image: "openjdk:latest",
			Name:  "sample_build",
			Pull:  "always",
		},
	}

	wantSecrets := yaml.SecretSlice{
		&yaml.Secret{
			Name:   "docker_username",
			Key:    "org/repo/foo/bar",
			Engine: "native",
			Type:   "repo",
			Origin: yaml.Origin{},
		},
		&yaml.Secret{
			Name:   "foo_password",
			Key:    "org/repo/foo/password",
			Engine: "vault",
			Type:   "repo",
			Origin: yaml.Origin{},
		},
	}

	wantServices := yaml.ServiceSlice{
		&yaml.Service{
			Image: "postgres:12",
			Name:  "postgres",
			Pull:  "not_present",
		},
	}

	wantEnvironment := raw.StringSliceMap{
		"foo":  "test1",
		"bar":  "test2",
		"star": "test3",
	}

	// run test
	compiler, err := New(c)
	if err != nil {
		t.Errorf("Creating new compiler returned err: %v", err)
	}

	compiler.WithBuild(testBuild).WithRepo(testRepo)

	for _, test := range tests {
		t.Run(test.name, func(t *testing.T) {
<<<<<<< HEAD
			build, err := compiler.ExpandSteps(&yaml.Build{Steps: steps, Services: yaml.ServiceSlice{}, Environment: globalEnvironment}, test.tmpls, compiler.TemplateDepth)
=======
			build, err := compiler.ExpandSteps(&yaml.Build{Steps: steps, Services: yaml.ServiceSlice{}, Environment: globalEnvironment}, test.tmpls, new(pipeline.RuleData))
>>>>>>> 4ffd2f1b
			if err != nil {
				t.Errorf("ExpandSteps_Type%s returned err: %v", test.name, err)
			}

			if diff := cmp.Diff(build.Steps, wantSteps); diff != "" {
				t.Errorf("ExpandSteps()_Type%s mismatch (-want +got):\n%s", test.name, diff)
			}

			if diff := cmp.Diff(build.Secrets, wantSecrets); diff != "" {
				t.Errorf("ExpandSteps()_Type%s mismatch (-want +got):\n%s", test.name, diff)
			}

			if diff := cmp.Diff(build.Services, wantServices); diff != "" {
				t.Errorf("ExpandSteps()_Type%s mismatch (-want +got):\n%s", test.name, diff)
			}

			if diff := cmp.Diff(build.Environment, wantEnvironment); diff != "" {
				t.Errorf("ExpandSteps()_Type%s mismatch (-want +got):\n%s", test.name, diff)
			}
		})
	}
}

func TestNative_ExpandStepsMulti(t *testing.T) {
	// setup context
	gin.SetMode(gin.TestMode)

	resp := httptest.NewRecorder()
	_, engine := gin.CreateTestContext(resp)

	// setup mock server
	engine.GET("/api/v3/repos/foo/bar/contents/:path", func(c *gin.Context) {
		c.Header("Content-Type", "application/json")
		c.Status(http.StatusOK)
		c.File("testdata/template-gradle.json")
	})
	engine.GET("/api/v3/repos/bar/foo/contents/:path", func(c *gin.Context) {
		c.Header("Content-Type", "application/json")
		c.Status(http.StatusOK)
		c.File("testdata/template-maven.json")
	})

	s := httptest.NewServer(engine)
	defer s.Close()

	// setup types
	set := flag.NewFlagSet("test", 0)
	set.Bool("github-driver", true, "doc")
	set.String("github-url", s.URL, "doc")
	set.String("github-token", "", "doc")
	set.Int("max-template-depth", 5, "doc")
	c := cli.NewContext(nil, set, nil)

	tmpls := map[string]*yaml.Template{
		"gradle": {
			Name:   "gradle",
			Source: "github.example.com/foo/bar/gradle.yml",
			Type:   "github",
		},
		"maven": {
			Name:   "maven",
			Source: "github.example.com/bar/foo/maven.yml",
			Type:   "github",
		},
		"npm": {
			Name:   "npm",
			Source: "github.example.com/foo/bar/gradle.yml",
			Type:   "github",
		},
	}

	steps := yaml.StepSlice{
		&yaml.Step{
			Name: "sample",
			Template: yaml.StepTemplate{
				Name: "gradle",
				Variables: map[string]interface{}{
					"image":       "openjdk:latest",
					"environment": "{ GRADLE_USER_HOME: .gradle, GRADLE_OPTS: -Dorg.gradle.daemon=false -Dorg.gradle.workers.max=1 -Dorg.gradle.parallel=false }",
					"pull_policy": "pull: true",
				},
			},
		},
		&yaml.Step{
			Name: "sample",
			Template: yaml.StepTemplate{
				Name: "maven",
				Variables: map[string]interface{}{
					"image":       "openjdk:latest",
					"environment": "{ GRADLE_USER_HOME: .gradle, GRADLE_OPTS: -Dorg.gradle.daemon=false -Dorg.gradle.workers.max=1 -Dorg.gradle.parallel=false }",
					"pull_policy": "pull: true",
				},
			},
			Ruleset: yaml.Ruleset{
				If: yaml.Rules{
					Branch: []string{"main"},
				},
			},
		},
		&yaml.Step{
			Name: "sample",
			Template: yaml.StepTemplate{
				Name: "npm",
				Variables: map[string]interface{}{
					"image":       "openjdk:latest",
					"environment": "{ GRADLE_USER_HOME: .gradle, GRADLE_OPTS: -Dorg.gradle.daemon=false -Dorg.gradle.workers.max=1 -Dorg.gradle.parallel=false }",
					"pull_policy": "pull: true",
				},
			},
			Ruleset: yaml.Ruleset{
				If: yaml.Rules{
					Branch: []string{"dev"},
				},
			},
		},
	}

	wantSteps := yaml.StepSlice{
		&yaml.Step{
			Commands: []string{"./gradlew downloadDependencies"},
			Environment: raw.StringSliceMap{
				"GRADLE_OPTS":      "-Dorg.gradle.daemon=false -Dorg.gradle.workers.max=1 -Dorg.gradle.parallel=false",
				"GRADLE_USER_HOME": ".gradle",
			},
			Image: "openjdk:latest",
			Name:  "sample_install",
			Pull:  "always",
		},
		&yaml.Step{
			Commands: []string{"./gradlew check"},
			Environment: raw.StringSliceMap{
				"GRADLE_OPTS":      "-Dorg.gradle.daemon=false -Dorg.gradle.workers.max=1 -Dorg.gradle.parallel=false",
				"GRADLE_USER_HOME": ".gradle",
			},
			Image: "openjdk:latest",
			Name:  "sample_test",
			Pull:  "always",
		},
		&yaml.Step{
			Commands: []string{"./gradlew build"},
			Environment: raw.StringSliceMap{
				"GRADLE_OPTS":      "-Dorg.gradle.daemon=false -Dorg.gradle.workers.max=1 -Dorg.gradle.parallel=false",
				"GRADLE_USER_HOME": ".gradle",
			},
			Image: "openjdk:latest",
			Name:  "sample_build",
			Pull:  "always",
		},
		&yaml.Step{
			Commands: []string{"mvn downloadDependencies"},
			Environment: raw.StringSliceMap{
				"GRADLE_OPTS":      "-Dorg.gradle.daemon=false -Dorg.gradle.workers.max=1 -Dorg.gradle.parallel=false",
				"GRADLE_USER_HOME": ".gradle",
			},
			Image: "openjdk:latest",
			Name:  "sample_install",
			Pull:  "always",
		},
		&yaml.Step{
			Commands: []string{"mvn check"},
			Environment: raw.StringSliceMap{
				"GRADLE_OPTS":      "-Dorg.gradle.daemon=false -Dorg.gradle.workers.max=1 -Dorg.gradle.parallel=false",
				"GRADLE_USER_HOME": ".gradle",
			},
			Image: "openjdk:latest",
			Name:  "sample_test",
			Pull:  "always",
		},
		&yaml.Step{
			Commands: []string{"mvn build"},
			Environment: raw.StringSliceMap{
				"GRADLE_OPTS":      "-Dorg.gradle.daemon=false -Dorg.gradle.workers.max=1 -Dorg.gradle.parallel=false",
				"GRADLE_USER_HOME": ".gradle",
			},
			Image: "openjdk:latest",
			Name:  "sample_build",
			Pull:  "always",
		},
	}

	wantSecrets := yaml.SecretSlice{
		&yaml.Secret{
			Name:   "docker_username",
			Key:    "org/repo/foo/bar",
			Engine: "native",
			Type:   "repo",
			Origin: yaml.Origin{},
		},
		&yaml.Secret{
			Name:   "foo_password",
			Key:    "org/repo/foo/password",
			Engine: "vault",
			Type:   "repo",
			Origin: yaml.Origin{},
		},
		&yaml.Secret{
			Name:   "vault_token",
			Key:    "vault_token",
			Engine: "native",
			Type:   "repo",
			Origin: yaml.Origin{},
		},
		&yaml.Secret{
			Origin: yaml.Origin{
				Name:  "private vault",
				Image: "target/secret-vault:latest",
				Pull:  "always",
				Secrets: yaml.StepSecretSlice{
					{
						Source: "vault_token",
						Target: "vault_token",
					},
				},
				Parameters: map[string]interface{}{
					"addr":        "vault.example.com",
					"auth_method": "token",
					"username":    "octocat",
					"items": []interface{}{
						map[interface{}]interface{}{string("path"): string("docker"), string("source"): string("secret/docker")},
					},
				},
			},
		},
		&yaml.Secret{
			Origin: yaml.Origin{
				Name:  "private vault",
				Image: "target/secret-vault:latest",
				Pull:  "always",
				Secrets: yaml.StepSecretSlice{
					{
						Source: "vault_token",
						Target: "vault_token",
					},
				},
				Parameters: map[string]interface{}{
					"addr":        "vault.example.com",
					"auth_method": "token",
					"username":    "octocat",
					"items": []interface{}{
						map[interface{}]interface{}{string("path"): string("docker"), string("source"): string("secret/docker")},
					},
				},
			},
		},
	}

	wantServices := yaml.ServiceSlice{
		&yaml.Service{
			Image: "postgres:12",
			Name:  "postgres",
			Pull:  "not_present",
		},
	}

	wantEnvironment := raw.StringSliceMap{}

	// run test
	compiler, err := New(c)
	if err != nil {
		t.Errorf("Creating new compiler returned err: %v", err)
	}

<<<<<<< HEAD
	build, err := compiler.ExpandSteps(&yaml.Build{Steps: steps, Services: yaml.ServiceSlice{}, Environment: raw.StringSliceMap{}}, tmpls, compiler.TemplateDepth)
=======
	ruledata := new(pipeline.RuleData)
	ruledata.Branch = "main"

	build, err := compiler.ExpandSteps(&yaml.Build{Steps: steps, Services: yaml.ServiceSlice{}, Environment: raw.StringSliceMap{}}, tmpls, ruledata)
>>>>>>> 4ffd2f1b
	if err != nil {
		t.Errorf("ExpandSteps returned err: %v", err)
	}

	if diff := cmp.Diff(build.Steps, wantSteps); diff != "" {
		t.Errorf("ExpandSteps() mismatch (-want +got):\n%s", diff)
	}

	if diff := cmp.Diff(build.Secrets, wantSecrets); diff != "" {
		t.Errorf("ExpandSteps() mismatch (-want +got):\n%s", diff)
	}

	if diff := cmp.Diff(build.Services, wantServices); diff != "" {
		t.Errorf("ExpandSteps() mismatch (-want +got):\n%s", diff)
	}

	if diff := cmp.Diff(build.Environment, wantEnvironment); diff != "" {
		t.Errorf("ExpandSteps() mismatch (-want +got):\n%s", diff)
	}
}

func TestNative_ExpandStepsStarlark(t *testing.T) {
	// setup context
	gin.SetMode(gin.TestMode)

	resp := httptest.NewRecorder()
	_, engine := gin.CreateTestContext(resp)

	// setup mock server
	engine.GET("/api/v3/repos/foo/bar/contents/:path", func(c *gin.Context) {
		c.Header("Content-Type", "application/json")
		c.Status(http.StatusOK)
		c.File("testdata/template-starlark.json")
	})

	s := httptest.NewServer(engine)
	defer s.Close()

	// setup types
	set := flag.NewFlagSet("test", 0)
	set.Bool("github-driver", true, "doc")
	set.String("github-url", s.URL, "doc")
	set.String("github-token", "", "doc")
	set.Int("max-template-depth", 5, "doc")
	c := cli.NewContext(nil, set, nil)

	tmpls := map[string]*yaml.Template{
		"go": {
			Name:   "go",
			Source: "github.example.com/foo/bar/template.star",
			Format: "starlark",
			Type:   "github",
		},
	}

	steps := yaml.StepSlice{
		&yaml.Step{
			Name: "sample",
			Template: yaml.StepTemplate{
				Name:      "go",
				Variables: map[string]interface{}{},
			},
		},
	}

	wantSteps := yaml.StepSlice{
		&yaml.Step{
			Commands: []string{"go build", "go test"},
			Image:    "golang:latest",
			Name:     "sample_build",
			Pull:     "not_present",
		},
	}

	wantSecrets := yaml.SecretSlice{}
	wantServices := yaml.ServiceSlice{}
	wantEnvironment := raw.StringSliceMap{
		"star": "test3",
		"bar":  "test4",
	}

	// run test
	compiler, err := New(c)
	if err != nil {
		t.Errorf("Creating new compiler returned err: %v", err)
	}

<<<<<<< HEAD
	build, err := compiler.ExpandSteps(&yaml.Build{Steps: steps, Secrets: yaml.SecretSlice{}, Services: yaml.ServiceSlice{}, Environment: raw.StringSliceMap{}}, tmpls, compiler.TemplateDepth)
=======
	build, err := compiler.ExpandSteps(&yaml.Build{Steps: steps, Secrets: yaml.SecretSlice{}, Services: yaml.ServiceSlice{}, Environment: raw.StringSliceMap{}}, tmpls, new(pipeline.RuleData))
>>>>>>> 4ffd2f1b
	if err != nil {
		t.Errorf("ExpandSteps returned err: %v", err)
	}

	if diff := cmp.Diff(build.Steps, wantSteps); diff != "" {
		t.Errorf("ExpandSteps() mismatch (-want +got):\n%s", diff)
	}

	if diff := cmp.Diff(build.Secrets, wantSecrets); diff != "" {
		t.Errorf("ExpandSteps() mismatch (-want +got):\n%s", diff)
	}

	if diff := cmp.Diff(build.Services, wantServices); diff != "" {
		t.Errorf("ExpandSteps() mismatch (-want +got):\n%s", diff)
	}

	if diff := cmp.Diff(build.Environment, wantEnvironment); diff != "" {
		t.Errorf("ExpandSteps() mismatch (-want +got):\n%s", diff)
	}
}

func TestNative_ExpandSteps_TemplateCallTemplate(t *testing.T) {
	// setup context
	gin.SetMode(gin.TestMode)

	resp := httptest.NewRecorder()
	_, engine := gin.CreateTestContext(resp)

	// setup mock server
	engine.GET("/api/v3/repos/foo/bar/contents/:path", func(c *gin.Context) {
		c.Header("Content-Type", "application/json")
		c.Status(http.StatusOK)
		c.File("testdata/template.json")
	})

	engine.GET("/api/v3/repos/faz/baz/contents/:path", func(c *gin.Context) {
		c.Header("Content-Type", "application/json")
		c.Status(http.StatusOK)
		c.File("testdata/template-calls-template.json")
	})

	s := httptest.NewServer(engine)
	defer s.Close()

	// setup types
	set := flag.NewFlagSet("test", 0)
	set.Bool("github-driver", true, "doc")
	set.String("github-url", s.URL, "doc")
	set.String("github-token", "", "doc")
	set.Int("max-template-depth", 5, "doc")
	c := cli.NewContext(nil, set, nil)

	testBuild := new(library.Build)

	testBuild.SetID(1)
	testBuild.SetCommit("123abc456def")

	testRepo := new(library.Repo)

	testRepo.SetID(1)
	testRepo.SetOrg("foo")
	testRepo.SetName("bar")

	tests := []struct {
		name  string
		tmpls map[string]*yaml.Template
	}{
		{
			name: "Test 1",
			tmpls: map[string]*yaml.Template{
				"chain": {
					Name:   "chain",
					Source: "github.example.com/faz/baz/template.yml",
					Type:   "github",
				},
			},
		},
	}

	steps := yaml.StepSlice{
		&yaml.Step{
			Name: "sample",
			Template: yaml.StepTemplate{
				Name: "chain",
			},
		},
	}

	globalEnvironment := raw.StringSliceMap{
		"foo": "test1",
		"bar": "test2",
	}

	wantSteps := yaml.StepSlice{
		&yaml.Step{
			Commands: []string{"./gradlew downloadDependencies"},
			Environment: raw.StringSliceMap{
				"GRADLE_OPTS":      "-Dorg.gradle.daemon=false -Dorg.gradle.workers.max=1 -Dorg.gradle.parallel=false",
				"GRADLE_USER_HOME": ".gradle",
			},
			Image: "openjdk:latest",
			Name:  "sample_call template_install",
			Pull:  "always",
		},
		&yaml.Step{
			Commands: []string{"./gradlew check"},
			Environment: raw.StringSliceMap{
				"GRADLE_OPTS":      "-Dorg.gradle.daemon=false -Dorg.gradle.workers.max=1 -Dorg.gradle.parallel=false",
				"GRADLE_USER_HOME": ".gradle",
			},
			Image: "openjdk:latest",
			Name:  "sample_call template_test",
			Pull:  "always",
		},
		&yaml.Step{
			Commands: []string{"./gradlew build"},
			Environment: raw.StringSliceMap{
				"GRADLE_OPTS":      "-Dorg.gradle.daemon=false -Dorg.gradle.workers.max=1 -Dorg.gradle.parallel=false",
				"GRADLE_USER_HOME": ".gradle",
			},
			Image: "openjdk:latest",
			Name:  "sample_call template_build",
			Pull:  "always",
		},
	}

	wantSecrets := yaml.SecretSlice{
		&yaml.Secret{
			Name:   "docker_username",
			Key:    "org/repo/foo/bar",
			Engine: "native",
			Type:   "repo",
			Origin: yaml.Origin{},
		},
		&yaml.Secret{
			Name:   "foo_password",
			Key:    "org/repo/foo/password",
			Engine: "vault",
			Type:   "repo",
			Origin: yaml.Origin{},
		},
	}

	wantServices := yaml.ServiceSlice{
		&yaml.Service{
			Image: "postgres:12",
			Name:  "postgres",
			Pull:  "not_present",
		},
	}

	wantEnvironment := raw.StringSliceMap{
		"foo":  "test1",
		"bar":  "test2",
		"star": "test3",
	}

	// run test
	compiler, err := New(c)
	if err != nil {
		t.Errorf("Creating new compiler returned err: %v", err)
	}

	compiler.WithBuild(testBuild).WithRepo(testRepo)

	for _, test := range tests {
		t.Run(test.name, func(t *testing.T) {
			build, err := compiler.ExpandSteps(&yaml.Build{Steps: steps, Services: yaml.ServiceSlice{}, Environment: globalEnvironment}, test.tmpls, compiler.TemplateDepth)
			if err != nil {
				t.Errorf("ExpandSteps_Type%s returned err: %v", test.name, err)
			}

			if diff := cmp.Diff(build.Steps, wantSteps); diff != "" {
				t.Errorf("ExpandSteps()_Type%s mismatch (-want +got):\n%s", test.name, diff)
			}

			if diff := cmp.Diff(build.Secrets, wantSecrets); diff != "" {
				t.Errorf("ExpandSteps()_Type%s mismatch (-want +got):\n%s", test.name, diff)
			}

			if diff := cmp.Diff(build.Services, wantServices); diff != "" {
				t.Errorf("ExpandSteps()_Type%s mismatch (-want +got):\n%s", test.name, diff)
			}

			if diff := cmp.Diff(build.Environment, wantEnvironment); diff != "" {
				t.Errorf("ExpandSteps()_Type%s mismatch (-want +got):\n%s", test.name, diff)
			}
		})
	}
}

func TestNative_ExpandSteps_TemplateCallTemplate_CircularFail(t *testing.T) {
	// setup context
	gin.SetMode(gin.TestMode)

	resp := httptest.NewRecorder()
	_, engine := gin.CreateTestContext(resp)

	engine.GET("/api/v3/repos/bad/design/contents/:path", func(c *gin.Context) {
		c.Header("Content-Type", "application/json")
		c.Status(http.StatusOK)
		c.File("testdata/template-calls-itself.json")
	})

	s := httptest.NewServer(engine)
	defer s.Close()

	// setup types
	set := flag.NewFlagSet("test", 0)
	set.Bool("github-driver", true, "doc")
	set.String("github-url", s.URL, "doc")
	set.String("github-token", "", "doc")
	set.Int("max-template-depth", 5, "doc")
	c := cli.NewContext(nil, set, nil)

	testBuild := new(library.Build)

	testBuild.SetID(1)
	testBuild.SetCommit("123abc456def")

	testRepo := new(library.Repo)

	testRepo.SetID(1)
	testRepo.SetOrg("foo")
	testRepo.SetName("bar")

	tests := []struct {
		name  string
		tmpls map[string]*yaml.Template
	}{
		{
			name: "Test 1",
			tmpls: map[string]*yaml.Template{
				"circle": {
					Name:   "circle",
					Source: "github.example.com/bad/design/template.yml",
					Type:   "github",
				},
			},
		},
	}

	steps := yaml.StepSlice{
		&yaml.Step{
			Name: "sample",
			Template: yaml.StepTemplate{
				Name: "circle",
			},
		},
	}

	globalEnvironment := raw.StringSliceMap{
		"foo": "test1",
		"bar": "test2",
	}

	// run test
	compiler, err := New(c)
	if err != nil {
		t.Errorf("Creating new compiler returned err: %v", err)
	}

	compiler.WithBuild(testBuild).WithRepo(testRepo)

	for _, test := range tests {
		t.Run(test.name, func(t *testing.T) {
			_, err := compiler.ExpandSteps(&yaml.Build{Steps: steps, Services: yaml.ServiceSlice{}, Environment: globalEnvironment}, test.tmpls, compiler.TemplateDepth)
			if err == nil {
				t.Errorf("ExpandSteps_Type%s should have returned an error", test.name)
			}
		})
	}
}

func TestNative_mapFromTemplates(t *testing.T) {
	// setup types
	str := "foo"

	tmpl := []*yaml.Template{
		{
			Name:   str,
			Source: str,
			Type:   str,
		},
	}

	want := map[string]*yaml.Template{
		str: {
			Name:   str,
			Source: str,
			Type:   str,
		},
	}

	// run test
	got := mapFromTemplates(tmpl)

	if !reflect.DeepEqual(got, want) {
		t.Errorf("mapFromTemplates is %v, want %v", got, want)
	}
}<|MERGE_RESOLUTION|>--- conflicted
+++ resolved
@@ -324,11 +324,7 @@
 
 	for _, test := range tests {
 		t.Run(test.name, func(t *testing.T) {
-<<<<<<< HEAD
-			build, err := compiler.ExpandSteps(&yaml.Build{Steps: steps, Services: yaml.ServiceSlice{}, Environment: globalEnvironment}, test.tmpls, compiler.TemplateDepth)
-=======
-			build, err := compiler.ExpandSteps(&yaml.Build{Steps: steps, Services: yaml.ServiceSlice{}, Environment: globalEnvironment}, test.tmpls, new(pipeline.RuleData))
->>>>>>> 4ffd2f1b
+			build, err := compiler.ExpandSteps(&yaml.Build{Steps: steps, Services: yaml.ServiceSlice{}, Environment: globalEnvironment}, test.tmpls, new(pipeline.RuleData), compiler.TemplateDepth)
 			if err != nil {
 				t.Errorf("ExpandSteps_Type%s returned err: %v", test.name, err)
 			}
@@ -591,14 +587,10 @@
 		t.Errorf("Creating new compiler returned err: %v", err)
 	}
 
-<<<<<<< HEAD
-	build, err := compiler.ExpandSteps(&yaml.Build{Steps: steps, Services: yaml.ServiceSlice{}, Environment: raw.StringSliceMap{}}, tmpls, compiler.TemplateDepth)
-=======
 	ruledata := new(pipeline.RuleData)
 	ruledata.Branch = "main"
 
-	build, err := compiler.ExpandSteps(&yaml.Build{Steps: steps, Services: yaml.ServiceSlice{}, Environment: raw.StringSliceMap{}}, tmpls, ruledata)
->>>>>>> 4ffd2f1b
+	build, err := compiler.ExpandSteps(&yaml.Build{Steps: steps, Services: yaml.ServiceSlice{}, Environment: raw.StringSliceMap{}}, tmpls, ruledata, compiler.TemplateDepth)
 	if err != nil {
 		t.Errorf("ExpandSteps returned err: %v", err)
 	}
@@ -686,11 +678,7 @@
 		t.Errorf("Creating new compiler returned err: %v", err)
 	}
 
-<<<<<<< HEAD
-	build, err := compiler.ExpandSteps(&yaml.Build{Steps: steps, Secrets: yaml.SecretSlice{}, Services: yaml.ServiceSlice{}, Environment: raw.StringSliceMap{}}, tmpls, compiler.TemplateDepth)
-=======
-	build, err := compiler.ExpandSteps(&yaml.Build{Steps: steps, Secrets: yaml.SecretSlice{}, Services: yaml.ServiceSlice{}, Environment: raw.StringSliceMap{}}, tmpls, new(pipeline.RuleData))
->>>>>>> 4ffd2f1b
+	build, err := compiler.ExpandSteps(&yaml.Build{Steps: steps, Secrets: yaml.SecretSlice{}, Services: yaml.ServiceSlice{}, Environment: raw.StringSliceMap{}}, tmpls, new(pipeline.RuleData), compiler.TemplateDepth)
 	if err != nil {
 		t.Errorf("ExpandSteps returned err: %v", err)
 	}
@@ -858,7 +846,7 @@
 
 	for _, test := range tests {
 		t.Run(test.name, func(t *testing.T) {
-			build, err := compiler.ExpandSteps(&yaml.Build{Steps: steps, Services: yaml.ServiceSlice{}, Environment: globalEnvironment}, test.tmpls, compiler.TemplateDepth)
+			build, err := compiler.ExpandSteps(&yaml.Build{Steps: steps, Services: yaml.ServiceSlice{}, Environment: globalEnvironment}, test.tmpls, new(pipeline.RuleData), compiler.TemplateDepth)
 			if err != nil {
 				t.Errorf("ExpandSteps_Type%s returned err: %v", test.name, err)
 			}
@@ -957,7 +945,7 @@
 
 	for _, test := range tests {
 		t.Run(test.name, func(t *testing.T) {
-			_, err := compiler.ExpandSteps(&yaml.Build{Steps: steps, Services: yaml.ServiceSlice{}, Environment: globalEnvironment}, test.tmpls, compiler.TemplateDepth)
+			_, err := compiler.ExpandSteps(&yaml.Build{Steps: steps, Services: yaml.ServiceSlice{}, Environment: globalEnvironment}, test.tmpls, new(pipeline.RuleData), compiler.TemplateDepth)
 			if err == nil {
 				t.Errorf("ExpandSteps_Type%s should have returned an error", test.name)
 			}
