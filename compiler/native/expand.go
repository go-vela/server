// Copyright (c) 2022 Target Brands, Inc. All rights reserved.
//
// Use of this source code is governed by the LICENSE file in this repository.

package native

import (
	"fmt"
	"strings"

	"github.com/go-vela/types/constants"

	"github.com/go-vela/server/compiler/template/native"
	"github.com/go-vela/server/compiler/template/starlark"
	"github.com/spf13/afero"

	"github.com/go-vela/types/raw"
	"github.com/go-vela/types/yaml"
	"github.com/sirupsen/logrus"
)

// ExpandStages injects the template for each
// templated step in every stage in a yaml configuration.
<<<<<<< HEAD
//
// nolint: lll // ignore long line length due to variable names
func (c *client) ExpandStages(s *yaml.Build, tmpls map[string]*yaml.Template) (*yaml.Build, error) {
	if len(tmpls) == 0 {
		return s, nil
	}

=======
func (c *client) ExpandStages(s *yaml.Build, tmpls map[string]*yaml.Template) (yaml.StageSlice, yaml.SecretSlice, yaml.ServiceSlice, raw.StringSliceMap, error) {
>>>>>>> 61358d2d
	// iterate through all stages
	for _, stage := range s.Stages {
		// inject the templates into the steps for the stage
		p, err := c.ExpandSteps(&yaml.Build{Steps: stage.Steps, Secrets: s.Secrets, Services: s.Services, Environment: s.Environment}, tmpls)
		if err != nil {
			return nil, err
		}

		stage.Steps = p.Steps
		s.Secrets = p.Secrets
		s.Services = p.Services
		s.Environment = p.Environment
	}

	return s, nil
}

// ExpandSteps injects the template for each
// templated step in a yaml configuration.
//
<<<<<<< HEAD
// nolint: lll,funlen // ignore long line length due to variable names
func (c *client) ExpandSteps(s *yaml.Build, tmpls map[string]*yaml.Template) (*yaml.Build, error) {
	if len(tmpls) == 0 {
		return s, nil
	}

=======
// nolint: funlen,gocyclo // ignore long line length due to variable names
func (c *client) ExpandSteps(s *yaml.Build, tmpls map[string]*yaml.Template) (yaml.StepSlice, yaml.SecretSlice, yaml.ServiceSlice, raw.StringSliceMap, error) {
>>>>>>> 61358d2d
	steps := yaml.StepSlice{}
	secrets := s.Secrets
	services := s.Services
	environment := s.Environment

	if len(environment) == 0 {
		environment = make(raw.StringSliceMap)
	}

	// iterate through each step
	for _, step := range s.Steps {
		// skip if no template is provided for the step
		if len(step.Template.Name) == 0 {
			// add existing step if no template
			steps = append(steps, step)
			continue
		}

		// lookup step template name
		tmpl, ok := tmpls[step.Template.Name]
		if !ok {
			return s, fmt.Errorf("missing template source for template %s in pipeline for step %s", step.Template.Name, step.Name)
		}

		// Create some default global environment inject vars
		// these are used below to overwrite to an empty
		// map if they should not be injected into a container
		envGlobalSteps := s.Environment

		if !s.Metadata.HasEnvironment("steps") {
			envGlobalSteps = make(raw.StringSliceMap)
		}

		// inject environment information for template
		step, err := c.EnvironmentStep(step, envGlobalSteps)
		if err != nil {
			return s, err
		}

<<<<<<< HEAD
		bytes, err := c.getTemplate(tmpl, step.Template.Name)
		if err != nil {
			return s, err
		}

		tmplBuild, err := c.mergeTemplate(bytes, tmpl, step)
		if err != nil {
			return s, err
=======
		switch {
		case c.local:
			a := &afero.Afero{
				Fs: afero.NewOsFs(),
			}

			bytes, err = a.ReadFile(tmpl.Source)
			if err != nil {
				return yaml.StepSlice{}, yaml.SecretSlice{}, yaml.ServiceSlice{}, raw.StringSliceMap{}, err
			}

		case strings.EqualFold(tmpl.Type, "github"):
			// parse source from template
			src, err := c.Github.Parse(tmpl.Source)
			if err != nil {
				return yaml.StepSlice{}, yaml.SecretSlice{}, yaml.ServiceSlice{}, raw.StringSliceMap{}, fmt.Errorf("invalid template source provided for %s: %w", step.Template.Name, err)
			}

			// pull from github without auth when the host isn't provided or is set to github.com
			if !c.UsePrivateGithub && (len(src.Host) == 0 || strings.Contains(src.Host, "github.com")) {
				logrus.WithFields(logrus.Fields{
					"org":  src.Org,
					"repo": src.Repo,
					"path": src.Name,
					"host": src.Host,
				}).Tracef("Using GitHub client to pull template")

				bytes, err = c.Github.Template(nil, src)
				if err != nil {
					return yaml.StepSlice{}, yaml.SecretSlice{}, yaml.ServiceSlice{}, raw.StringSliceMap{}, err
				}
			} else {
				logrus.WithFields(logrus.Fields{
					"org":  src.Org,
					"repo": src.Repo,
					"path": src.Name,
					"host": src.Host,
				}).Tracef("Using authenticated GitHub client to pull template")
				// use private (authenticated) github instance to pull from
				bytes, err = c.PrivateGithub.Template(c.user, src)
				if err != nil {
					return yaml.StepSlice{}, yaml.SecretSlice{}, yaml.ServiceSlice{}, raw.StringSliceMap{}, err
				}
			}

		default:
			logrus.Errorf("Unsupported template type: %v", tmpl.Type)
			continue
		}

		var (
			tmplSteps       yaml.StepSlice
			tmplSecrets     yaml.SecretSlice
			tmplServices    yaml.ServiceSlice
			tmplEnvironment raw.StringSliceMap
		)

		// TODO: provide friendlier error messages with file type mismatches
		switch tmpl.Format {
		case "go", "golang", "":
			// render template for steps
			tmplSteps, tmplSecrets, tmplServices, tmplEnvironment, err = native.RenderStep(string(bytes), step)
			if err != nil {
				return yaml.StepSlice{}, yaml.SecretSlice{}, yaml.ServiceSlice{}, raw.StringSliceMap{}, err
			}
		case "starlark":
			// render template for steps
			tmplSteps, tmplSecrets, tmplServices, tmplEnvironment, err = starlark.RenderStep(string(bytes), step)
			if err != nil {
				return yaml.StepSlice{}, yaml.SecretSlice{}, yaml.ServiceSlice{}, raw.StringSliceMap{}, err
			}
		default:
			return yaml.StepSlice{}, yaml.SecretSlice{}, yaml.ServiceSlice{}, raw.StringSliceMap{}, fmt.Errorf("format of %s is unsupported", tmpl.Format)
>>>>>>> 61358d2d
		}

		// loop over secrets within template
		for _, secret := range tmplBuild.Secrets {
			found := false
			// loop over secrets within base configuration
			for _, sec := range secrets {
				// check if the template secret and base secret name match
				if sec.Name == secret.Name {
					found = true
				}
			}

			// only append template secret if it does not exist within base configuration
			if !secret.Origin.Empty() || !found {
				secrets = append(secrets, secret)
			}
		}

		// loop over services within template
		for _, service := range tmplBuild.Services {
			found := false

			for _, serv := range services {
				if serv.Name == service.Name {
					found = true
				}
			}

			// only append template service if it does not exist within base configuration
			if !found {
				services = append(services, service)
			}
		}

		// loop over environment within template
		for key, value := range tmplBuild.Environment {
			found := false

			for env := range environment {
				if key == env {
					found = true
				}
			}

			// only append template environment if it does not exist within base configuration
			if !found {
				environment[key] = value
			}
		}

		// add templated steps
		steps = append(steps, tmplBuild.Steps...)
	}

	s.Steps = steps
	s.Secrets = secrets
	s.Services = services
	s.Environment = environment

	return s, nil
}

func (c *client) getTemplate(tmpl *yaml.Template, name string) ([]byte, error) {
	var (
		bytes []byte
		err   error
	)

	switch {
	case c.local:
		a := &afero.Afero{
			Fs: afero.NewOsFs(),
		}

		bytes, err = a.ReadFile(tmpl.Source)
		if err != nil {
			return bytes, err
		}

	case strings.EqualFold(tmpl.Type, "github"):
		// parse source from template
		src, err := c.Github.Parse(tmpl.Source)
		if err != nil {
			return bytes, fmt.Errorf("invalid template source provided for %s: %v", name, err)
		}

		// pull from github without auth when the host isn't provided or is set to github.com
		if !c.UsePrivateGithub && (len(src.Host) == 0 || strings.Contains(src.Host, "github.com")) {
			logrus.WithFields(logrus.Fields{
				"org":  src.Org,
				"repo": src.Repo,
				"path": src.Name,
				"host": src.Host,
			}).Tracef("Using GitHub client to pull template")
			bytes, err = c.Github.Template(nil, src)
			if err != nil {
				return bytes, err
			}
		} else {
			logrus.WithFields(logrus.Fields{
				"org":  src.Org,
				"repo": src.Repo,
				"path": src.Name,
				"host": src.Host,
			}).Tracef("Using authenticated GitHub client to pull template")
			// use private (authenticated) github instance to pull from
			bytes, err = c.PrivateGithub.Template(c.user, src)
			if err != nil {
				return bytes, err
			}
		}

	default:
		return bytes, fmt.Errorf("unsupported template type: %v", tmpl.Type)
	}

	return bytes, nil
}

// nolint: lll // ignore long line length due to input arguments
func (c *client) mergeTemplate(bytes []byte, tmpl *yaml.Template, step *yaml.Step) (*yaml.Build, error) {
	switch tmpl.Format {
	case constants.PipelineTypeGo, "golang", "":
		// nolint: lll // ignore long line length due to return
		return native.Render(string(bytes), step.Name, step.Template.Name, step.Environment, step.Template.Variables)
	case constants.PipelineTypeStarlark:
		// nolint: lll // ignore long line length due to return
		return starlark.Render(string(bytes), step.Name, step.Template.Name, step.Environment, step.Template.Variables)
	default:
		// nolint: lll // ignore long line length due to return
		return &yaml.Build{}, fmt.Errorf("format of %s is unsupported", tmpl.Format)
	}
}

// helper function that creates a map of templates from a yaml configuration.
func mapFromTemplates(templates []*yaml.Template) map[string]*yaml.Template {
	m := make(map[string]*yaml.Template)

	for _, tmpl := range templates {
		m[tmpl.Name] = tmpl
	}

	return m
}<|MERGE_RESOLUTION|>--- conflicted
+++ resolved
@@ -21,17 +21,11 @@
 
 // ExpandStages injects the template for each
 // templated step in every stage in a yaml configuration.
-<<<<<<< HEAD
-//
-// nolint: lll // ignore long line length due to variable names
 func (c *client) ExpandStages(s *yaml.Build, tmpls map[string]*yaml.Template) (*yaml.Build, error) {
 	if len(tmpls) == 0 {
 		return s, nil
 	}
 
-=======
-func (c *client) ExpandStages(s *yaml.Build, tmpls map[string]*yaml.Template) (yaml.StageSlice, yaml.SecretSlice, yaml.ServiceSlice, raw.StringSliceMap, error) {
->>>>>>> 61358d2d
 	// iterate through all stages
 	for _, stage := range s.Stages {
 		// inject the templates into the steps for the stage
@@ -51,18 +45,11 @@
 
 // ExpandSteps injects the template for each
 // templated step in a yaml configuration.
-//
-<<<<<<< HEAD
-// nolint: lll,funlen // ignore long line length due to variable names
 func (c *client) ExpandSteps(s *yaml.Build, tmpls map[string]*yaml.Template) (*yaml.Build, error) {
 	if len(tmpls) == 0 {
 		return s, nil
 	}
-
-=======
-// nolint: funlen,gocyclo // ignore long line length due to variable names
-func (c *client) ExpandSteps(s *yaml.Build, tmpls map[string]*yaml.Template) (yaml.StepSlice, yaml.SecretSlice, yaml.ServiceSlice, raw.StringSliceMap, error) {
->>>>>>> 61358d2d
+  
 	steps := yaml.StepSlice{}
 	secrets := s.Secrets
 	services := s.Services
@@ -102,7 +89,6 @@
 			return s, err
 		}
 
-<<<<<<< HEAD
 		bytes, err := c.getTemplate(tmpl, step.Template.Name)
 		if err != nil {
 			return s, err
@@ -111,81 +97,6 @@
 		tmplBuild, err := c.mergeTemplate(bytes, tmpl, step)
 		if err != nil {
 			return s, err
-=======
-		switch {
-		case c.local:
-			a := &afero.Afero{
-				Fs: afero.NewOsFs(),
-			}
-
-			bytes, err = a.ReadFile(tmpl.Source)
-			if err != nil {
-				return yaml.StepSlice{}, yaml.SecretSlice{}, yaml.ServiceSlice{}, raw.StringSliceMap{}, err
-			}
-
-		case strings.EqualFold(tmpl.Type, "github"):
-			// parse source from template
-			src, err := c.Github.Parse(tmpl.Source)
-			if err != nil {
-				return yaml.StepSlice{}, yaml.SecretSlice{}, yaml.ServiceSlice{}, raw.StringSliceMap{}, fmt.Errorf("invalid template source provided for %s: %w", step.Template.Name, err)
-			}
-
-			// pull from github without auth when the host isn't provided or is set to github.com
-			if !c.UsePrivateGithub && (len(src.Host) == 0 || strings.Contains(src.Host, "github.com")) {
-				logrus.WithFields(logrus.Fields{
-					"org":  src.Org,
-					"repo": src.Repo,
-					"path": src.Name,
-					"host": src.Host,
-				}).Tracef("Using GitHub client to pull template")
-
-				bytes, err = c.Github.Template(nil, src)
-				if err != nil {
-					return yaml.StepSlice{}, yaml.SecretSlice{}, yaml.ServiceSlice{}, raw.StringSliceMap{}, err
-				}
-			} else {
-				logrus.WithFields(logrus.Fields{
-					"org":  src.Org,
-					"repo": src.Repo,
-					"path": src.Name,
-					"host": src.Host,
-				}).Tracef("Using authenticated GitHub client to pull template")
-				// use private (authenticated) github instance to pull from
-				bytes, err = c.PrivateGithub.Template(c.user, src)
-				if err != nil {
-					return yaml.StepSlice{}, yaml.SecretSlice{}, yaml.ServiceSlice{}, raw.StringSliceMap{}, err
-				}
-			}
-
-		default:
-			logrus.Errorf("Unsupported template type: %v", tmpl.Type)
-			continue
-		}
-
-		var (
-			tmplSteps       yaml.StepSlice
-			tmplSecrets     yaml.SecretSlice
-			tmplServices    yaml.ServiceSlice
-			tmplEnvironment raw.StringSliceMap
-		)
-
-		// TODO: provide friendlier error messages with file type mismatches
-		switch tmpl.Format {
-		case "go", "golang", "":
-			// render template for steps
-			tmplSteps, tmplSecrets, tmplServices, tmplEnvironment, err = native.RenderStep(string(bytes), step)
-			if err != nil {
-				return yaml.StepSlice{}, yaml.SecretSlice{}, yaml.ServiceSlice{}, raw.StringSliceMap{}, err
-			}
-		case "starlark":
-			// render template for steps
-			tmplSteps, tmplSecrets, tmplServices, tmplEnvironment, err = starlark.RenderStep(string(bytes), step)
-			if err != nil {
-				return yaml.StepSlice{}, yaml.SecretSlice{}, yaml.ServiceSlice{}, raw.StringSliceMap{}, err
-			}
-		default:
-			return yaml.StepSlice{}, yaml.SecretSlice{}, yaml.ServiceSlice{}, raw.StringSliceMap{}, fmt.Errorf("format of %s is unsupported", tmpl.Format)
->>>>>>> 61358d2d
 		}
 
 		// loop over secrets within template
