// SPDX-License-Identifier: Apache-2.0

package github

import (
	"context"
	"net/url"
	"reflect"
	"strings"

	"github.com/google/go-github/v71/github"
	"golang.org/x/oauth2"
)

const (
	defaultURL = "https://github.com/"     // Default GitHub URL
	defaultAPI = "https://api.github.com/" // Default GitHub API URL
)

type Client struct {
	githubClient *github.Client
	URL          string
	API          string
}

func (c *Client) Equal(other *Client) bool {
	return (reflect.DeepEqual(c.githubClient.Client(), other.githubClient.Client())) && c.URL == other.URL && c.API == other.API
}

// New returns a Registry implementation that integrates
// with GitHub or a GitHub Enterprise instance.
<<<<<<< HEAD
//

func New(ctx context.Context, address, token string) (*client, error) {
=======
func New(ctx context.Context, address, token string) (*Client, error) {
>>>>>>> ffbf098e
	// create the client object
	c := &Client{
		URL: defaultURL,
		API: defaultAPI,
	}

	// ensure we have the URL and API set
	if len(address) > 0 {
		if !strings.EqualFold(c.URL, address) {
			c.URL = strings.Trim(address, "/")
			if !strings.Contains(c.URL, "https://github.com") {
				c.API = c.URL + "/api/v3/"
			}
		}
	}

	// create the GitHub client
	gitClient := github.NewClient(nil)
	// ensure the proper URL is set
	gitClient.BaseURL, _ = url.Parse(c.API)

	if len(token) > 0 {
		// create GitHub OAuth client with user's token
		gitClient = c.newOAuthTokenClient(ctx, token)
	}

	// overwrite the github client
	c.githubClient = gitClient

	return c, nil
}

// newOAuthTokenClient is a helper function to return the GitHub oauth2 client.
func (c *Client) newOAuthTokenClient(ctx context.Context, token string) *github.Client {
	// create the token object for the client
	ts := oauth2.StaticTokenSource(
		&oauth2.Token{AccessToken: token},
	)

	// create the OAuth client
	tc := oauth2.NewClient(ctx, ts)

	// create the GitHub client from the OAuth client
	github := github.NewClient(tc)

	// ensure the proper URL is set
	github.BaseURL, _ = url.Parse(c.API)

	return github
}<|MERGE_RESOLUTION|>--- conflicted
+++ resolved
@@ -29,13 +29,7 @@
 
 // New returns a Registry implementation that integrates
 // with GitHub or a GitHub Enterprise instance.
-<<<<<<< HEAD
-//
-
-func New(ctx context.Context, address, token string) (*client, error) {
-=======
 func New(ctx context.Context, address, token string) (*Client, error) {
->>>>>>> ffbf098e
 	// create the client object
 	c := &Client{
 		URL: defaultURL,
