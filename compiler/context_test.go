// Copyright (c) 2022 Target Brands, Inc. All rights reserved.
//
// Use of this source code is governed by the LICENSE file in this repository.

package compiler

import (
	"context"
	"reflect"
	"testing"

	"github.com/gin-gonic/gin"
)

func TestCompiler_FromContext(t *testing.T) {
	// setup types
	var _engine Engine

	// setup tests
	tests := []struct {
		context context.Context
		want    Engine
	}{
		{
<<<<<<< HEAD
			// nolint: revive,staticcheck // ignore using string with context value
=======
			//nolint: staticcheck, revive // ignore using string with context value
>>>>>>> ada3f007
			context: context.WithValue(context.Background(), key, _engine),
			want:    _engine,
		},
		{
			context: context.Background(),
			want:    nil,
		},
		{
<<<<<<< HEAD
			// nolint: revive,staticcheck // ignore using string with context value
=======
			//nolint: staticcheck, revive // ignore using string with context value
>>>>>>> ada3f007
			context: context.WithValue(context.Background(), key, "foo"),
			want:    nil,
		},
	}

	// run tests
	for _, test := range tests {
		got := FromContext(test.context)

		if !reflect.DeepEqual(got, test.want) {
			t.Errorf("FromContext is %v, want %v", got, test.want)
		}
	}
}

func TestCompiler_FromGinContext(t *testing.T) {
	// setup types
	var _engine Engine

	// setup tests
	tests := []struct {
		context *gin.Context
		value   interface{}
		want    Engine
	}{
		{
			context: new(gin.Context),
			value:   _engine,
			want:    _engine,
		},
		{
			context: new(gin.Context),
			value:   nil,
			want:    nil,
		},
		{
			context: new(gin.Context),
			value:   "foo",
			want:    nil,
		},
	}

	// run tests
	for _, test := range tests {
		if test.value != nil {
			test.context.Set(key, test.value)
		}

		got := FromGinContext(test.context)

		if !reflect.DeepEqual(got, test.want) {
			t.Errorf("FromGinContext is %v, want %v", got, test.want)
		}
	}
}

func TestCompiler_WithContext(t *testing.T) {
	// setup types
	var _engine Engine

<<<<<<< HEAD
	// nolint: revive,staticcheck // ignore using string with context value
=======
	//nolint: staticcheck, revive // ignore using string with context value
>>>>>>> ada3f007
	want := context.WithValue(context.Background(), key, _engine)

	// run test
	got := WithContext(context.Background(), _engine)

	if !reflect.DeepEqual(got, want) {
		t.Errorf("WithContext is %v, want %v", got, want)
	}
}

func TestCompiler_WithGinContext(t *testing.T) {
	// setup types
	var _engine Engine

	want := new(gin.Context)
	want.Set(key, _engine)

	// run test
	got := new(gin.Context)
	WithGinContext(got, _engine)

	if !reflect.DeepEqual(got, want) {
		t.Errorf("WithGinContext is %v, want %v", got, want)
	}
}<|MERGE_RESOLUTION|>--- conflicted
+++ resolved
@@ -22,11 +22,7 @@
 		want    Engine
 	}{
 		{
-<<<<<<< HEAD
-			// nolint: revive,staticcheck // ignore using string with context value
-=======
 			//nolint: staticcheck, revive // ignore using string with context value
->>>>>>> ada3f007
 			context: context.WithValue(context.Background(), key, _engine),
 			want:    _engine,
 		},
@@ -35,11 +31,7 @@
 			want:    nil,
 		},
 		{
-<<<<<<< HEAD
-			// nolint: revive,staticcheck // ignore using string with context value
-=======
 			//nolint: staticcheck, revive // ignore using string with context value
->>>>>>> ada3f007
 			context: context.WithValue(context.Background(), key, "foo"),
 			want:    nil,
 		},
@@ -100,11 +92,7 @@
 	// setup types
 	var _engine Engine
 
-<<<<<<< HEAD
-	// nolint: revive,staticcheck // ignore using string with context value
-=======
 	//nolint: staticcheck, revive // ignore using string with context value
->>>>>>> ada3f007
 	want := context.WithValue(context.Background(), key, _engine)
 
 	// run test
