// SPDX-License-Identifier: Apache-2.0

package pipeline

<<<<<<< HEAD
import "testing"
=======
import (
	"testing"

	"github.com/go-vela/server/compiler/types/raw"
	"github.com/go-vela/server/constants"
)
>>>>>>> ffbf098e

func TestPipeline_Ruleset_Match(t *testing.T) {
	// setup types
	tests := []struct {
		ruleset *Ruleset
		data    *RuleData
		envs    raw.StringSliceMap
		want    bool
		wantErr bool
	}{
		// Empty
		{ruleset: &Ruleset{}, data: &RuleData{Branch: "main"}, want: true},
		// If with and operator
		{
			ruleset: &Ruleset{If: Rules{Branch: []string{"main"}, Operator: "and"}},
			data:    &RuleData{Branch: "main", Comment: "rerun", Event: "push", Repo: "octocat/hello-world", Status: "pending", Tag: "refs/heads/main", Target: ""},
			want:    true,
		},
		{
			ruleset: &Ruleset{If: Rules{Branch: []string{"main"}, Operator: "and"}},
			data:    &RuleData{Branch: "dev", Comment: "rerun", Event: "push", Repo: "octocat/hello-world", Status: "pending", Tag: "refs/heads/main", Target: ""},
			want:    false,
		},
		{
			ruleset: &Ruleset{If: Rules{Branch: []string{"main"}, Event: []string{"push"}, Operator: "and"}},
			data:    &RuleData{Branch: "main", Comment: "rerun", Event: "push", Repo: "octocat/hello-world", Status: "pending", Tag: "refs/heads/main", Target: ""},
			want:    true,
		},
		{
			ruleset: &Ruleset{If: Rules{Branch: []string{"main"}, Event: []string{"push"}, Operator: "and"}},
			data:    &RuleData{Branch: "main", Comment: "rerun", Event: "pull_request", Repo: "octocat/hello-world", Status: "pending", Tag: "refs/heads/main", Target: ""},
			want:    false,
		},
		{
			ruleset: &Ruleset{If: Rules{Path: []string{"foo.txt", "/foo/bar.txt"}, Operator: "and"}},
			data:    &RuleData{Branch: "main", Comment: "rerun", Event: "pull_request", Path: []string{}, Repo: "octocat/hello-world", Status: "pending", Tag: "refs/heads/main", Target: ""},
			want:    false,
		},
		{
			ruleset: &Ruleset{If: Rules{Comment: []string{"rerun"}, Operator: "and"}},
			data:    &RuleData{Branch: "dev", Comment: "rerun", Event: "push", Repo: "octocat/hello-world", Status: "pending", Tag: "refs/heads/main", Target: ""},
			want:    true,
		},
		{
			ruleset: &Ruleset{If: Rules{Comment: []string{"rerun"}, Operator: "and"}},
			data:    &RuleData{Branch: "dev", Comment: "ok to test", Event: "push", Repo: "octocat/hello-world", Status: "pending", Tag: "refs/heads/main", Target: ""},
			want:    false,
		},
		{
			ruleset: &Ruleset{If: Rules{Event: []string{"deployment"}, Target: []string{"production"}, Operator: "and"}},
			data:    &RuleData{Branch: "dev", Comment: "", Event: "deployment", Repo: "octocat/hello-world", Status: "pending", Tag: "refs/heads/main", Target: "production"},
			want:    true,
		},
		{
			ruleset: &Ruleset{If: Rules{Event: []string{"deployment"}, Target: []string{"production"}, Operator: "and"}},
			data:    &RuleData{Branch: "dev", Comment: "", Event: "deployment", Repo: "octocat/hello-world", Status: "pending", Tag: "refs/heads/main", Target: "stage"},
			want:    false,
		},
		{
			ruleset: &Ruleset{If: Rules{Event: []string{"schedule"}, Target: []string{"weekly"}, Operator: "and"}},
			data:    &RuleData{Branch: "dev", Comment: "", Event: "schedule", Repo: "octocat/hello-world", Status: "pending", Tag: "refs/heads/main", Target: "weekly"},
			want:    true,
		},
		{
			ruleset: &Ruleset{If: Rules{Event: []string{"schedule"}, Target: []string{"weekly"}, Operator: "and"}},
			data:    &RuleData{Branch: "dev", Comment: "", Event: "schedule", Repo: "octocat/hello-world", Status: "pending", Tag: "refs/heads/main", Target: "nightly"},
			want:    false,
		},
		{
			ruleset: &Ruleset{If: Rules{Status: []string{"success", "failure"}, Operator: "and"}},
			data:    &RuleData{Branch: "dev", Comment: "ok to test", Event: "push", Repo: "octocat/hello-world", Status: "failure", Tag: "refs/heads/main", Target: ""},
			want:    true,
		},
		{
			ruleset: &Ruleset{If: Rules{Sender: []string{"octocat"}, Operator: "and"}},
			data:    &RuleData{Branch: "dev", Comment: "ok to test", Event: "push", Repo: "octocat/hello-world", Sender: "octocat", Status: "pending", Tag: "refs/heads/main", Target: ""},
			want:    true,
		},
		// If with or operator
		{
			ruleset: &Ruleset{If: Rules{Branch: []string{"main"}, Event: []string{"push"}, Operator: "or"}},
			data:    &RuleData{Branch: "main", Comment: "rerun", Event: "push", Repo: "octocat/hello-world", Status: "pending", Tag: "refs/heads/main", Target: ""},
			want:    true,
		},
		{
			ruleset: &Ruleset{If: Rules{Branch: []string{"main"}, Event: []string{"push"}, Operator: "or"}},
			data:    &RuleData{Branch: "dev", Comment: "rerun", Event: "push", Repo: "octocat/hello-world", Status: "pending", Tag: "refs/heads/main", Target: ""},
			want:    true,
		},
		{
			ruleset: &Ruleset{If: Rules{Branch: []string{"main"}, Event: []string{"push"}, Operator: "or"}},
			data:    &RuleData{Branch: "main", Comment: "rerun", Event: "pull_request", Repo: "octocat/hello-world", Status: "pending", Tag: "refs/heads/main", Target: ""},
			want:    true,
		},
		{
			ruleset: &Ruleset{If: Rules{Branch: []string{"main"}, Event: []string{"push"}, Operator: "or"}},
			data:    &RuleData{Branch: "dev", Comment: "rerun", Event: "pull_request", Repo: "octocat/hello-world", Status: "pending", Tag: "refs/heads/main", Target: ""},
			want:    false,
		},
		{
			ruleset: &Ruleset{If: Rules{Path: []string{"foo.txt", "/foo/bar.txt"}, Operator: "or"}},
			data:    &RuleData{Branch: "main", Comment: "rerun", Event: "pull_request", Path: []string{}, Repo: "octocat/hello-world", Status: "pending", Tag: "refs/heads/main", Target: ""},
			want:    false,
		},
		// Unless with and operator
		{
			ruleset: &Ruleset{Unless: Rules{Branch: []string{"main"}, Operator: "and"}},
			data:    &RuleData{Branch: "main", Comment: "rerun", Event: "push", Repo: "octocat/hello-world", Status: "pending", Tag: "refs/heads/main", Target: ""},
			want:    false,
		},
		{
			ruleset: &Ruleset{Unless: Rules{Branch: []string{"main"}, Operator: "and"}},
			data:    &RuleData{Branch: "dev", Comment: "rerun", Event: "push", Repo: "octocat/hello-world", Status: "pending", Tag: "refs/heads/main", Target: ""},
			want:    true,
		},
		{
			ruleset: &Ruleset{Unless: Rules{Branch: []string{"main"}, Event: []string{"push"}, Operator: "and"}},
			data:    &RuleData{Branch: "main", Comment: "rerun", Event: "push", Repo: "octocat/hello-world", Status: "pending", Tag: "refs/heads/main", Target: ""},
			want:    false,
		},
		{
			ruleset: &Ruleset{Unless: Rules{Branch: []string{"main"}, Event: []string{"push"}, Operator: "and"}},
			data:    &RuleData{Branch: "main", Comment: "rerun", Event: "pull_request", Repo: "octocat/hello-world", Status: "pending", Tag: "refs/heads/main", Target: ""},
			want:    true,
		},
		{
			ruleset: &Ruleset{Unless: Rules{Path: []string{"foo.txt", "/foo/bar.txt"}, Operator: "and"}},
			data:    &RuleData{Branch: "main", Comment: "rerun", Event: "pull_request", Path: []string{}, Repo: "octocat/hello-world", Status: "pending", Tag: "refs/heads/main", Target: ""},
			want:    true,
		},
		// Unless with or operator
		{
			ruleset: &Ruleset{Unless: Rules{Branch: []string{"main"}, Event: []string{"push"}, Operator: "or"}},
			data:    &RuleData{Branch: "main", Comment: "rerun", Event: "push", Repo: "octocat/hello-world", Status: "pending", Tag: "refs/heads/main", Target: ""},
			want:    false,
		},
		{
			ruleset: &Ruleset{Unless: Rules{Branch: []string{"main"}, Event: []string{"push"}, Operator: "or"}},
			data:    &RuleData{Branch: "dev", Comment: "rerun", Event: "push", Repo: "octocat/hello-world", Status: "pending", Tag: "refs/heads/main", Target: ""},
			want:    false,
		},
		{
			ruleset: &Ruleset{Unless: Rules{Branch: []string{"main"}, Event: []string{"push"}, Operator: "or"}},
			data:    &RuleData{Branch: "main", Comment: "rerun", Event: "pull_request", Repo: "octocat/hello-world", Status: "pending", Tag: "refs/heads/main", Target: ""},
			want:    false,
		},
		{
			ruleset: &Ruleset{Unless: Rules{Branch: []string{"main"}, Event: []string{"push"}, Operator: "or"}},
			data:    &RuleData{Branch: "dev", Comment: "rerun", Event: "pull_request", Repo: "octocat/hello-world", Status: "pending", Tag: "refs/heads/main", Target: ""},
			want:    true,
		},
		{
			ruleset: &Ruleset{Unless: Rules{Path: []string{"foo.txt", "/foo/bar.txt"}, Operator: "or"}},
			data:    &RuleData{Branch: "main", Comment: "rerun", Event: "pull_request", Path: []string{}, Repo: "octocat/hello-world", Status: "pending", Tag: "refs/heads/main", Target: ""},
			want:    true,
		},
		// Advanced Rulesets
		{
			ruleset: &Ruleset{
				If: Rules{
					Event:    []string{"push", "pull_request"},
					Tag:      []string{"release/*"},
					Operator: "or",
				},
			},
			data: &RuleData{Branch: "main", Comment: "rerun", Event: "tag", Repo: "octocat/hello-world", Status: "pending", Tag: "release/*", Target: ""},
			want: true,
		},
		{
			ruleset: &Ruleset{
				If: Rules{
					Event:    []string{"push", "pull_request"},
					Tag:      []string{"release/*"},
					Operator: "or",
				},
			},
			data: &RuleData{Branch: "main", Comment: "rerun", Event: "tag", Repo: "octocat/hello-world", Status: "pending", Tag: "release/*", Target: ""},
			want: true,
		},
		{
			ruleset: &Ruleset{
				If: Rules{
					Event:    []string{"push", "pull_request"},
					Tag:      []string{"release/*"},
					Operator: "or",
				},
			},
			data: &RuleData{Branch: "main", Comment: "rerun", Event: "tag", Repo: "octocat/hello-world", Status: "pending", Tag: "refs/heads/main", Target: ""},
			want: false,
		},
		// Eval
		{
			ruleset: &Ruleset{
				If: Rules{
					Eval:     "VELA_BUILD_AUTHOR == 'Octocat'",
					Operator: "and",
				},
			},
			data: &RuleData{Branch: "main", Comment: "rerun", Event: "push", Repo: "octocat/hello-world", Status: "pending", Tag: "refs/heads/main", Target: "", Env: map[string]string{"VELA_BUILD_AUTHOR": "Octocat"}},
			want: true,
		},
		{
			ruleset: &Ruleset{
				If: Rules{
					Eval:     "VELA_BUILD_AUTHOR == 'Octocat'",
					Operator: "and",
				},
			},
			data: &RuleData{Branch: "main", Comment: "rerun", Event: "push", Repo: "octocat/hello-world", Status: "pending", Tag: "refs/heads/main", Target: "", Env: map[string]string{"VELA_BUILD_AUTHOR": "test"}},
			want: false,
		},
		{
			ruleset: &Ruleset{
				If: Rules{
					Eval:     "VELA_MISSING_VAR == 'Octocat'",
					Operator: "and",
				},
			},
			data: &RuleData{Branch: "main", Comment: "rerun", Event: "push", Repo: "octocat/hello-world", Status: "pending", Tag: "refs/heads/main", Target: "", Env: map[string]string{}},
			want: false,
		},
		{
			ruleset: &Ruleset{
				If: Rules{
					Eval:     "VELA_BUILD_AUTHOR == 'Octocat'",
					Branch:   []string{"main"},
					Event:    []string{"push"},
					Operator: "and",
				},
			},
			data: &RuleData{Branch: "main", Comment: "rerun", Event: "push", Repo: "octocat/hello-world", Status: "pending", Tag: "refs/heads/main", Target: "", Env: map[string]string{"VELA_BUILD_AUTHOR": "Octocat"}},
			want: true,
		},
		{
			ruleset: &Ruleset{
				If: Rules{
					Eval:     "VELA_BUILD_AUTHOR == 'Octocat'",
					Branch:   []string{"main"},
					Event:    []string{"pull_request"},
					Operator: "and",
				},
			},
			data: &RuleData{Branch: "main", Comment: "rerun", Event: "push", Repo: "octocat/hello-world", Status: "pending", Tag: "refs/heads/main", Target: "", Env: map[string]string{"VELA_BUILD_AUTHOR": "Octocat"}},
			want: false,
		},
		{
			ruleset: &Ruleset{
				If: Rules{
					Eval:     "1 + bad-eval",
					Branch:   []string{"main"},
					Event:    []string{"pull_request"},
					Operator: "and",
				},
			},
			data:    &RuleData{Branch: "main", Comment: "rerun", Event: "push", Repo: "octocat/hello-world", Status: "pending", Tag: "refs/heads/main", Target: "", Env: map[string]string{"VELA_BUILD_AUTHOR": "Octocat"}},
			want:    false,
			wantErr: true,
		},
		// Bad regexp
		{
			ruleset: &Ruleset{If: Rules{Branch: []string{"*-dev"}, Matcher: "regexp"}},
			data:    &RuleData{Branch: "main", Comment: "rerun", Event: "push", Repo: "octocat/hello-world", Status: "pending", Tag: "refs/heads/main", Target: ""},
			wantErr: true,
		},
		{
			ruleset: &Ruleset{Unless: Rules{Branch: []string{"*-dev"}, Event: []string{"push"}, Operator: "or", Matcher: "regexp"}},
			data:    &RuleData{Branch: "main", Comment: "rerun", Event: "push", Repo: "octocat/hello-world", Status: "pending", Tag: "refs/heads/main", Target: ""},
			wantErr: true,
		},
		// Bad filepath pattern
		{
			ruleset: &Ruleset{If: Rules{Branch: []string{"\\"}}},
			data:    &RuleData{Branch: "main", Comment: "rerun", Event: "push", Repo: "octocat/hello-world", Status: "pending", Tag: "refs/heads/main", Target: ""},
			wantErr: true,
		},
		// Eval
		{
			ruleset: &Ruleset{Eval: "VELA_BUILD_AUTHOR == 'Octocat'", Operator: "and"},
			data:    &RuleData{Branch: "main", Comment: "rerun", Event: "push", Repo: "octocat/hello-world", Status: "pending", Tag: "refs/heads/main", Target: ""},
			envs: map[string]string{
				"VELA_BUILD_AUTHOR": "Octocat",
			},
			want:    true,
			wantErr: false,
		},
		{
			ruleset: &Ruleset{Eval: "VELA_BUILD_AUTHOR == 'Octocat'", Operator: "and"},
			data:    &RuleData{Branch: "main", Comment: "rerun", Event: "push", Repo: "octocat/hello-world", Status: "pending", Tag: "refs/heads/main", Target: ""},
			envs: map[string]string{
				"VELA_BUILD_AUTHOR": "test",
			},
			want:    false,
			wantErr: false,
		},
		{
			ruleset: &Ruleset{Eval: "VELA_MISSING_VAR == 'Octocat'", Operator: "and"},
			data:    &RuleData{Branch: "main", Comment: "rerun", Event: "push", Repo: "octocat/hello-world", Status: "pending", Tag: "refs/heads/main", Target: ""},
			envs:    map[string]string{},
			want:    false,
			wantErr: false,
		},
		{
			ruleset: &Ruleset{Eval: "VELA_BUILD_AUTHOR == 'Octocat'", If: Rules{Branch: []string{"main"}, Event: []string{"push"}}, Operator: "and"},
			data:    &RuleData{Branch: "main", Comment: "rerun", Event: "push", Repo: "octocat/hello-world", Status: "pending", Tag: "refs/heads/main", Target: ""},
			envs: map[string]string{
				"VELA_BUILD_AUTHOR": "Octocat",
			},
			want:    true,
			wantErr: false,
		},
		{
			ruleset: &Ruleset{Eval: "VELA_BUILD_AUTHOR == 'Octocat'", If: Rules{Branch: []string{"main"}, Event: []string{"pull_request"}}, Operator: "and"},
			data:    &RuleData{Branch: "main", Comment: "rerun", Event: "push", Repo: "octocat/hello-world", Status: "pending", Tag: "refs/heads/main", Target: ""},
			envs: map[string]string{
				"VELA_BUILD_AUTHOR": "Octocat",
			},
			want:    false,
			wantErr: false,
		},
	}

	// run test
<<<<<<< HEAD
	for i, test := range tests {
		got, err := test.data.Match(*test.ruleset)
=======
	for _, test := range tests {
		got, err := test.ruleset.Match(test.data, test.envs)
>>>>>>> ffbf098e
		if err != nil {
			if !test.wantErr {
				t.Errorf("Ruleset Match test #%d for %s operator returned err: %s", i, test.ruleset.Operator, err)
			}
		} else {
			if test.wantErr {
				t.Errorf("Ruleset Match should have returned an error")
			}
		}

		if got != test.want {
			t.Errorf("Ruleset Match test #%d for %s operator is %v, want %v", i, test.ruleset.Operator, got, test.want)
		}
	}
}

func BenchmarkMatch_FullRuleset(b *testing.B) {
	// create a sample RuleData
	data := &RuleData{
		Branch:   "main",
		Comment:  "test comment",
		Event:    "push",
		Path:     []string{"path/to/file"},
		Repo:     "github.com/go-vela/server",
		Sender:   "user",
		Status:   "success",
		Tag:      "v1.0.0",
		Target:   "production",
		Label:    []string{"label1", "label2"},
		Instance: "instance1",
	}

	// create a sample Ruleset
	ruleset := Ruleset{
		If: Rules{
			Branch:   []string{"main"},
			Comment:  []string{"test comment"},
			Event:    []string{"push"},
			Path:     []string{"path/to/file"},
			Repo:     []string{"github.com/go-vela/server"},
			Sender:   []string{"user"},
			Status:   []string{"success"},
			Tag:      []string{"v1.0.0"},
			Target:   []string{"production"},
			Label:    []string{"label1", "label2"},
			Instance: []string{"instance1"},
			Operator: "and",
			Matcher:  "filepath",
		},
	}

	// run the benchmark
	for i := 0; i < b.N; i++ {
		_, err := data.Match(ruleset)
		if err != nil {
			b.Fatalf("unexpected error: %v", err)
		}
	}
}

func BenchmarkMatch_FullRulesetEarlyAndExit(b *testing.B) {
	// create a sample RuleData
	data := &RuleData{
		Branch:   "main",
		Comment:  "test comment",
		Event:    "push",
		Path:     []string{"path/to/file"},
		Repo:     "github.com/go-vela/server",
		Sender:   "user",
		Status:   "success",
		Tag:      "v1.0.0",
		Target:   "production",
		Label:    []string{"label1", "label2"},
		Instance: "instance1",
	}

	// create a sample Ruleset
	ruleset := Ruleset{
		If: Rules{
			Branch:   []string{"dev"},
			Comment:  []string{"test comment"},
			Event:    []string{"push"},
			Path:     []string{"path/to/file"},
			Repo:     []string{"github.com/go-vela/server"},
			Sender:   []string{"user"},
			Status:   []string{"success"},
			Tag:      []string{"v1.0.0"},
			Target:   []string{"production"},
			Label:    []string{"label1", "label2"},
			Instance: []string{"instance1"},
			Operator: "and",
			Matcher:  "filepath",
		},
	}

	// run the benchmark
	for i := 0; i < b.N; i++ {
		_, err := data.Match(ruleset)
		if err != nil {
			b.Fatalf("unexpected error: %v", err)
		}
	}
}

func BenchmarkMatch_FullRulesetEarlyOrExit(b *testing.B) {
	// create a sample RuleData
	data := &RuleData{
		Branch:   "main",
		Comment:  "test comment",
		Event:    "push",
		Path:     []string{"path/to/file"},
		Repo:     "github.com/go-vela/server",
		Sender:   "user",
		Status:   "success",
		Tag:      "v1.0.0",
		Target:   "production",
		Label:    []string{"label1", "label2"},
		Instance: "instance1",
	}

	// create a sample Ruleset
	ruleset := Ruleset{
		If: Rules{
			Branch:   []string{"main"},
			Comment:  []string{"test comment"},
			Event:    []string{"push"},
			Path:     []string{"path/to/file"},
			Repo:     []string{"github.com/go-vela/server"},
			Sender:   []string{"user"},
			Status:   []string{"success"},
			Tag:      []string{"v1.0.0"},
			Target:   []string{"production"},
			Label:    []string{"label1", "label2"},
			Instance: []string{"instance1"},
			Operator: "or",
			Matcher:  "filepath",
		},
	}

	// run the benchmark
	for i := 0; i < b.N; i++ {
		_, err := data.Match(ruleset)
		if err != nil {
			b.Fatalf("unexpected error: %v", err)
		}
	}
}

func TestPipeline_Rules_NoStatus(t *testing.T) {
	// setup types
	r := Rules{}

	// run test
	got := r.Empty()

	if !got {
		t.Errorf("Rule NoStatus is %v, want true", got)
	}
}

func TestPipeline_Rules_Empty(t *testing.T) {
	// setup types
	r := Rules{}

	// run test
	got := r.Empty()

	if !got {
		t.Errorf("Rule IsEmpty is %v, want true", got)
	}
}

func TestPipeline_Rules_Empty_Invalid(t *testing.T) {
	// setup types
	r := Rules{Branch: []string{"main"}}

	// run test
	got := r.Empty()

	if got {
		t.Errorf("Rule IsEmpty is %v, want false", got)
	}
}

func TestPipeline_Rules_Match_Regex_Tag(t *testing.T) {
	// setup types
	tests := []struct {
		rules *Rules
		data  *RuleData
		want  bool
	}{
		{
			rules: &Rules{Event: []string{"tag"}, Tag: []string{"refs/tags/20.*"}, Matcher: "regex", Operator: "and"},
			data:  &RuleData{Branch: "main", Event: "tag", Repo: "octocat/hello-world", Status: "pending", Tag: "refs/tags/20.4.42.167", Target: ""},
			want:  true,
		},
		{
			rules: &Rules{Event: []string{"tag"}, Tag: []string{"[0-9][0-9].[0-9].[0-9][0-9].[0-9][0-9][0-9]"}, Matcher: "regex", Operator: "and"},
			data:  &RuleData{Branch: "main", Event: "tag", Repo: "octocat/hello-world", Status: "pending", Tag: "refs/tags/20.4.42.167", Target: ""},
			want:  true,
		},
		{
			rules: &Rules{Event: []string{"tag"}, Tag: []string{"[0-9]+\\.[0-9]+\\.[0-9]+\\.[0-9]+"}, Matcher: "regex", Operator: "and"},
			data:  &RuleData{Branch: "main", Event: "tag", Repo: "octocat/hello-world", Status: "pending", Tag: "refs/tags/20.4.42.167", Target: ""},
			want:  true,
		},
		{
			rules: &Rules{Event: []string{"tag"}, Tag: []string{"^refs/tags/(\\d+\\.)+\\d+$"}, Matcher: "regex", Operator: "and"},
			data:  &RuleData{Branch: "main", Event: "tag", Repo: "octocat/hello-world", Status: "pending", Tag: "refs/tags/20.4.42.167", Target: ""},
			want:  true,
		},
		{
			rules: &Rules{Event: []string{"tag"}, Tag: []string{"^refs/tags/(\\d+\\.)+\\d+"}, Matcher: "regex", Operator: "and"},
			data:  &RuleData{Branch: "main", Event: "tag", Repo: "octocat/hello-world", Status: "pending", Tag: "refs/tags/2.4.42.165-prod", Target: ""},
			want:  true,
		},
		{
			rules: &Rules{Event: []string{"tag"}, Tag: []string{"^refs/tags/(\\d+\\.)+\\d+$"}, Matcher: "regex", Operator: "and"},
			data:  &RuleData{Branch: "main", Event: "tag", Repo: "octocat/hello-world", Status: "pending", Tag: "refs/tags/2.4.42.165-prod", Target: ""},
			want:  false,
		},
	}

	// run test
	for _, test := range tests {
		got, _ := test.data.MatchRules(*test.rules)

		if got != test.want {
			t.Errorf("Rules Match is %v, want %v", got, test.want)
		}
	}
}

func TestPipeline_Rules_Match(t *testing.T) {
	// setup types
	tests := []struct {
		rules *Rules
		data  *RuleData
		want  bool
	}{
		// and operator
		{
			rules: &Rules{Branch: []string{"main"}},
			data:  &RuleData{Branch: "main", Event: "push", Path: []string{"foo.txt", "/foo/bar.txt"}, Repo: "octocat/hello-world", Status: "pending", Tag: "refs/heads/main", Target: ""},
			want:  true,
		},
		{
			rules: &Rules{Branch: []string{"main"}},
			data:  &RuleData{Branch: "dev", Event: "push", Path: []string{"foo.txt", "/foo/bar.txt"}, Repo: "octocat/hello-world", Status: "pending", Tag: "refs/heads/main", Target: ""},
			want:  false,
		},
		{
			rules: &Rules{Branch: []string{"main"}, Event: []string{"push"}},
			data:  &RuleData{Branch: "main", Event: "push", Path: []string{"foo.txt", "/foo/bar.txt"}, Repo: "octocat/hello-world", Status: "pending", Tag: "refs/heads/main", Target: ""},
			want:  true,
		},
		{
			rules: &Rules{Branch: []string{"main"}, Event: []string{"push"}},
			data:  &RuleData{Branch: "main", Event: "pull_request", Path: []string{"foo.txt", "/foo/bar.txt"}, Repo: "octocat/hello-world", Status: "pending", Tag: "refs/heads/main", Target: ""},
			want:  false,
		},
		{
			rules: &Rules{Path: []string{"foob.txt"}},
			data:  &RuleData{Branch: "main", Event: "pull_request", Path: []string{"foo.txt", "/foo/bar.txt"}, Repo: "octocat/hello-world", Status: "pending", Tag: "refs/heads/main", Target: ""},
			want:  false,
		},
		{
			rules: &Rules{Status: []string{"success", "failure"}},
			data:  &RuleData{Branch: "main", Event: "pull_request", Path: []string{"foo.txt", "/foo/bar.txt"}, Repo: "octocat/hello-world", Status: "pending", Tag: "refs/heads/main", Target: ""},
			want:  true,
		},
		{
			rules: &Rules{Event: []string{"tag"}, Tag: []string{"refs/tags/[0-9].*-prod"}},
			data:  &RuleData{Branch: "main", Event: "tag", Repo: "octocat/hello-world", Status: "pending", Tag: "refs/tags/2.4.42.167-prod", Target: ""},
			want:  true,
		},
		{
			rules: &Rules{Event: []string{"tag"}, Tag: []string{"path/to/thing/*/*"}},
			data:  &RuleData{Branch: "main", Event: "tag", Repo: "octocat/hello-world", Status: "pending", Tag: "path/to/thing/stage/1.0.2-rc", Target: ""},
			want:  true,
		},
		// or operator
		{
			rules: &Rules{Branch: []string{"main"}, Event: []string{"push"}, Operator: "or"},
			data:  &RuleData{Branch: "main", Event: "push", Path: []string{"foo.txt", "/foo/bar.txt"}, Repo: "octocat/hello-world", Status: "pending", Tag: "refs/heads/main", Target: ""},
			want:  true,
		},
		{
			rules: &Rules{Branch: []string{"main"}, Event: []string{"push"}, Operator: "or"},
			data:  &RuleData{Branch: "dev", Event: "push", Path: []string{"foo.txt", "/foo/bar.txt"}, Repo: "octocat/hello-world", Status: "pending", Tag: "refs/heads/main", Target: ""},
			want:  true,
		},
		{
			rules: &Rules{Branch: []string{"main"}, Event: []string{"push"}, Operator: "or"},
			data:  &RuleData{Branch: "main", Event: "pull_request", Path: []string{"foo.txt", "/foo/bar.txt"}, Repo: "octocat/hello-world", Status: "pending", Tag: "refs/heads/main", Target: ""},
			want:  true,
		},
		{
			rules: &Rules{Branch: []string{"main"}, Event: []string{"push"}, Operator: "or"},
			data:  &RuleData{Branch: "dev", Event: "pull_request", Path: []string{"foo.txt", "/foo/bar.txt"}, Repo: "octocat/hello-world", Status: "pending", Tag: "refs/heads/main", Target: ""},
			want:  false,
		},
		{
			rules: &Rules{Path: []string{"foob.txt"}, Operator: "or"},
			data:  &RuleData{Branch: "dev", Event: "pull_request", Path: []string{"foo.txt", "/foo/bar.txt"}, Repo: "octocat/hello-world", Status: "pending", Tag: "refs/heads/main", Target: ""},
			want:  false,
		},
		// Advanced Rulesets
		{
			rules: &Rules{Event: []string{"push", "pull_request"}, Tag: []string{"release/*"}, Operator: "or"},
			data:  &RuleData{Branch: "main", Event: "push", Repo: "octocat/hello-world", Status: "pending", Tag: "release/*", Target: ""},
			want:  true,
		},
		{
			rules: &Rules{Event: []string{"push", "pull_request"}, Tag: []string{"release/*"}, Operator: "or"},
			data:  &RuleData{Branch: "main", Event: "tag", Repo: "octocat/hello-world", Status: "pending", Tag: "refs/heads/main", Target: ""},
			want:  false,
		},
		{
			rules: &Rules{Event: []string{"pull_request:labeled"}, Label: []string{"enhancement", "documentation"}},
			data:  &RuleData{Branch: "main", Event: "pull_request:labeled", Repo: "octocat/hello-world", Status: "pending", Label: []string{"documentation"}},
			want:  true,
		},
		{
			rules: &Rules{Event: []string{"pull_request:labeled"}, Label: []string{"enhancement", "documentation"}},
			data:  &RuleData{Branch: "main", Event: "pull_request:labeled", Repo: "octocat/hello-world", Status: "pending", Label: []string{"support"}},
			want:  false,
		},
		{
			rules: &Rules{Event: []string{"pull_request:unlabeled"}, Label: []string{"enhancement", "documentation"}},
			data:  &RuleData{Branch: "main", Event: "pull_request:unlabeled", Repo: "octocat/hello-world", Status: "pending", Label: []string{"documentation"}},
			want:  true,
		},
		{
			rules: &Rules{Event: []string{"pull_request:unlabeled"}, Label: []string{"enhancement"}},
			data:  &RuleData{Branch: "main", Event: "pull_request:unlabeled", Repo: "octocat/hello-world", Status: "pending", Label: []string{"documentation"}},
			want:  false,
		},
		{
			rules: &Rules{Event: []string{"push"}, Label: []string{"enhancement", "documentation"}},
			data:  &RuleData{Branch: "main", Event: "push", Repo: "octocat/hello-world", Status: "pending", Label: []string{"documentation"}},
			want:  true,
		},
		{
			rules: &Rules{Event: []string{"push"}, Label: []string{"enhancement"}},
			data:  &RuleData{Branch: "main", Event: "push", Repo: "octocat/hello-world", Status: "pending", Label: []string{"documentation"}},
			want:  false,
		},
		{
			rules: &Rules{Event: []string{"push"}, Label: []string{"enhancement"}, Operator: "or"},
			data:  &RuleData{Branch: "main", Event: "push", Repo: "octocat/hello-world", Status: "pending", Label: []string{"documentation"}},
			want:  true,
		},
		{
			rules: &Rules{Event: []string{"push"}, Instance: []string{"http://localhost:8080"}},
			data:  &RuleData{Branch: "main", Event: "push", Repo: "octocat/hello-world", Status: "pending", Instance: "http://localhost:5432"},
			want:  false,
		},
		{
			rules: &Rules{Event: []string{"push"}, Instance: []string{"http://localhost:8080"}},
			data:  &RuleData{Branch: "main", Event: "push", Repo: "octocat/hello-world", Status: "pending", Instance: "http://localhost:8080"},
			want:  true,
		},
	}

	// run test
	for i, test := range tests {
		got, _ := test.data.MatchRules(*test.rules)

		if got != test.want {
			t.Errorf("Rules Match for test #%d is %v, want %v", i, got, test.want)
		}
	}
}<|MERGE_RESOLUTION|>--- conflicted
+++ resolved
@@ -2,16 +2,11 @@
 
 package pipeline
 
-<<<<<<< HEAD
-import "testing"
-=======
 import (
 	"testing"
 
 	"github.com/go-vela/server/compiler/types/raw"
-	"github.com/go-vela/server/constants"
 )
->>>>>>> ffbf098e
 
 func TestPipeline_Ruleset_Match(t *testing.T) {
 	// setup types
@@ -287,60 +282,11 @@
 			data:    &RuleData{Branch: "main", Comment: "rerun", Event: "push", Repo: "octocat/hello-world", Status: "pending", Tag: "refs/heads/main", Target: ""},
 			wantErr: true,
 		},
-		// Eval
-		{
-			ruleset: &Ruleset{Eval: "VELA_BUILD_AUTHOR == 'Octocat'", Operator: "and"},
-			data:    &RuleData{Branch: "main", Comment: "rerun", Event: "push", Repo: "octocat/hello-world", Status: "pending", Tag: "refs/heads/main", Target: ""},
-			envs: map[string]string{
-				"VELA_BUILD_AUTHOR": "Octocat",
-			},
-			want:    true,
-			wantErr: false,
-		},
-		{
-			ruleset: &Ruleset{Eval: "VELA_BUILD_AUTHOR == 'Octocat'", Operator: "and"},
-			data:    &RuleData{Branch: "main", Comment: "rerun", Event: "push", Repo: "octocat/hello-world", Status: "pending", Tag: "refs/heads/main", Target: ""},
-			envs: map[string]string{
-				"VELA_BUILD_AUTHOR": "test",
-			},
-			want:    false,
-			wantErr: false,
-		},
-		{
-			ruleset: &Ruleset{Eval: "VELA_MISSING_VAR == 'Octocat'", Operator: "and"},
-			data:    &RuleData{Branch: "main", Comment: "rerun", Event: "push", Repo: "octocat/hello-world", Status: "pending", Tag: "refs/heads/main", Target: ""},
-			envs:    map[string]string{},
-			want:    false,
-			wantErr: false,
-		},
-		{
-			ruleset: &Ruleset{Eval: "VELA_BUILD_AUTHOR == 'Octocat'", If: Rules{Branch: []string{"main"}, Event: []string{"push"}}, Operator: "and"},
-			data:    &RuleData{Branch: "main", Comment: "rerun", Event: "push", Repo: "octocat/hello-world", Status: "pending", Tag: "refs/heads/main", Target: ""},
-			envs: map[string]string{
-				"VELA_BUILD_AUTHOR": "Octocat",
-			},
-			want:    true,
-			wantErr: false,
-		},
-		{
-			ruleset: &Ruleset{Eval: "VELA_BUILD_AUTHOR == 'Octocat'", If: Rules{Branch: []string{"main"}, Event: []string{"pull_request"}}, Operator: "and"},
-			data:    &RuleData{Branch: "main", Comment: "rerun", Event: "push", Repo: "octocat/hello-world", Status: "pending", Tag: "refs/heads/main", Target: ""},
-			envs: map[string]string{
-				"VELA_BUILD_AUTHOR": "Octocat",
-			},
-			want:    false,
-			wantErr: false,
-		},
 	}
 
 	// run test
-<<<<<<< HEAD
 	for i, test := range tests {
 		got, err := test.data.Match(*test.ruleset)
-=======
-	for _, test := range tests {
-		got, err := test.ruleset.Match(test.data, test.envs)
->>>>>>> ffbf098e
 		if err != nil {
 			if !test.wantErr {
 				t.Errorf("Ruleset Match test #%d for %s operator returned err: %s", i, test.ruleset.Operator, err)
