// SPDX-License-Identifier: Apache-2.0

package yaml

import (
	api "github.com/go-vela/server/api/types"
	"github.com/go-vela/server/compiler/types/raw"
)

// Build is the yaml representation of a build for a pipeline.
type Build struct {
<<<<<<< HEAD
	Version     string             `yaml:"version,omitempty"   json:"version,omitempty"  jsonschema:"required,minLength=1,description=Provide syntax version used to evaluate the pipeline.\nReference: https://go-vela.github.io/docs/reference/yaml/version/"`
	Git         Git                `yaml:"git,omitempty"       json:"git,omitempty"      jsonschema:"description=Provide the git access specifications.\nReference: https://go-vela.github.io/docs/reference/yaml/git/"`
	Metadata    Metadata           `yaml:"metadata,omitempty"  json:"metadata,omitempty" jsonschema:"description=Pass extra information.\nReference: https://go-vela.github.io/docs/reference/yaml/metadata/"`
=======
	Version     string             `yaml:"version,omitempty"     json:"version,omitempty"     jsonschema:"required,minLength=1,description=Provide syntax version used to evaluate the pipeline.\nReference: https://go-vela.github.io/docs/reference/yaml/version/"`
	Metadata    Metadata           `yaml:"metadata,omitempty"    json:"metadata,omitempty"    jsonschema:"description=Pass extra information.\nReference: https://go-vela.github.io/docs/reference/yaml/metadata/"`
>>>>>>> f463fc9d
	Environment raw.StringSliceMap `yaml:"environment,omitempty" json:"environment,omitempty" jsonschema:"description=Provide global environment variables injected into the container environment.\nReference: https://go-vela.github.io/docs/reference/yaml/steps/#the-environment-key"`
	Worker      Worker             `yaml:"worker,omitempty"      json:"worker,omitempty"      jsonschema:"description=Limit the pipeline to certain types of workers.\nReference: https://go-vela.github.io/docs/reference/yaml/worker/"`
	Secrets     SecretSlice        `yaml:"secrets,omitempty"     json:"secrets,omitempty"     jsonschema:"description=Provide sensitive information.\nReference: https://go-vela.github.io/docs/reference/yaml/secrets/"`
	Services    ServiceSlice       `yaml:"services,omitempty"    json:"services,omitempty"    jsonschema:"description=Provide detached (headless) execution instructions.\nReference: https://go-vela.github.io/docs/reference/yaml/services/"`
	Stages      StageSlice         `yaml:"stages,omitempty"      json:"stages,omitempty"      jsonschema:"oneof_required=stages,description=Provide parallel execution instructions.\nReference: https://go-vela.github.io/docs/reference/yaml/stages/"`
	Steps       StepSlice          `yaml:"steps,omitempty"       json:"steps,omitempty"       jsonschema:"oneof_required=steps,description=Provide sequential execution instructions.\nReference: https://go-vela.github.io/docs/reference/yaml/steps/"`
	Templates   TemplateSlice      `yaml:"templates,omitempty"   json:"templates,omitempty"   jsonschema:"description=Provide the name of templates to expand.\nReference: https://go-vela.github.io/docs/reference/yaml/templates/"`
}

// ToPipelineAPI converts the Build type to an API Pipeline type.
func (b *Build) ToPipelineAPI() *api.Pipeline {
	pipeline := new(api.Pipeline)

	pipeline.SetFlavor(b.Worker.Flavor)
	pipeline.SetPlatform(b.Worker.Platform)
	pipeline.SetVersion(b.Version)
	pipeline.SetServices(len(b.Services) > 0)
	pipeline.SetStages(len(b.Stages) > 0)
	pipeline.SetSteps(len(b.Steps) > 0)
	pipeline.SetTemplates(len(b.Templates) > 0)

	// set default for external and internal secrets
	external := false
	internal := false

	// iterate through all secrets in the build
	for _, secret := range b.Secrets {
		// check if external and internal secrets have been found
		if external && internal {
			// exit the loop since both secrets have been found
			break
		}

		// check if the secret origin is empty
		if secret.Origin.Empty() {
			// origin was empty so an internal secret was found
			internal = true
		} else {
			// origin was not empty so an external secret was found
			external = true
		}
	}

	pipeline.SetExternalSecrets(external)
	pipeline.SetInternalSecrets(internal)

	return pipeline
}

// UnmarshalYAML implements the Unmarshaler interface for the Build type.
func (b *Build) UnmarshalYAML(unmarshal func(interface{}) error) error {
	// build we try unmarshalling to
	build := new(struct {
		Git         Git
		Version     string
		Metadata    Metadata
		Environment raw.StringSliceMap
		Worker      Worker
		Secrets     SecretSlice
		Services    ServiceSlice
		Stages      StageSlice
		Steps       StepSlice
		Templates   TemplateSlice
	})

	// attempt to unmarshal as a build type
	err := unmarshal(build)
	if err != nil {
		return err
	}

	// give the documented default value to metadata environment
	if build.Metadata.Environment == nil {
		build.Metadata.Environment = []string{"steps", "services", "secrets"}
	}

	// override the values
	b.Git = build.Git
	b.Version = build.Version
	b.Metadata = build.Metadata
	b.Environment = build.Environment
	b.Worker = build.Worker
	b.Secrets = build.Secrets
	b.Services = build.Services
	b.Stages = build.Stages
	b.Steps = build.Steps
	b.Templates = build.Templates

	return nil
}<|MERGE_RESOLUTION|>--- conflicted
+++ resolved
@@ -9,14 +9,8 @@
 
 // Build is the yaml representation of a build for a pipeline.
 type Build struct {
-<<<<<<< HEAD
-	Version     string             `yaml:"version,omitempty"   json:"version,omitempty"  jsonschema:"required,minLength=1,description=Provide syntax version used to evaluate the pipeline.\nReference: https://go-vela.github.io/docs/reference/yaml/version/"`
-	Git         Git                `yaml:"git,omitempty"       json:"git,omitempty"      jsonschema:"description=Provide the git access specifications.\nReference: https://go-vela.github.io/docs/reference/yaml/git/"`
-	Metadata    Metadata           `yaml:"metadata,omitempty"  json:"metadata,omitempty" jsonschema:"description=Pass extra information.\nReference: https://go-vela.github.io/docs/reference/yaml/metadata/"`
-=======
 	Version     string             `yaml:"version,omitempty"     json:"version,omitempty"     jsonschema:"required,minLength=1,description=Provide syntax version used to evaluate the pipeline.\nReference: https://go-vela.github.io/docs/reference/yaml/version/"`
 	Metadata    Metadata           `yaml:"metadata,omitempty"    json:"metadata,omitempty"    jsonschema:"description=Pass extra information.\nReference: https://go-vela.github.io/docs/reference/yaml/metadata/"`
->>>>>>> f463fc9d
 	Environment raw.StringSliceMap `yaml:"environment,omitempty" json:"environment,omitempty" jsonschema:"description=Provide global environment variables injected into the container environment.\nReference: https://go-vela.github.io/docs/reference/yaml/steps/#the-environment-key"`
 	Worker      Worker             `yaml:"worker,omitempty"      json:"worker,omitempty"      jsonschema:"description=Limit the pipeline to certain types of workers.\nReference: https://go-vela.github.io/docs/reference/yaml/worker/"`
 	Secrets     SecretSlice        `yaml:"secrets,omitempty"     json:"secrets,omitempty"     jsonschema:"description=Provide sensitive information.\nReference: https://go-vela.github.io/docs/reference/yaml/secrets/"`
@@ -24,6 +18,7 @@
 	Stages      StageSlice         `yaml:"stages,omitempty"      json:"stages,omitempty"      jsonschema:"oneof_required=stages,description=Provide parallel execution instructions.\nReference: https://go-vela.github.io/docs/reference/yaml/stages/"`
 	Steps       StepSlice          `yaml:"steps,omitempty"       json:"steps,omitempty"       jsonschema:"oneof_required=steps,description=Provide sequential execution instructions.\nReference: https://go-vela.github.io/docs/reference/yaml/steps/"`
 	Templates   TemplateSlice      `yaml:"templates,omitempty"   json:"templates,omitempty"   jsonschema:"description=Provide the name of templates to expand.\nReference: https://go-vela.github.io/docs/reference/yaml/templates/"`
+	Git         Git                `yaml:"git,omitempty"       json:"git,omitempty"      jsonschema:"description=Provide the git access specifications.\nReference: https://go-vela.github.io/docs/reference/yaml/git/"`
 }
 
 // ToPipelineAPI converts the Build type to an API Pipeline type.
