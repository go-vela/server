--- conflicted
+++ resolved
@@ -12,22 +12,13 @@
 	Version     string             `yaml:"version,omitempty"     json:"version,omitempty"     jsonschema:"required,minLength=1,description=Provide syntax version used to evaluate the pipeline.\nReference: https://go-vela.github.io/docs/reference/yaml/version/"`
 	Metadata    Metadata           `yaml:"metadata,omitempty"    json:"metadata,omitempty"    jsonschema:"description=Pass extra information.\nReference: https://go-vela.github.io/docs/reference/yaml/metadata/"`
 	Environment raw.StringSliceMap `yaml:"environment,omitempty" json:"environment,omitempty" jsonschema:"description=Provide global environment variables injected into the container environment.\nReference: https://go-vela.github.io/docs/reference/yaml/steps/#the-environment-key"`
-<<<<<<< HEAD
-	Worker      Worker             `yaml:"worker,omitempty"    json:"worker,omitempty" jsonschema:"description=Limit the pipeline to certain types of workers.\nReference: https://go-vela.github.io/docs/reference/yaml/worker/"`
-	Secrets     SecretSlice        `yaml:"secrets,omitempty"   json:"secrets,omitempty" jsonschema:"description=Provide sensitive information.\nReference: https://go-vela.github.io/docs/reference/yaml/secrets/"`
-	Services    ServiceSlice       `yaml:"services,omitempty"  json:"services,omitempty" jsonschema:"description=Provide detached (headless) execution instructions.\nReference: https://go-vela.github.io/docs/reference/yaml/services/"`
-	Stages      StageSlice         `yaml:"stages,omitempty"    json:"stages,omitempty" jsonschema:"oneof_required=stages,description=Provide parallel execution instructions.\nReference: https://go-vela.github.io/docs/reference/yaml/stages/"`
-	Steps       StepSlice          `yaml:"steps,omitempty"     json:"steps,omitempty" jsonschema:"oneof_required=steps,description=Provide sequential execution instructions.\nReference: https://go-vela.github.io/docs/reference/yaml/steps/"`
-	Templates   TemplateSlice      `yaml:"templates,omitempty" json:"templates,omitempty" jsonschema:"description=Provide the name of templates to expand.\nReference: https://go-vela.github.io/docs/reference/yaml/templates/"`
-	Deployment  Deployment         `yaml:"deployment,omitempty" json:"deployment,omitempty" jsonschema:"description=Provide deployment configuration.\nReference: https://go-vela.github.io/docs/reference/yaml/deployments/"`
-=======
 	Worker      Worker             `yaml:"worker,omitempty"      json:"worker,omitempty"      jsonschema:"description=Limit the pipeline to certain types of workers.\nReference: https://go-vela.github.io/docs/reference/yaml/worker/"`
 	Secrets     SecretSlice        `yaml:"secrets,omitempty"     json:"secrets,omitempty"     jsonschema:"description=Provide sensitive information.\nReference: https://go-vela.github.io/docs/reference/yaml/secrets/"`
 	Services    ServiceSlice       `yaml:"services,omitempty"    json:"services,omitempty"    jsonschema:"description=Provide detached (headless) execution instructions.\nReference: https://go-vela.github.io/docs/reference/yaml/services/"`
 	Stages      StageSlice         `yaml:"stages,omitempty"      json:"stages,omitempty"      jsonschema:"oneof_required=stages,description=Provide parallel execution instructions.\nReference: https://go-vela.github.io/docs/reference/yaml/stages/"`
 	Steps       StepSlice          `yaml:"steps,omitempty"       json:"steps,omitempty"       jsonschema:"oneof_required=steps,description=Provide sequential execution instructions.\nReference: https://go-vela.github.io/docs/reference/yaml/steps/"`
 	Templates   TemplateSlice      `yaml:"templates,omitempty"   json:"templates,omitempty"   jsonschema:"description=Provide the name of templates to expand.\nReference: https://go-vela.github.io/docs/reference/yaml/templates/"`
->>>>>>> f463fc9d
+	Deployment  Deployment         `yaml:"deployment,omitempty"  json:"deployment,omitempty"  jsonschema:"description=Provide deployment configuration.\nReference: https://go-vela.github.io/docs/reference/yaml/deployments/"`
 }
 
 // ToPipelineAPI converts the Build type to an API Pipeline type.
