--- conflicted
+++ resolved
@@ -4,10 +4,5 @@
       - test
     image: alpine
     ruleset:
-<<<<<<< HEAD
-      event: [ push, pull_request, delete ]
-      branch: [ master ]
-=======
       event: [ push, pull_request ]
-      branch: [ main ]
->>>>>>> 2dd31d69
+      branch: [ main ]