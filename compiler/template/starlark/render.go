--- conflicted
+++ resolved
@@ -30,15 +30,8 @@
 	ErrInvalidPipelineReturn = errors.New("invalid pipeline return in template")
 )
 
-<<<<<<< HEAD
 // Render combines the template with the step in the yaml pipeline.
-//
-// nolint: funlen,lll // ignore function length due to comments
 func Render(tmpl string, name string, tName string, environment raw.StringSliceMap, variables map[string]interface{}) (*types.Build, error) {
-=======
-// RenderStep combines the template with the step in the yaml pipeline.
-func RenderStep(tmpl string, s *types.Step) (types.StepSlice, types.SecretSlice, types.ServiceSlice, raw.StringSliceMap, error) {
->>>>>>> 61358d2d
 	config := new(types.Build)
 
 	thread := &starlark.Thread{Name: name}
@@ -46,12 +39,9 @@
 	// may need to further investigate spawning a separate POSIX process if user input is problematic
 	// see https://github.com/google/starlark-go/issues/160#issuecomment-466794230 for further details
 	thread.SetMaxExecutionSteps(5000)
-<<<<<<< HEAD
+
 	globals, err := starlark.ExecFile(thread, tName, tmpl, nil)
-=======
-
-	globals, err := starlark.ExecFile(thread, s.Template.Name, tmpl, nil)
->>>>>>> 61358d2d
+
 	if err != nil {
 		return nil, err
 	}
@@ -59,21 +49,13 @@
 	// check the provided template has a main function
 	mainVal, ok := globals["main"]
 	if !ok {
-<<<<<<< HEAD
 		return nil, fmt.Errorf("%s: %s", ErrMissingMainFunc, tName)
-=======
-		return nil, nil, nil, nil, fmt.Errorf("%w: %s", ErrMissingMainFunc, s.Template.Name)
->>>>>>> 61358d2d
 	}
 
 	// check the provided main is a function
 	main, ok := mainVal.(starlark.Callable)
 	if !ok {
-<<<<<<< HEAD
 		return nil, fmt.Errorf("%s: %s", ErrInvalidMainFunc, tName)
-=======
-		return nil, nil, nil, nil, fmt.Errorf("%w: %s", ErrInvalidMainFunc, s.Template.Name)
->>>>>>> 61358d2d
 	}
 
 	// load the user provided vars into a starlark type
@@ -135,21 +117,13 @@
 			return nil, err
 		}
 	default:
-<<<<<<< HEAD
 		return nil, fmt.Errorf("%s: %s", ErrInvalidPipelineReturn, mainVal.Type())
-=======
-		return nil, nil, nil, nil, fmt.Errorf("%w: %s", ErrInvalidPipelineReturn, mainVal.Type())
->>>>>>> 61358d2d
 	}
 
 	// unmarshal the template to the pipeline
 	err = yaml.Unmarshal(buf.Bytes(), config)
 	if err != nil {
-<<<<<<< HEAD
 		return nil, fmt.Errorf("unable to unmarshal yaml: %v", err)
-=======
-		return types.StepSlice{}, types.SecretSlice{}, types.ServiceSlice{}, raw.StringSliceMap{}, fmt.Errorf("unable to unmarshal yaml: %w", err)
->>>>>>> 61358d2d
 	}
 
 	// ensure all templated steps have template prefix
