--- conflicted
+++ resolved
@@ -136,13 +136,8 @@
 
 // RenderBuild renders the templated build.
 //
-<<<<<<< HEAD
-// nolint: lll // ignore function length due to input args
+//nolint:lll // ignore function length due to input args
 func RenderBuild(tmpl string, b string, envs map[string]string, variables map[string]interface{}) (*types.Build, error) {
-=======
-//nolint:lll // ignore function length due to input args
-func RenderBuild(b string, envs map[string]string, variables map[string]interface{}) (*types.Build, error) {
->>>>>>> ada3f007
 	config := new(types.Build)
 
 	thread := &starlark.Thread{Name: "templated-base"}
