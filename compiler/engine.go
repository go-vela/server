--- conflicted
+++ resolved
@@ -74,11 +74,7 @@
 	ExpandStages(*yaml.Build, map[string]*yaml.Template, *pipeline.RuleData) (*yaml.Build, error)
 	// ExpandSteps defines a function that injects the template
 	// for each templated step in a yaml configuration.
-<<<<<<< HEAD
-	ExpandSteps(*yaml.Build, map[string]*yaml.Template, int) (*yaml.Build, error)
-=======
-	ExpandSteps(*yaml.Build, map[string]*yaml.Template, *pipeline.RuleData) (*yaml.Build, error)
->>>>>>> 4ffd2f1b
+	ExpandSteps(*yaml.Build, map[string]*yaml.Template, *pipeline.RuleData, int) (*yaml.Build, error)
 
 	// Init Compiler Interface Functions
 
