// SPDX-License-Identifier: Apache-2.0

package compiler

import (
	api "github.com/go-vela/server/api/types"
	"github.com/go-vela/server/internal"
	"github.com/go-vela/types/library"
	"github.com/go-vela/types/pipeline"
	"github.com/go-vela/types/raw"
	"github.com/go-vela/types/yaml"
)

// Engine represents an interface for converting a yaml
// configuration to an executable pipeline for Vela.
type Engine interface {
	// Compiler Interface Functions

	// Compile defines a function that produces an executable
	// representation of a pipeline from an object. This calls
	// Parse internally to convert the object to a yaml configuration.
	Compile(interface{}) (*pipeline.Build, *library.Pipeline, error)

	// CompileLite defines a function that produces an light executable
	// representation of a pipeline from an object. This calls
	// Parse internally to convert the object to a yaml configuration.
	CompileLite(interface{}, *pipeline.RuleData, bool) (*yaml.Build, *library.Pipeline, error)

	// Duplicate defines a function that
	// creates a clone of the Engine.
	Duplicate() Engine

	// Parse defines a function that converts
	// an object to a yaml configuration.
	Parse(interface{}, string, *yaml.Template) (*yaml.Build, []byte, error)

	// ParseRaw defines a function that converts
	// an object to a string.
	ParseRaw(interface{}) (string, error)

	// Validate defines a function that verifies
	// the yaml configuration is accurate.
	Validate(*yaml.Build) error

	// Clone Compiler Interface Functions

	// CloneStage defines a function that injects the
	// clone stage process into a yaml configuration.
	CloneStage(*yaml.Build) (*yaml.Build, error)
	// CloneStep defines a function that injects the
	// clone step process into a yaml configuration.
	CloneStep(*yaml.Build) (*yaml.Build, error)

	// Environment Compiler Interface Functions

	// EnvironmentStages defines a function that injects the environment
	// variables for each step in every stage into a yaml configuration.
	EnvironmentStages(yaml.StageSlice, raw.StringSliceMap) (yaml.StageSlice, error)
	// EnvironmentSteps defines a function that injects the environment
	// variables for each step into a yaml configuration.
	EnvironmentSteps(yaml.StepSlice, raw.StringSliceMap) (yaml.StepSlice, error)
	// EnvironmentStep defines a function that injects the environment
	// variables for a single step into a yaml configuration.
	EnvironmentStep(*yaml.Step, raw.StringSliceMap) (*yaml.Step, error)
	// EnvironmentServices defines a function that injects the environment
	// variables for each service into a yaml configuration.
	EnvironmentServices(yaml.ServiceSlice, raw.StringSliceMap) (yaml.ServiceSlice, error)

	// Expand Compiler Interface Functions

	// ExpandStages defines a function that injects the template
	// for each templated step in every stage in a yaml configuration.
	ExpandStages(*yaml.Build, map[string]*yaml.Template, *pipeline.RuleData) (*yaml.Build, error)
	// ExpandSteps defines a function that injects the template
	// for each templated step in a yaml configuration with the provided template depth.
	ExpandSteps(*yaml.Build, map[string]*yaml.Template, *pipeline.RuleData, int) (*yaml.Build, error)

	// Init Compiler Interface Functions

	// InitStage defines a function that injects the
	// init stage process into a yaml configuration.
	InitStage(*yaml.Build) (*yaml.Build, error)
	// InitStep step process into a yaml configuration.
	InitStep(*yaml.Build) (*yaml.Build, error)

	// Script Compiler Interface Functions

	// ScriptStages defines a function that injects the script
	// for each step in every stage in a yaml configuration.
	ScriptStages(yaml.StageSlice) (yaml.StageSlice, error)
	// ScriptSteps defines a function that injects the script
	// for each step in a yaml configuration.
	ScriptSteps(yaml.StepSlice) (yaml.StepSlice, error)

	// Substitute Compiler Interface Functions

	// SubstituteStages defines a function that replaces every
	// declared environment variable with it's corresponding
	// value for each step in every stage in a yaml configuration.
	SubstituteStages(yaml.StageSlice) (yaml.StageSlice, error)
	// SubstituteSteps defines a function that replaces every
	// declared environment variable with it's corresponding
	// value for each step in a yaml configuration.
	SubstituteSteps(yaml.StepSlice) (yaml.StepSlice, error)

	// Transform Compiler Interface Functions

	// TransformStages defines a function that converts a yaml
	// configuration with stages into an executable pipeline.
	TransformStages(*pipeline.RuleData, *yaml.Build) (*pipeline.Build, error)
	// TransformSteps defines a function that converts a yaml
	// configuration with steps into an executable pipeline.
	TransformSteps(*pipeline.RuleData, *yaml.Build) (*pipeline.Build, error)

	// With Compiler Interface Functions

	// WithBuild defines a function that sets
	// the library build type in the Engine.
	WithBuild(*library.Build) Engine
	// WithComment defines a function that sets
	// the comment in the Engine.
	WithComment(string) Engine
	// WithCommit defines a function that sets
	// the commit in the Engine.
	WithCommit(string) Engine
	// WithFiles defines a function that sets
	// the changeset files in the Engine.
	WithFiles([]string) Engine
	// WithLocal defines a function that sets
	// the compiler local field in the Engine.
	WithLocal(bool) Engine
	// WithLocalTemplates defines a function that sets
	// the compiler local templates field in the Engine.
	WithLocalTemplates([]string) Engine
	// WithMetadata defines a function that sets
	// the compiler Metadata type in the Engine.
	WithMetadata(*internal.Metadata) Engine
	// WithRepo defines a function that sets
	// the library repo type in the Engine.
	WithRepo(*api.Repo) Engine
	// WithUser defines a function that sets
	// the library user type in the Engine.
	WithUser(*api.User) Engine
<<<<<<< HEAD
=======
	// WithLabel defines a function that sets
	// the label(s) in the Engine.
	WithLabels([]string) Engine
>>>>>>> 04f93086
	// WithUser defines a function that sets
	// the private github client in the Engine.
	WithPrivateGitHub(string, string) Engine
}<|MERGE_RESOLUTION|>--- conflicted
+++ resolved
@@ -141,12 +141,9 @@
 	// WithUser defines a function that sets
 	// the library user type in the Engine.
 	WithUser(*api.User) Engine
-<<<<<<< HEAD
-=======
 	// WithLabel defines a function that sets
 	// the label(s) in the Engine.
 	WithLabels([]string) Engine
->>>>>>> 04f93086
 	// WithUser defines a function that sets
 	// the private github client in the Engine.
 	WithPrivateGitHub(string, string) Engine
