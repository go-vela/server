--- conflicted
+++ resolved
@@ -50,11 +50,8 @@
 	golang.org/x/crypto v0.25.0
 	golang.org/x/oauth2 v0.21.0
 	golang.org/x/sync v0.7.0
-<<<<<<< HEAD
 	golang.org/x/time v0.5.0
-=======
 	gopkg.in/yaml.v3 v3.0.1
->>>>>>> 0894432b
 	gorm.io/driver/postgres v1.5.9
 	gorm.io/driver/sqlite v1.5.6
 	gorm.io/gorm v1.25.11
