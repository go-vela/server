module github.com/go-vela/server

go 1.21

require (
	github.com/Bose/minisentinel v0.0.0-20200130220412-917c5a9223bb
	github.com/DATA-DOG/go-sqlmock v1.5.0
	github.com/Masterminds/semver/v3 v3.2.1
	github.com/Masterminds/sprig/v3 v3.2.3
	github.com/adhocore/gronx v1.6.6
	github.com/alicebob/miniredis/v2 v2.30.5
	github.com/aws/aws-sdk-go v1.45.17
	github.com/buildkite/yaml v0.0.0-20181016232759-0caa5f0796e3
	github.com/drone/envsubst v1.0.3
	github.com/gin-gonic/gin v1.9.1
	github.com/go-playground/assert/v2 v2.2.0
	github.com/go-vela/types v0.20.2-0.20230926151838-42959d67d753
	github.com/golang-jwt/jwt/v5 v5.0.0
	github.com/google/go-cmp v0.5.9
	github.com/google/go-github/v54 v54.0.0
	github.com/google/uuid v1.3.1
	github.com/goware/urlx v0.3.2
	github.com/hashicorp/go-cleanhttp v0.5.2
	github.com/hashicorp/go-multierror v1.1.1
	github.com/hashicorp/go-retryablehttp v0.7.4
	github.com/hashicorp/vault/api v1.10.0
	github.com/joho/godotenv v1.5.1
	github.com/pkg/errors v0.9.1
	github.com/prometheus/client_golang v1.16.0
	github.com/redis/go-redis/v9 v9.2.0
	github.com/sirupsen/logrus v1.9.3
	github.com/spf13/afero v1.10.0
	github.com/urfave/cli/v2 v2.25.7
	go.starlark.net v0.0.0-20230925163745-10651d5192ab
	golang.org/x/crypto v0.13.0
	golang.org/x/oauth2 v0.12.0
	golang.org/x/sync v0.3.0
	gopkg.in/square/go-jose.v2 v2.6.0
	gorm.io/driver/postgres v1.5.2
	gorm.io/driver/sqlite v1.5.3
	gorm.io/gorm v1.25.4
	k8s.io/apimachinery v0.28.2
)

require (
	github.com/Masterminds/goutils v1.1.1 // indirect
	github.com/ProtonMail/go-crypto v0.0.0-20230217124315-7d5c6f04bbb8 // indirect
	github.com/PuerkitoBio/purell v1.1.1 // indirect
	github.com/PuerkitoBio/urlesc v0.0.0-20170810143723-de5bf2ad4578 // indirect
	github.com/alicebob/gopher-json v0.0.0-20200520072559-a9ecdc9d1d3a // indirect
	github.com/aymerick/douceur v0.2.0 // indirect
	github.com/beorn7/perks v1.0.1 // indirect
	github.com/bytedance/sonic v1.9.1 // indirect
	github.com/cenkalti/backoff/v3 v3.0.0 // indirect
	github.com/cespare/xxhash/v2 v2.2.0 // indirect
	github.com/chenzhuoyu/base64x v0.0.0-20221115062448-fe3a3abad311 // indirect
	github.com/cloudflare/circl v1.3.3 // indirect
	github.com/cpuguy83/go-md2man/v2 v2.0.2 // indirect
	github.com/dgryski/go-rendezvous v0.0.0-20200823014737-9f7001d12a5f // indirect
	github.com/fatih/color v1.10.0 // indirect
	github.com/gabriel-vasile/mimetype v1.4.2 // indirect
	github.com/ghodss/yaml v1.0.0 // indirect
	github.com/gin-contrib/sse v0.1.0 // indirect
	github.com/go-jose/go-jose/v3 v3.0.0 // indirect
	github.com/go-logr/logr v1.2.4 // indirect
	github.com/go-playground/locales v0.14.1 // indirect
	github.com/go-playground/universal-translator v0.18.1 // indirect
	github.com/go-playground/validator/v10 v10.14.0 // indirect
	github.com/goccy/go-json v0.10.2 // indirect
	github.com/gogo/protobuf v1.3.2 // indirect
	github.com/golang/protobuf v1.5.3 // indirect
	github.com/gomodule/redigo v2.0.0+incompatible // indirect
	github.com/google/go-querystring v1.1.0 // indirect
	github.com/google/gofuzz v1.2.0 // indirect
	github.com/gorilla/css v1.0.0 // indirect
	github.com/hashicorp/errwrap v1.1.0 // indirect
	github.com/hashicorp/go-rootcerts v1.0.2 // indirect
	github.com/hashicorp/go-secure-stdlib/parseutil v0.1.6 // indirect
	github.com/hashicorp/go-secure-stdlib/strutil v0.1.2 // indirect
	github.com/hashicorp/go-sockaddr v1.0.2 // indirect
	github.com/hashicorp/hcl v1.0.0 // indirect
	github.com/huandu/xstrings v1.3.3 // indirect
	github.com/imdario/mergo v0.3.11 // indirect
	github.com/jackc/pgpassfile v1.0.0 // indirect
	github.com/jackc/pgservicefile v0.0.0-20221227161230-091c0ba34f0a // indirect
	github.com/jackc/pgx/v5 v5.3.1 // indirect
	github.com/jinzhu/inflection v1.0.0 // indirect
	github.com/jinzhu/now v1.1.5 // indirect
	github.com/jmespath/go-jmespath v0.4.0 // indirect
	github.com/json-iterator/go v1.1.12 // indirect
	github.com/klauspost/cpuid/v2 v2.2.4 // indirect
	github.com/kr/text v0.2.0 // indirect
	github.com/leodido/go-urn v1.2.4 // indirect
	github.com/lib/pq v1.10.9 // indirect
	github.com/mattn/go-colorable v0.1.8 // indirect
	github.com/mattn/go-isatty v0.0.19 // indirect
	github.com/mattn/go-sqlite3 v1.14.17 // indirect
	github.com/matttproud/golang_protobuf_extensions v1.0.4 // indirect
	github.com/microcosm-cc/bluemonday v1.0.25 // indirect
	github.com/mitchellh/copystructure v1.0.0 // indirect
	github.com/mitchellh/go-homedir v1.1.0 // indirect
	github.com/mitchellh/mapstructure v1.5.0 // indirect
	github.com/mitchellh/reflectwalk v1.0.1 // indirect
	github.com/modern-go/concurrent v0.0.0-20180306012644-bacd9c7ef1dd // indirect
	github.com/modern-go/reflect2 v1.0.2 // indirect
	github.com/pelletier/go-toml/v2 v2.0.8 // indirect
	github.com/prometheus/client_model v0.3.0 // indirect
	github.com/prometheus/common v0.42.0 // indirect
	github.com/prometheus/procfs v0.10.1 // indirect
	github.com/russross/blackfriday/v2 v2.1.0 // indirect
	github.com/ryanuber/go-glob v1.0.0 // indirect
	github.com/shopspring/decimal v1.2.0 // indirect
	github.com/spf13/cast v1.3.1 // indirect
	github.com/twitchyliquid64/golang-asm v0.15.1 // indirect
	github.com/ugorji/go/codec v1.2.11 // indirect
	github.com/xrash/smetrics v0.0.0-20201216005158-039620a65673 // indirect
	github.com/yuin/gopher-lua v1.1.0 // indirect
	golang.org/x/arch v0.3.0 // indirect
<<<<<<< HEAD
	golang.org/x/net v0.14.0 // indirect
	golang.org/x/sys v0.12.0 // indirect
	golang.org/x/text v0.12.0 // indirect
=======
	golang.org/x/net v0.15.0 // indirect
	golang.org/x/sys v0.12.0 // indirect
	golang.org/x/text v0.13.0 // indirect
>>>>>>> dff96335
	golang.org/x/time v0.3.0 // indirect
	google.golang.org/appengine v1.6.7 // indirect
	google.golang.org/protobuf v1.31.0 // indirect
	gopkg.in/yaml.v2 v2.4.0 // indirect
	gopkg.in/yaml.v3 v3.0.1 // indirect
	k8s.io/klog/v2 v2.100.1 // indirect
	k8s.io/utils v0.0.0-20230406110748-d93618cff8a2 // indirect
)<|MERGE_RESOLUTION|>--- conflicted
+++ resolved
@@ -116,15 +116,9 @@
 	github.com/xrash/smetrics v0.0.0-20201216005158-039620a65673 // indirect
 	github.com/yuin/gopher-lua v1.1.0 // indirect
 	golang.org/x/arch v0.3.0 // indirect
-<<<<<<< HEAD
-	golang.org/x/net v0.14.0 // indirect
-	golang.org/x/sys v0.12.0 // indirect
-	golang.org/x/text v0.12.0 // indirect
-=======
 	golang.org/x/net v0.15.0 // indirect
 	golang.org/x/sys v0.12.0 // indirect
 	golang.org/x/text v0.13.0 // indirect
->>>>>>> dff96335
 	golang.org/x/time v0.3.0 // indirect
 	google.golang.org/appengine v1.6.7 // indirect
 	google.golang.org/protobuf v1.31.0 // indirect
