--- conflicted
+++ resolved
@@ -91,13 +91,7 @@
 	github.com/klauspost/cpuid/v2 v2.2.4 // indirect
 	github.com/kr/text v0.2.0 // indirect
 	github.com/leodido/go-urn v1.2.4 // indirect
-<<<<<<< HEAD
-	github.com/mattn/go-colorable v0.1.8 // indirect
-	github.com/mattn/go-isatty v0.0.19 // indirect
-=======
-	github.com/lib/pq v1.10.9 // indirect
 	github.com/mattn/go-isatty v0.0.20 // indirect
->>>>>>> f77ef48a
 	github.com/mattn/go-sqlite3 v1.14.17 // indirect
 	github.com/mitchellh/copystructure v1.0.0 // indirect
 	github.com/mitchellh/go-homedir v1.1.0 // indirect
