// Copyright (c) 2022 Target Brands, Inc. All rights reserved.
//
// Use of this source code is governed by the LICENSE file in this repository.

package router

import (
	"github.com/gin-gonic/gin"
	"github.com/go-vela/server/api/admin"
	"github.com/go-vela/server/router/middleware/perm"
)

// AdminHandlers is a function that extends the provided base router group
// with the API handlers for admin functionality.
//
// GET    /api/v1/admin/builds
// GET    /api/v1/admin/builds/queue
// PUT    /api/v1/admin/build
// GET    /api/v1/admin/deployments
// PUT    /api/v1/admin/deployment
// GET    /api/v1/admin/hooks
// PUT    /api/v1/admin/hook
// GET    /api/v1/admin/repos
// PUT    /api/v1/admin/repo
// GET    /api/v1/admin/secrets
// PUT    /api/v1/admin/secret
// GET    /api/v1/admin/services
// PUT    /api/v1/admin/service
// GET    /api/v1/admin/steps
// PUT    /api/v1/admin/step
// GET    /api/v1/admin/users
// PUT    /api/v1/admin/user.
func AdminHandlers(base *gin.RouterGroup) {
	// Admin endpoints
	_admin := base.Group("/admin", perm.MustPlatformAdmin())
	{
		// Admin build endpoints
<<<<<<< HEAD
		_builds := _admin.Group("builds")
		{
			_builds.GET("", admin.AllBuilds)
			_builds.GET("/queue", admin.AllBuildsQueue)
			_builds.GET("/:id", admin.SingleBuild)
		}
=======
		_admin.GET("/builds/queue", admin.AllBuildsQueue)
>>>>>>> 45a3f859
		_admin.PUT("/build", admin.UpdateBuild)

		// Admin deployment endpoints
		_admin.PUT("/deployment", admin.UpdateDeployment)

		// Admin hook endpoints
		_admin.PUT("/hook", admin.UpdateHook)

		// Admin repo endpoints
		_admin.PUT("/repo", admin.UpdateRepo)

		// Admin secret endpoints
		_admin.PUT("/secret", admin.UpdateSecret)

		// Admin service endpoints
		_admin.PUT("/service", admin.UpdateService)

		// Admin step endpoints
		_admin.PUT("/step", admin.UpdateStep)

		// Admin user endpoints
		_admin.PUT("/user", admin.UpdateUser)
	} // end of admin endpoints
}<|MERGE_RESOLUTION|>--- conflicted
+++ resolved
@@ -35,16 +35,11 @@
 	_admin := base.Group("/admin", perm.MustPlatformAdmin())
 	{
 		// Admin build endpoints
-<<<<<<< HEAD
 		_builds := _admin.Group("builds")
 		{
-			_builds.GET("", admin.AllBuilds)
 			_builds.GET("/queue", admin.AllBuildsQueue)
 			_builds.GET("/:id", admin.SingleBuild)
 		}
-=======
-		_admin.GET("/builds/queue", admin.AllBuildsQueue)
->>>>>>> 45a3f859
 		_admin.PUT("/build", admin.UpdateBuild)
 
 		// Admin deployment endpoints
