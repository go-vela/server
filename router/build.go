// Copyright (c) 2023 Target Brands, Inc. All rights reserved.
//
// Use of this source code is governed by the LICENSE file in this repository.

package router

import (
	"github.com/gin-gonic/gin"
	"github.com/go-vela/server/api/build"
	"github.com/go-vela/server/api/log"
	"github.com/go-vela/server/router/middleware"
	bmiddleware "github.com/go-vela/server/router/middleware/build"
	"github.com/go-vela/server/router/middleware/executors"
	"github.com/go-vela/server/router/middleware/perm"
)

// BuildHandlers is a function that extends the provided base router group
// with the API handlers for build functionality.
//
// POST   /api/v1/repos/:org/:repo/builds
// GET    /api/v1/repos/:org/:repo/builds
// POST   /api/v1/repos/:org/:repo/builds/:build
// GET    /api/v1/repos/:org/:repo/builds/:build
// PUT    /api/v1/repos/:org/:repo/builds/:build
// DELETE /api/v1/repos/:org/:repo/builds/:build
// DELETE /api/v1/repos/:org/:repo/builds/:build/cancel
// GET    /api/v1/repos/:org/:repo/builds/:build/logs
// GET    /api/v1/repos/:org/:repo/builds/:build/token
// GET    /api/v1/repos/:org/:repo/builds/:build/executable
// POST   /api/v1/repos/:org/:repo/builds/:build/services
// GET    /api/v1/repos/:org/:repo/builds/:build/services
// GET    /api/v1/repos/:org/:repo/builds/:build/services/:service
// PUT    /api/v1/repos/:org/:repo/builds/:build/services/:service
// DELETE /api/v1/repos/:org/:repo/builds/:build/services/:service
// POST   /api/v1/repos/:org/:repo/builds/:build/services/:service/logs
// GET    /api/v1/repos/:org/:repo/builds/:build/services/:service/logs
// PUT    /api/v1/repos/:org/:repo/builds/:build/services/:service/logs
// DELETE /api/v1/repos/:org/:repo/builds/:build/services/:service/logs
// POST   /api/v1/repos/:org/:repo/builds/:build/steps
// GET    /api/v1/repos/:org/:repo/builds/:build/steps
// GET    /api/v1/repos/:org/:repo/builds/:build/steps/:step
// PUT    /api/v1/repos/:org/:repo/builds/:build/steps/:step
// DELETE /api/v1/repos/:org/:repo/builds/:build/steps/:step
// POST   /api/v1/repos/:org/:repo/builds/:build/steps/:step/logs
// GET    /api/v1/repos/:org/:repo/builds/:build/steps/:step/logs
// PUT    /api/v1/repos/:org/:repo/builds/:build/steps/:step/logs
// DELETE /api/v1/repos/:org/:repo/builds/:build/steps/:step/logs .
func BuildHandlers(base *gin.RouterGroup) {
	// Builds endpoints
	builds := base.Group("/builds")
	{
		builds.POST("", perm.MustAdmin(), middleware.Payload(), build.CreateBuild)
		builds.GET("", perm.MustRead(), build.ListBuildsForRepo)

		// Build endpoints
		b := builds.Group("/:build", bmiddleware.Establish())
		{
			b.POST("", perm.MustWrite(), build.RestartBuild)
			b.GET("", perm.MustRead(), build.GetBuild)
			b.PUT("", perm.MustBuildAccess(), middleware.Payload(), build.UpdateBuild)
			b.DELETE("", perm.MustPlatformAdmin(), build.DeleteBuild)
			b.DELETE("/cancel", executors.Establish(), perm.MustWrite(), build.CancelBuild)
			b.GET("/logs", perm.MustRead(), log.ListLogsForBuild)
			b.GET("/token", perm.MustWorkerAuthToken(), build.GetBuildToken)
<<<<<<< HEAD
			b.GET("/graph", perm.MustRead(), build.GetBuildGraph)
=======
			b.GET("/executable", perm.MustBuildAccess(), build.GetBuildExecutable)
>>>>>>> 3d1f4181

			// Service endpoints
			// * Log endpoints
			ServiceHandlers(b)

			// Step endpoints
			// * Log endpoints
			StepHandlers(b)
		} // end of build endpoints
	} // end of builds endpoints
}<|MERGE_RESOLUTION|>--- conflicted
+++ resolved
@@ -62,11 +62,8 @@
 			b.DELETE("/cancel", executors.Establish(), perm.MustWrite(), build.CancelBuild)
 			b.GET("/logs", perm.MustRead(), log.ListLogsForBuild)
 			b.GET("/token", perm.MustWorkerAuthToken(), build.GetBuildToken)
-<<<<<<< HEAD
 			b.GET("/graph", perm.MustRead(), build.GetBuildGraph)
-=======
 			b.GET("/executable", perm.MustBuildAccess(), build.GetBuildExecutable)
->>>>>>> 3d1f4181
 
 			// Service endpoints
 			// * Log endpoints
