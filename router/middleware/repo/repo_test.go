--- conflicted
+++ resolved
@@ -66,11 +66,8 @@
 	want.SetPipelineType("yaml")
 	want.SetPreviousName("")
 	want.SetApproveBuild("")
-<<<<<<< HEAD
 	want.SetApprovalTimeout(7)
-=======
 	want.SetInstallID(0)
->>>>>>> fa93fa87
 
 	got := new(api.Repo)
 
