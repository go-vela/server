--- conflicted
+++ resolved
@@ -6,12 +6,8 @@
 	"testing"
 
 	"github.com/gin-gonic/gin"
-<<<<<<< HEAD
 
-	"github.com/go-vela/types/library"
-=======
 	api "github.com/go-vela/server/api/types"
->>>>>>> 1058d969
 )
 
 func TestRepo_FromContext(t *testing.T) {
