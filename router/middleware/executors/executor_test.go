// SPDX-License-Identifier: Apache-2.0

package executors

import (
	"reflect"
	"testing"

	"github.com/gin-gonic/gin"
<<<<<<< HEAD

	"github.com/go-vela/types/library"
=======
	api "github.com/go-vela/server/api/types"
>>>>>>> 1058d969
)

func TestExecutors_Retrieve(t *testing.T) {
	// setup types
	eID := int64(1)
	e := api.Executor{ID: &eID}
	want := []api.Executor{e}

	// setup context
	gin.SetMode(gin.TestMode)

	context, _ := gin.CreateTestContext(nil)
	ToContext(context, want)

	// run test
	got := Retrieve(context)

	if !reflect.DeepEqual(got, want) {
		t.Errorf("Retrieve is %v, want %v", got, want)
	}
}<|MERGE_RESOLUTION|>--- conflicted
+++ resolved
@@ -7,12 +7,8 @@
 	"testing"
 
 	"github.com/gin-gonic/gin"
-<<<<<<< HEAD
 
-	"github.com/go-vela/types/library"
-=======
 	api "github.com/go-vela/server/api/types"
->>>>>>> 1058d969
 )
 
 func TestExecutors_Retrieve(t *testing.T) {
