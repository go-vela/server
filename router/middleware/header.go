--- conflicted
+++ resolved
@@ -7,11 +7,8 @@
 	"time"
 
 	"github.com/gin-gonic/gin"
-<<<<<<< HEAD
 
-=======
 	"github.com/go-vela/server/internal"
->>>>>>> 1058d969
 	"github.com/go-vela/server/version"
 )
 
