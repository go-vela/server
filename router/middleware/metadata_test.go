// SPDX-License-Identifier: Apache-2.0

package middleware

import (
	"net/http"
	"net/http/httptest"
	"reflect"
	"testing"

	"github.com/gin-gonic/gin"
<<<<<<< HEAD

	"github.com/go-vela/types"
=======
	"github.com/go-vela/server/internal"
>>>>>>> 1058d969
)

func TestMiddleware_Metadata(t *testing.T) {
	// setup types
	got := new(internal.Metadata)
	want := &internal.Metadata{}

	// setup context
	gin.SetMode(gin.TestMode)

	resp := httptest.NewRecorder()
	context, engine := gin.CreateTestContext(resp)
	context.Request, _ = http.NewRequest(http.MethodGet, "/health", nil)

	// setup mock server
	engine.Use(Metadata(want))
	engine.GET("/health", func(c *gin.Context) {
		got = c.Value("metadata").(*internal.Metadata)

		c.Status(http.StatusOK)
	})

	// run test
	engine.ServeHTTP(context.Writer, context.Request)

	if resp.Code != http.StatusOK {
		t.Errorf("Metadata returned %v, want %v", resp.Code, http.StatusOK)
	}

	if !reflect.DeepEqual(got, want) {
		t.Errorf("Metadata is %v, want %v", got, want)
	}
}<|MERGE_RESOLUTION|>--- conflicted
+++ resolved
@@ -9,12 +9,8 @@
 	"testing"
 
 	"github.com/gin-gonic/gin"
-<<<<<<< HEAD
 
-	"github.com/go-vela/types"
-=======
 	"github.com/go-vela/server/internal"
->>>>>>> 1058d969
 )
 
 func TestMiddleware_Metadata(t *testing.T) {
