--- conflicted
+++ resolved
@@ -37,14 +37,7 @@
 
 		end := time.Now()
 
-<<<<<<< HEAD
-		if utc {
-			// nolint: staticcheck // ignore unused var lint check
-			end = end.UTC()
-		}
-=======
 		latency := end.Sub(start)
->>>>>>> ada3f007
 
 		// prevent us from logging the health endpoint
 		if c.Request.URL.Path != "/health" {
