--- conflicted
+++ resolved
@@ -101,14 +101,8 @@
 			"worker": cl.Subject,
 		}).Debugf("verifying worker %s has a valid auth token", cl.Subject)
 
-<<<<<<< HEAD
 		switch cl.TokenType {
 		case constants.WorkerAuthTokenType, constants.WorkerRegisterTokenType:
-=======
-		// validate claims as worker
-		switch {
-		case strings.EqualFold(cl.Subject, "vela-worker") && strings.EqualFold(cl.TokenType, constants.ServerWorkerTokenType):
->>>>>>> b42e80ff
 			return
 		case constants.UserAccessTokenType:
 			if u.GetAdmin() {
