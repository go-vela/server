// SPDX-License-Identifier: Apache-2.0

package user

import (
	"context"
<<<<<<< HEAD
=======

	api "github.com/go-vela/server/api/types"
>>>>>>> 04f93086
)

const key = "user"

// Setter defines a context that enables setting values.
type Setter interface {
	Set(string, interface{})
}

// FromContext returns the User associated with this context.
func FromContext(c context.Context) *api.User {
	value := c.Value(key)
	if value == nil {
		return nil
	}

	u, ok := value.(*api.User)
	if !ok {
		return nil
	}

	return u
}

// ToContext adds the User to this context if it supports
// the Setter interface.
func ToContext(c Setter, u *api.User) {
	c.Set(key, u)
}<|MERGE_RESOLUTION|>--- conflicted
+++ resolved
@@ -4,11 +4,8 @@
 
 import (
 	"context"
-<<<<<<< HEAD
-=======
 
 	api "github.com/go-vela/server/api/types"
->>>>>>> 04f93086
 )
 
 const key = "user"
