// Copyright (c) 2023 Target Brands, Inc. All rights reserved.
//
// Use of this source code is governed by the LICENSE file in this repository.

package user

import (
	_context "context"
	"fmt"
	"net/http"
	"net/http/httptest"
	"reflect"
	"testing"
	"time"

	"github.com/gin-gonic/gin"
	"github.com/go-vela/server/database"
	"github.com/go-vela/server/internal/token"
	"github.com/go-vela/server/router/middleware/claims"
	"github.com/go-vela/server/scm"
	"github.com/go-vela/server/scm/github"
	"github.com/go-vela/types/constants"
	"github.com/go-vela/types/library"
	"github.com/golang-jwt/jwt/v5"
)

func TestUser_Retrieve(t *testing.T) {
	// setup types
	want := new(library.User)
	want.SetID(1)

	// setup context
	gin.SetMode(gin.TestMode)

	context, _ := gin.CreateTestContext(nil)
	ToContext(context, want)

	// run test
	got := Retrieve(context)

	if got != want {
		t.Errorf("Retrieve is %v, want %v", got, want)
	}
}

func TestUser_Establish(t *testing.T) {
	// setup types
	secret := "superSecret"

	tm := &token.Manager{
		PrivateKey:               "123abc",
		SignMethod:               jwt.SigningMethodHS256,
		UserAccessTokenDuration:  time.Minute * 5,
		UserRefreshTokenDuration: time.Minute * 30,
	}

	want := new(library.User)
	want.SetID(1)
	want.SetName("foo")
	want.SetRefreshToken("fresh")
	want.SetToken("bar")
	want.SetHash("baz")
	want.SetActive(false)
	want.SetAdmin(false)
	want.SetFavorites([]string{})

	got := new(library.User)

	gin.SetMode(gin.TestMode)

	resp := httptest.NewRecorder()
	context, engine := gin.CreateTestContext(resp)
	context.Request, _ = http.NewRequest(http.MethodGet, "/users/foo", nil)

	mto := &token.MintTokenOpts{
		User:          want,
		TokenDuration: tm.UserAccessTokenDuration,
		TokenType:     constants.UserAccessTokenType,
	}

	at, _ := tm.MintToken(mto)

	context.Request.Header.Add("Authorization", fmt.Sprintf("Bearer %s", at))
	context.Request.AddCookie(&http.Cookie{
		Name:  constants.RefreshTokenName,
		Value: "fresh",
	})

	// setup database
	db, err := database.NewTest()
	if err != nil {
		t.Errorf("unable to create test database engine: %v", err)
	}

	defer func() {
		db.DeleteUser(_context.TODO(), want)
		db.Close()
	}()

<<<<<<< HEAD
	_ = db.CreateUser(_context.TODO(), want)
=======
	_, _ = db.CreateUser(want)
>>>>>>> a3912ea9

	// setup context
	gin.SetMode(gin.TestMode)

	// setup github mock server
	engine.GET("/api/v3/user", func(c *gin.Context) {
		c.String(http.StatusOK, userPayload)
	})

	s := httptest.NewServer(engine)
	defer s.Close()

	// setup client
	client, _ := github.NewTest(s.URL)

	// setup vela mock server
	engine.Use(func(c *gin.Context) { c.Set("secret", secret) })
	engine.Use(func(c *gin.Context) { c.Set("token-manager", tm) })
	engine.Use(func(c *gin.Context) { database.ToContext(c, db) })
	engine.Use(func(c *gin.Context) { scm.ToContext(c, client) })
	engine.Use(claims.Establish())
	engine.Use(Establish())
	engine.GET("/users/:user", func(c *gin.Context) {
		got = Retrieve(c)

		c.Status(http.StatusOK)
	})

	s1 := httptest.NewServer(engine)
	defer s1.Close()

	// run test
	engine.ServeHTTP(context.Writer, context.Request)

	if resp.Code != http.StatusOK {
		t.Errorf("Establish returned %v, want %v", resp.Code, http.StatusOK)
	}

	if !reflect.DeepEqual(got, want) {
		t.Errorf("Establish is %v, want %v", got, want)
	}
}

func TestUser_Establish_NoToken(t *testing.T) {
	// setup types
	secret := "superSecret"
	tm := &token.Manager{
		PrivateKey:               "123abc",
		SignMethod:               jwt.SigningMethodHS256,
		UserAccessTokenDuration:  time.Minute * 5,
		UserRefreshTokenDuration: time.Minute * 30,
	}
	// setup database
	db, err := database.NewTest()
	if err != nil {
		t.Errorf("unable to create test database engine: %v", err)
	}
	defer db.Close()

	// setup context
	gin.SetMode(gin.TestMode)

	resp := httptest.NewRecorder()
	context, engine := gin.CreateTestContext(resp)
	context.Request, _ = http.NewRequest(http.MethodGet, "/users/foo", nil)

	// setup mock server
	engine.Use(func(c *gin.Context) { c.Set("secret", secret) })
	engine.Use(func(c *gin.Context) { database.ToContext(c, db) })
	engine.Use(func(c *gin.Context) { c.Set("token-manager", tm) })
	engine.Use(claims.Establish())
	engine.Use(Establish())

	// run test
	engine.ServeHTTP(context.Writer, context.Request)

	if resp.Code != http.StatusUnauthorized {
		t.Errorf("Establish returned %v, want %v", resp.Code, http.StatusUnauthorized)
	}
}

func TestUser_Establish_DiffTokenType(t *testing.T) {
	// setup types
	secret := "superSecret"

	tm := &token.Manager{
		PrivateKey:               "123abc",
		SignMethod:               jwt.SigningMethodHS256,
		UserAccessTokenDuration:  time.Minute * 5,
		UserRefreshTokenDuration: time.Minute * 30,
	}

	want := new(library.User)

	got := new(library.User)

	// setup context
	gin.SetMode(gin.TestMode)

	resp := httptest.NewRecorder()
	context, engine := gin.CreateTestContext(resp)
	context.Request, _ = http.NewRequest(http.MethodGet, "/users/foo", nil)
	context.Request.Header.Add("Authorization", fmt.Sprintf("Bearer %s", secret))

	// setup vela mock server
	engine.Use(func(c *gin.Context) { c.Set("secret", secret) })
	engine.Use(func(c *gin.Context) { c.Set("token-manager", tm) })
	engine.Use(claims.Establish())
	engine.Use(Establish())
	engine.GET("/users/:user", func(c *gin.Context) {
		got = Retrieve(c)

		c.Status(http.StatusOK)
	})

	s := httptest.NewServer(engine)
	defer s.Close()

	// run test
	engine.ServeHTTP(context.Writer, context.Request)

	if resp.Code != http.StatusOK {
		t.Errorf("Establish returned %v, want %v", resp.Code, http.StatusOK)
	}

	if !reflect.DeepEqual(got, want) {
		t.Errorf("Establish is %v, want %v", got, want)
	}
}

func TestUser_Establish_NoAuthorizeUser(t *testing.T) {
	// setup database
	secret := "superSecret"

	tm := &token.Manager{
		PrivateKey:               "123abc",
		SignMethod:               jwt.SigningMethodHS256,
		UserAccessTokenDuration:  time.Minute * 5,
		UserRefreshTokenDuration: time.Minute * 30,
	}

	// setup database
	db, err := database.NewTest()
	if err != nil {
		t.Errorf("unable to create test database engine: %v", err)
	}
	defer db.Close()

	// setup context
	gin.SetMode(gin.TestMode)

	resp := httptest.NewRecorder()
	context, engine := gin.CreateTestContext(resp)
	context.Request, _ = http.NewRequest(http.MethodGet, "/users/foo?access_token=bar", nil)

	// setup client
	client, _ := github.NewTest("")

	// setup vela mock server
	engine.Use(func(c *gin.Context) { c.Set("secret", secret) })
	engine.Use(func(c *gin.Context) { database.ToContext(c, db) })
	engine.Use(func(c *gin.Context) { scm.ToContext(c, client) })
	engine.Use(func(c *gin.Context) { c.Set("token-manager", tm) })
	engine.Use(claims.Establish())
	engine.Use(Establish())

	// run test
	engine.ServeHTTP(context.Writer, context.Request)

	if resp.Code != http.StatusUnauthorized {
		t.Errorf("Establish returned %v, want %v", resp.Code, http.StatusUnauthorized)
	}
}

func TestUser_Establish_NoUser(t *testing.T) {
	// setup types
	tm := &token.Manager{
		PrivateKey:               "123abc",
		SignMethod:               jwt.SigningMethodHS256,
		UserAccessTokenDuration:  time.Minute * 5,
		UserRefreshTokenDuration: time.Minute * 30,
	}

	u := new(library.User)
	u.SetID(1)
	u.SetName("foo")

	// setup database
	secret := "superSecret"

	// setup database
	db, err := database.NewTest()
	if err != nil {
		t.Errorf("unable to create test database engine: %v", err)
	}
	defer db.Close()

	// setup context
	gin.SetMode(gin.TestMode)

	resp := httptest.NewRecorder()
	context, engine := gin.CreateTestContext(resp)
	context.Request, _ = http.NewRequest(http.MethodGet, "/users/foo?access_token=bar", nil)

	mto := &token.MintTokenOpts{
		User:          u,
		TokenDuration: tm.UserAccessTokenDuration,
		TokenType:     constants.UserAccessTokenType,
	}

	at, _ := tm.MintToken(mto)

	context.Request.Header.Add("Authorization", fmt.Sprintf("Bearer %s", at))
	context.Request.AddCookie(&http.Cookie{
		Name:  constants.RefreshTokenName,
		Value: "fresh",
	})

	// setup client
	client, _ := github.NewTest("")

	// setup vela mock server
	engine.Use(func(c *gin.Context) { c.Set("secret", secret) })
	engine.Use(func(c *gin.Context) { database.ToContext(c, db) })
	engine.Use(func(c *gin.Context) { scm.ToContext(c, client) })
	engine.Use(func(c *gin.Context) { c.Set("token-manager", tm) })
	engine.Use(claims.Establish())
	engine.Use(Establish())

	// run test
	engine.ServeHTTP(context.Writer, context.Request)

	if resp.Code != http.StatusUnauthorized {
		t.Errorf("Establish returned %v, want %v", resp.Code, http.StatusUnauthorized)
	}
}

const userPayload = `
{
  "login": "foo",
  "id": 1,
  "node_id": "MDQ6VXNlcjE=",
  "avatar_url": "https://github.com/images/error/octocat_happy.gif",
  "gravatar_id": "",
  "url": "https://api.github.com/users/foo",
  "html_url": "https://github.com/octocat",
  "followers_url": "https://api.github.com/users/foo/followers",
  "following_url": "https://api.github.com/users/foo/following{/other_user}",
  "gists_url": "https://api.github.com/users/foo/gists{/gist_id}",
  "starred_url": "https://api.github.com/users/foo/starred{/org}{/repo}",
  "subscriptions_url": "https://api.github.com/users/foo/subscriptions",
  "orgs_url": "https://api.github.com/users/foo/orgs",
  "repos_url": "https://api.github.com/users/foo/repos",
  "events_url": "https://api.github.com/users/foo/events{/privacy}",
  "received_events_url": "https://api.github.com/users/foo/received_events",
  "type": "User",
  "site_admin": false,
  "name": "monalisa foo",
  "company": "GitHub",
  "blog": "https://github.com/blog",
  "location": "San Francisco",
  "email": "foo@github.com",
  "hireable": false,
  "bio": "There once was...",
  "public_repos": 2,
  "public_gists": 1,
  "followers": 20,
  "following": 0,
  "created_at": "2008-01-14T04:33:35Z",
  "updated_at": "2008-01-14T04:33:35Z",
  "private_gists": 81,
  "total_private_repos": 100,
  "owned_private_repos": 100,
  "disk_usage": 10000,
  "collaborators": 8,
  "two_factor_authentication": true,
  "plan": {
    "name": "Medium",
    "space": 400,
    "private_repos": 20,
    "collaborators": 0
  }
}
`<|MERGE_RESOLUTION|>--- conflicted
+++ resolved
@@ -97,11 +97,7 @@
 		db.Close()
 	}()
 
-<<<<<<< HEAD
-	_ = db.CreateUser(_context.TODO(), want)
-=======
-	_, _ = db.CreateUser(want)
->>>>>>> a3912ea9
+	_, _ = db.CreateUser(_context.TODO(), want)
 
 	// setup context
 	gin.SetMode(gin.TestMode)
