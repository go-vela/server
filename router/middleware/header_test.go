--- conflicted
+++ resolved
@@ -11,12 +11,8 @@
 	"time"
 
 	"github.com/gin-gonic/gin"
-<<<<<<< HEAD
-
-	"github.com/go-vela/types"
-=======
+
 	"github.com/go-vela/server/internal"
->>>>>>> 1058d969
 )
 
 func TestMiddleware_NoCache(t *testing.T) {
