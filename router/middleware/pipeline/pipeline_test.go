// Copyright (c) 2023 Target Brands, Inc. All rights reserved.
//
// Use of this source code is governed by the LICENSE file in this repository.

package pipeline

import (
	"context"
	"flag"
	"fmt"
	"net/http"
	"net/http/httptest"
	"reflect"
	"testing"
	"time"

	"github.com/gin-gonic/gin"
	"github.com/go-vela/server/compiler"
	"github.com/go-vela/server/compiler/native"
	"github.com/go-vela/server/database"
	"github.com/go-vela/server/internal/token"
	"github.com/go-vela/server/router/middleware/claims"
	"github.com/go-vela/server/router/middleware/org"
	"github.com/go-vela/server/router/middleware/repo"
	"github.com/go-vela/server/router/middleware/user"
	"github.com/go-vela/server/scm"
	"github.com/go-vela/server/scm/github"
	"github.com/go-vela/types"
	"github.com/go-vela/types/constants"
	"github.com/go-vela/types/library"
	"github.com/golang-jwt/jwt/v5"
	"github.com/urfave/cli/v2"
)

func TestPipeline_Retrieve(t *testing.T) {
	// setup types
	_pipeline := new(library.Pipeline)

	gin.SetMode(gin.TestMode)
	_context, _ := gin.CreateTestContext(nil)

	// setup tests
	tests := []struct {
		name    string
		context *gin.Context
		want    *library.Pipeline
	}{
		{
			name:    "context",
			context: _context,
			want:    _pipeline,
		},
	}

	// run tests
	for _, test := range tests {
		t.Run(test.name, func(t *testing.T) {
			ToContext(test.context, test.want)

			got := Retrieve(test.context)

			if !reflect.DeepEqual(got, test.want) {
				t.Errorf("Retrieve for %s is %v, want %v", test.name, got, test.want)
			}
		})
	}
}

func TestPipeline_Establish(t *testing.T) {
	// setup types
	r := new(library.Repo)
	r.SetID(1)
	r.SetUserID(1)
	r.SetHash("baz")
	r.SetOrg("foo")
	r.SetName("bar")
	r.SetFullName("foo/bar")
	r.SetVisibility("public")

	want := new(library.Pipeline)
	want.SetID(1)
	want.SetRepoID(1)
	want.SetCommit("48afb5bdc41ad69bf22588491333f7cf71135163")
	want.SetFlavor("")
	want.SetPlatform("")
	want.SetRef("refs/heads/master")
	want.SetType("yaml")
	want.SetVersion("1")
	want.SetExternalSecrets(false)
	want.SetInternalSecrets(false)
	want.SetServices(false)
	want.SetStages(false)
	want.SetSteps(false)
	want.SetTemplates(false)
	want.SetData([]byte{})

	got := new(library.Pipeline)

	// setup database
	db, err := database.NewTest()
	if err != nil {
		t.Errorf("unable to create test database engine: %v", err)
	}

	defer func() {
		db.DeletePipeline(context.TODO(), want)
		db.DeleteRepo(context.TODO(), r)
		db.Close()
	}()

	_, _ = db.CreateRepo(context.TODO(), r)
	_, _ = db.CreatePipeline(context.TODO(), want)

	// setup context
	gin.SetMode(gin.TestMode)

	resp := httptest.NewRecorder()
	context, engine := gin.CreateTestContext(resp)
	context.Request, _ = http.NewRequest(http.MethodGet, "/pipelines/foo/bar/48afb5bdc41ad69bf22588491333f7cf71135163", nil)

	// setup mock server
	engine.Use(func(c *gin.Context) { database.ToContext(c, db) })
	engine.Use(org.Establish())
	engine.Use(repo.Establish())
	engine.Use(Establish())
	engine.GET("/pipelines/:org/:repo/:pipeline", func(c *gin.Context) {
		got = Retrieve(c)

		c.Status(http.StatusOK)
	})

	// run test
	engine.ServeHTTP(context.Writer, context.Request)

	if resp.Code != http.StatusOK {
		t.Errorf("Establish returned %v, want %v", resp.Code, http.StatusOK)
	}

	if !reflect.DeepEqual(got, want) {
		t.Errorf("Establish is %v, want %v", got, want)
	}
}

func TestPipeline_Establish_NoRepo(t *testing.T) {
	// setup database
	db, err := database.NewTest()
	if err != nil {
		t.Errorf("unable to create test database engine: %v", err)
	}
	defer db.Close()

	// setup context
	gin.SetMode(gin.TestMode)

	resp := httptest.NewRecorder()
	context, engine := gin.CreateTestContext(resp)
	context.Request, _ = http.NewRequest(http.MethodGet, "/pipelines/foo/bar/48afb5bdc41ad69bf22588491333f7cf71135163", nil)

	// setup mock server
	engine.Use(func(c *gin.Context) { database.ToContext(c, db) })
	engine.Use(Establish())

	// run test
	engine.ServeHTTP(context.Writer, context.Request)

	if resp.Code != http.StatusNotFound {
		t.Errorf("Establish returned %v, want %v", resp.Code, http.StatusNotFound)
	}
}

func TestPipeline_Establish_NoPipelineParameter(t *testing.T) {
	// setup types
	r := new(library.Repo)
	r.SetID(1)
	r.SetUserID(1)
	r.SetHash("baz")
	r.SetOrg("foo")
	r.SetName("bar")
	r.SetFullName("foo/bar")
	r.SetVisibility("public")

	// setup database
	db, err := database.NewTest()
	if err != nil {
		t.Errorf("unable to create test database engine: %v", err)
	}

	defer func() {
		db.DeleteRepo(context.TODO(), r)
		db.Close()
	}()

	_, _ = db.CreateRepo(context.TODO(), r)

	// setup context
	gin.SetMode(gin.TestMode)

	resp := httptest.NewRecorder()
	context, engine := gin.CreateTestContext(resp)
	context.Request, _ = http.NewRequest(http.MethodGet, "/pipelines/foo/bar", nil)

	// setup mock server
	engine.Use(func(c *gin.Context) { database.ToContext(c, db) })
	engine.Use(org.Establish())
	engine.Use(repo.Establish())
	engine.Use(Establish())
	engine.GET("/pipelines/:org/:repo", func(c *gin.Context) {
		c.Status(http.StatusOK)
	})

	// run test
	engine.ServeHTTP(context.Writer, context.Request)

	if resp.Code != http.StatusBadRequest {
		t.Errorf("Establish returned %v, want %v", resp.Code, http.StatusBadRequest)
	}
}

func TestPipeline_Establish_NoPipeline(t *testing.T) {
	// setup types
	secret := "superSecret"

	tm := &token.Manager{
		PrivateKey:               "123abc",
		SignMethod:               jwt.SigningMethodHS256,
		UserAccessTokenDuration:  time.Minute * 5,
		UserRefreshTokenDuration: time.Minute * 30,
	}

	r := new(library.Repo)
	r.SetID(1)
	r.SetUserID(1)
	r.SetHash("baz")
	r.SetOrg("foo")
	r.SetName("bar")
	r.SetFullName("foo/bar")
	r.SetVisibility("public")

	u := new(library.User)
	u.SetID(1)
	u.SetName("foo")
	u.SetToken("bar")
	u.SetHash("baz")
	u.SetAdmin(true)

	m := &types.Metadata{
		Database: &types.Database{
			Driver: "foo",
			Host:   "foo",
		},
		Queue: &types.Queue{
			Channel: "foo",
			Driver:  "foo",
			Host:    "foo",
		},
		Source: &types.Source{
			Driver: "foo",
			Host:   "foo",
		},
		Vela: &types.Vela{
			Address:    "foo",
			WebAddress: "foo",
		},
	}

	mto := &token.MintTokenOpts{
		User:          u,
		TokenDuration: tm.UserAccessTokenDuration,
		TokenType:     constants.UserAccessTokenType,
	}

	at, err := tm.MintToken(mto)
	if err != nil {
		t.Errorf("unable to mint user access token: %v", err)
	}

	set := flag.NewFlagSet("test", 0)
	set.String("clone-image", "target/vela-git:latest", "doc")

	comp, err := native.New(cli.NewContext(nil, set, nil))
	if err != nil {
		t.Errorf("unable to create compiler: %v", err)
	}

	// setup database
	db, err := database.NewTest()
	if err != nil {
		t.Errorf("unable to create test database engine: %v", err)
	}

	defer func() {
		db.DeleteRepo(context.TODO(), r)
		db.DeleteUser(context.TODO(), u)
		db.Close()
	}()

	_, _ = db.CreateRepo(context.TODO(), r)
<<<<<<< HEAD
	_ = db.CreateUser(context.TODO(), u)
=======
	_, _ = db.CreateUser(u)
>>>>>>> a3912ea9

	// setup context
	gin.SetMode(gin.TestMode)

	resp := httptest.NewRecorder()
	context, engine := gin.CreateTestContext(resp)
	context.Request, _ = http.NewRequest(http.MethodGet, "/pipelines/foo/bar/148afb5bdc41ad69bf22588491333f7cf71135163", nil)
	context.Request.Header.Add("Authorization", fmt.Sprintf("Bearer %s", at))

	// setup github mock server
	engine.GET("/api/v3/repos/:org/:repo/contents/:path", func(c *gin.Context) {
		c.Header("Content-Type", "application/json")
		c.Status(http.StatusOK)
		c.File("testdata/yml.json")
	})

	s := httptest.NewServer(engine)
	defer s.Close()

	// setup client
	client, _ := github.NewTest(s.URL)

	// setup vela mock server
	engine.Use(func(c *gin.Context) { c.Set("metadata", m) })
	engine.Use(func(c *gin.Context) { c.Set("token-manager", tm) })
	engine.Use(func(c *gin.Context) { c.Set("secret", secret) })
	engine.Use(func(c *gin.Context) { compiler.WithGinContext(c, comp) })
	engine.Use(func(c *gin.Context) { database.ToContext(c, db) })
	engine.Use(func(c *gin.Context) { scm.ToContext(c, client) })
	engine.Use(claims.Establish())
	engine.Use(org.Establish())
	engine.Use(repo.Establish())
	engine.Use(user.Establish())
	engine.Use(Establish())
	engine.GET("/pipelines/:org/:repo/:pipeline", func(c *gin.Context) {
		c.Status(http.StatusOK)
	})

	// run test
	engine.ServeHTTP(context.Writer, context.Request)

	if resp.Code != http.StatusOK {
		t.Errorf("Establish returned %v, want %v", resp.Code, http.StatusOK)
	}
}<|MERGE_RESOLUTION|>--- conflicted
+++ resolved
@@ -295,11 +295,7 @@
 	}()
 
 	_, _ = db.CreateRepo(context.TODO(), r)
-<<<<<<< HEAD
-	_ = db.CreateUser(context.TODO(), u)
-=======
-	_, _ = db.CreateUser(u)
->>>>>>> a3912ea9
+	_, _ = db.CreateUser(context.TODO(), u)
 
 	// setup context
 	gin.SetMode(gin.TestMode)
