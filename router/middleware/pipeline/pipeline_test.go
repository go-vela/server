// Copyright (c) 2023 Target Brands, Inc. All rights reserved.
//
// Use of this source code is governed by the LICENSE file in this repository.

package pipeline

import (
	"context"
	"flag"
	"fmt"
	"net/http"
	"net/http/httptest"
	"reflect"
	"testing"
	"time"

	"github.com/gin-gonic/gin"
	"github.com/go-vela/server/compiler"
	"github.com/go-vela/server/compiler/native"
	"github.com/go-vela/server/database"
	"github.com/go-vela/server/internal/token"
	"github.com/go-vela/server/router/middleware/claims"
	"github.com/go-vela/server/router/middleware/org"
	"github.com/go-vela/server/router/middleware/repo"
	"github.com/go-vela/server/router/middleware/user"
	"github.com/go-vela/server/scm"
	"github.com/go-vela/server/scm/github"
	"github.com/go-vela/types"
	"github.com/go-vela/types/constants"
	"github.com/go-vela/types/library"
	"github.com/golang-jwt/jwt/v5"
	"github.com/urfave/cli/v2"
)

func TestPipeline_Retrieve(t *testing.T) {
	// setup types
	_pipeline := new(library.Pipeline)

	gin.SetMode(gin.TestMode)
	_context, _ := gin.CreateTestContext(nil)

	// setup tests
	tests := []struct {
		name    string
		context *gin.Context
		want    *library.Pipeline
	}{
		{
			name:    "context",
			context: _context,
			want:    _pipeline,
		},
	}

	// run tests
	for _, test := range tests {
		t.Run(test.name, func(t *testing.T) {
			ToContext(test.context, test.want)

			got := Retrieve(test.context)

			if !reflect.DeepEqual(got, test.want) {
				t.Errorf("Retrieve for %s is %v, want %v", test.name, got, test.want)
			}
		})
	}
}

func TestPipeline_Establish(t *testing.T) {
	// setup types
	r := new(library.Repo)
	r.SetID(1)
	r.SetUserID(1)
	r.SetHash("baz")
	r.SetOrg("foo")
	r.SetName("bar")
	r.SetFullName("foo/bar")
	r.SetVisibility("public")

	want := new(library.Pipeline)
	want.SetID(1)
	want.SetRepoID(1)
	want.SetCommit("48afb5bdc41ad69bf22588491333f7cf71135163")
	want.SetFlavor("")
	want.SetPlatform("")
	want.SetRef("refs/heads/master")
	want.SetType("yaml")
	want.SetVersion("1")
	want.SetExternalSecrets(false)
	want.SetInternalSecrets(false)
	want.SetServices(false)
	want.SetStages(false)
	want.SetSteps(false)
	want.SetTemplates(false)
	want.SetData([]byte{})

	got := new(library.Pipeline)

	// setup database
	db, err := database.NewTest()
	if err != nil {
		t.Errorf("unable to create test database engine: %v", err)
	}

	defer func() {
<<<<<<< HEAD
		db.DeletePipeline(context.TODO(), want)
		db.DeleteRepo(r)
		db.Close()
	}()

	_, _ = db.CreateRepo(r)
	_, _ = db.CreatePipeline(context.TODO(), want)
=======
		db.DeletePipeline(want)
		db.DeleteRepo(context.TODO(), r)
		db.Close()
	}()

	_, _ = db.CreateRepo(context.TODO(), r)
	_, _ = db.CreatePipeline(want)
>>>>>>> 9750002a

	// setup context
	gin.SetMode(gin.TestMode)

	resp := httptest.NewRecorder()
	context, engine := gin.CreateTestContext(resp)
	context.Request, _ = http.NewRequest(http.MethodGet, "/pipelines/foo/bar/48afb5bdc41ad69bf22588491333f7cf71135163", nil)

	// setup mock server
	engine.Use(func(c *gin.Context) { database.ToContext(c, db) })
	engine.Use(org.Establish())
	engine.Use(repo.Establish())
	engine.Use(Establish())
	engine.GET("/pipelines/:org/:repo/:pipeline", func(c *gin.Context) {
		got = Retrieve(c)

		c.Status(http.StatusOK)
	})

	// run test
	engine.ServeHTTP(context.Writer, context.Request)

	if resp.Code != http.StatusOK {
		t.Errorf("Establish returned %v, want %v", resp.Code, http.StatusOK)
	}

	if !reflect.DeepEqual(got, want) {
		t.Errorf("Establish is %v, want %v", got, want)
	}
}

func TestPipeline_Establish_NoRepo(t *testing.T) {
	// setup database
	db, err := database.NewTest()
	if err != nil {
		t.Errorf("unable to create test database engine: %v", err)
	}
	defer db.Close()

	// setup context
	gin.SetMode(gin.TestMode)

	resp := httptest.NewRecorder()
	context, engine := gin.CreateTestContext(resp)
	context.Request, _ = http.NewRequest(http.MethodGet, "/pipelines/foo/bar/48afb5bdc41ad69bf22588491333f7cf71135163", nil)

	// setup mock server
	engine.Use(func(c *gin.Context) { database.ToContext(c, db) })
	engine.Use(Establish())

	// run test
	engine.ServeHTTP(context.Writer, context.Request)

	if resp.Code != http.StatusNotFound {
		t.Errorf("Establish returned %v, want %v", resp.Code, http.StatusNotFound)
	}
}

func TestPipeline_Establish_NoPipelineParameter(t *testing.T) {
	// setup types
	r := new(library.Repo)
	r.SetID(1)
	r.SetUserID(1)
	r.SetHash("baz")
	r.SetOrg("foo")
	r.SetName("bar")
	r.SetFullName("foo/bar")
	r.SetVisibility("public")

	// setup database
	db, err := database.NewTest()
	if err != nil {
		t.Errorf("unable to create test database engine: %v", err)
	}

	defer func() {
		db.DeleteRepo(context.TODO(), r)
		db.Close()
	}()

	_, _ = db.CreateRepo(context.TODO(), r)

	// setup context
	gin.SetMode(gin.TestMode)

	resp := httptest.NewRecorder()
	context, engine := gin.CreateTestContext(resp)
	context.Request, _ = http.NewRequest(http.MethodGet, "/pipelines/foo/bar", nil)

	// setup mock server
	engine.Use(func(c *gin.Context) { database.ToContext(c, db) })
	engine.Use(org.Establish())
	engine.Use(repo.Establish())
	engine.Use(Establish())
	engine.GET("/pipelines/:org/:repo", func(c *gin.Context) {
		c.Status(http.StatusOK)
	})

	// run test
	engine.ServeHTTP(context.Writer, context.Request)

	if resp.Code != http.StatusBadRequest {
		t.Errorf("Establish returned %v, want %v", resp.Code, http.StatusBadRequest)
	}
}

func TestPipeline_Establish_NoPipeline(t *testing.T) {
	// setup types
	secret := "superSecret"

	tm := &token.Manager{
		PrivateKey:               "123abc",
		SignMethod:               jwt.SigningMethodHS256,
		UserAccessTokenDuration:  time.Minute * 5,
		UserRefreshTokenDuration: time.Minute * 30,
	}

	r := new(library.Repo)
	r.SetID(1)
	r.SetUserID(1)
	r.SetHash("baz")
	r.SetOrg("foo")
	r.SetName("bar")
	r.SetFullName("foo/bar")
	r.SetVisibility("public")

	u := new(library.User)
	u.SetID(1)
	u.SetName("foo")
	u.SetToken("bar")
	u.SetHash("baz")
	u.SetAdmin(true)

	m := &types.Metadata{
		Database: &types.Database{
			Driver: "foo",
			Host:   "foo",
		},
		Queue: &types.Queue{
			Channel: "foo",
			Driver:  "foo",
			Host:    "foo",
		},
		Source: &types.Source{
			Driver: "foo",
			Host:   "foo",
		},
		Vela: &types.Vela{
			Address:    "foo",
			WebAddress: "foo",
		},
	}

	mto := &token.MintTokenOpts{
		User:          u,
		TokenDuration: tm.UserAccessTokenDuration,
		TokenType:     constants.UserAccessTokenType,
	}

	at, err := tm.MintToken(mto)
	if err != nil {
		t.Errorf("unable to mint user access token: %v", err)
	}

	set := flag.NewFlagSet("test", 0)
	set.String("clone-image", "target/vela-git:latest", "doc")

	comp, err := native.New(cli.NewContext(nil, set, nil))
	if err != nil {
		t.Errorf("unable to create compiler: %v", err)
	}

	// setup database
	db, err := database.NewTest()
	if err != nil {
		t.Errorf("unable to create test database engine: %v", err)
	}

	defer func() {
		db.DeleteRepo(context.TODO(), r)
		db.DeleteUser(u)
		db.Close()
	}()

	_, _ = db.CreateRepo(context.TODO(), r)
	_ = db.CreateUser(u)

	// setup context
	gin.SetMode(gin.TestMode)

	resp := httptest.NewRecorder()
	context, engine := gin.CreateTestContext(resp)
	context.Request, _ = http.NewRequest(http.MethodGet, "/pipelines/foo/bar/148afb5bdc41ad69bf22588491333f7cf71135163", nil)
	context.Request.Header.Add("Authorization", fmt.Sprintf("Bearer %s", at))

	// setup github mock server
	engine.GET("/api/v3/repos/:org/:repo/contents/:path", func(c *gin.Context) {
		c.Header("Content-Type", "application/json")
		c.Status(http.StatusOK)
		c.File("testdata/yml.json")
	})

	s := httptest.NewServer(engine)
	defer s.Close()

	// setup client
	client, _ := github.NewTest(s.URL)

	// setup vela mock server
	engine.Use(func(c *gin.Context) { c.Set("metadata", m) })
	engine.Use(func(c *gin.Context) { c.Set("token-manager", tm) })
	engine.Use(func(c *gin.Context) { c.Set("secret", secret) })
	engine.Use(func(c *gin.Context) { compiler.WithGinContext(c, comp) })
	engine.Use(func(c *gin.Context) { database.ToContext(c, db) })
	engine.Use(func(c *gin.Context) { scm.ToContext(c, client) })
	engine.Use(claims.Establish())
	engine.Use(org.Establish())
	engine.Use(repo.Establish())
	engine.Use(user.Establish())
	engine.Use(Establish())
	engine.GET("/pipelines/:org/:repo/:pipeline", func(c *gin.Context) {
		c.Status(http.StatusOK)
	})

	// run test
	engine.ServeHTTP(context.Writer, context.Request)

	if resp.Code != http.StatusOK {
		t.Errorf("Establish returned %v, want %v", resp.Code, http.StatusOK)
	}
}<|MERGE_RESOLUTION|>--- conflicted
+++ resolved
@@ -103,23 +103,13 @@
 	}
 
 	defer func() {
-<<<<<<< HEAD
 		db.DeletePipeline(context.TODO(), want)
-		db.DeleteRepo(r)
-		db.Close()
-	}()
-
-	_, _ = db.CreateRepo(r)
-	_, _ = db.CreatePipeline(context.TODO(), want)
-=======
-		db.DeletePipeline(want)
 		db.DeleteRepo(context.TODO(), r)
 		db.Close()
 	}()
 
 	_, _ = db.CreateRepo(context.TODO(), r)
-	_, _ = db.CreatePipeline(want)
->>>>>>> 9750002a
+	_, _ = db.CreatePipeline(context.TODO(), want)
 
 	// setup context
 	gin.SetMode(gin.TestMode)
