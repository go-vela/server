// SPDX-License-Identifier: Apache-2.0

package org

import (
	"context"
	"net/http"
	"net/http/httptest"
	"reflect"
	"testing"

	"github.com/gin-gonic/gin"
<<<<<<< HEAD

=======
	api "github.com/go-vela/server/api/types"
>>>>>>> 1058d969
	"github.com/go-vela/server/database"
)

func TestOrg_Retrieve(t *testing.T) {
	// setup types
	want := ""

	// setup context
	gin.SetMode(gin.TestMode)
	context, _ := gin.CreateTestContext(nil)
	ToContext(context, want)

	// run test
	got := Retrieve(context)

	if got != want {
		t.Errorf("Retrieve is %v, want %v", got, want)
	}
}

func TestOrg_Establish(t *testing.T) {
	// setup types
	r := new(api.Repo)
	r.SetID(1)
	r.GetOwner().SetID(1)
	r.SetHash("baz")
	r.SetOrg("foo")
	r.SetName("bar")
	r.SetFullName("foo/bar")
	r.SetLink("")
	r.SetClone("")
	r.SetBranch("")
	r.SetTimeout(0)
	r.SetVisibility("public")
	r.SetPrivate(false)
	r.SetTrusted(false)
	r.SetActive(false)

	want := "foo"
	got := ""

	// setup database
	db, err := database.NewTest()
	if err != nil {
		t.Errorf("unable to create test database engine: %v", err)
	}

	defer func() {
		_ = db.DeleteRepo(context.TODO(), r)
		db.Close()
	}()

	_, _ = db.CreateRepo(context.TODO(), r)

	// setup context
	gin.SetMode(gin.TestMode)

	resp := httptest.NewRecorder()
	context, engine := gin.CreateTestContext(resp)
	context.Request, _ = http.NewRequest(http.MethodGet, "/foo", nil)

	// setup mock server
	engine.Use(func(c *gin.Context) { database.ToContext(c, db) })
	engine.Use(Establish())
	engine.GET("/:org", func(c *gin.Context) {
		got = Retrieve(c)

		c.Status(http.StatusOK)
	})

	// run test
	engine.ServeHTTP(resp, context.Request)

	if resp.Code != http.StatusOK {
		t.Errorf("Establish returned %v, want %v", resp.Code, http.StatusOK)
	}

	if !reflect.DeepEqual(got, want) {
		t.Errorf("Establish is %v, want %v", got, want)
	}
}

func TestOrg_Establish_NoOrgParameter(t *testing.T) {
	// setup database
	db, err := database.NewTest()
	if err != nil {
		t.Errorf("unable to create test database engine: %v", err)
	}
	defer db.Close()

	// setup context
	gin.SetMode(gin.TestMode)

	resp := httptest.NewRecorder()
	context, engine := gin.CreateTestContext(resp)
	context.Request, _ = http.NewRequest(http.MethodGet, "//test", nil)

	// setup mock server
	engine.Use(func(c *gin.Context) { database.ToContext(c, db) })
	engine.Use(Establish())
	engine.GET("/:org/test", func(c *gin.Context) {
		c.Status(http.StatusOK)
	})

	// run test
	engine.ServeHTTP(context.Writer, context.Request)

	if resp.Code != http.StatusBadRequest {
		t.Errorf("Establish returned %v, want %v", resp.Code, http.StatusBadRequest)
	}
}<|MERGE_RESOLUTION|>--- conflicted
+++ resolved
@@ -10,11 +10,8 @@
 	"testing"
 
 	"github.com/gin-gonic/gin"
-<<<<<<< HEAD
 
-=======
 	api "github.com/go-vela/server/api/types"
->>>>>>> 1058d969
 	"github.com/go-vela/server/database"
 )
 
