--- conflicted
+++ resolved
@@ -7,11 +7,8 @@
 	"net/http"
 
 	"github.com/sirupsen/logrus"
-<<<<<<< HEAD
-=======
 
 	api "github.com/go-vela/server/api/types"
->>>>>>> 04f93086
 )
 
 // GetOrgName gets org name from Github.
