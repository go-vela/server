// SPDX-License-Identifier: Apache-2.0

package github

import (
	"context"
	"fmt"

	"github.com/google/go-github/v63/github"
	"github.com/sirupsen/logrus"

	api "github.com/go-vela/server/api/types"
)

// Changeset captures the list of files changed for a commit.
func (c *client) Changeset(ctx context.Context, r *api.Repo, sha string) ([]string, error) {
	c.Logger.WithFields(logrus.Fields{
		"org":  r.GetOrg(),
		"repo": r.GetName(),
		"user": r.GetOwner().GetName(),
	}).Tracef("capturing commit changeset for %s/commit/%s", r.GetFullName(), sha)

	// create GitHub OAuth client with user's token
<<<<<<< HEAD
	client := c.newClientToken(ctx, u.GetToken())
=======
	client := c.newClientToken(r.GetOwner().GetToken())
>>>>>>> 9bb4acca
	s := []string{}

	// set the max per page for the options to capture the commit
	opts := github.ListOptions{PerPage: 100} // 100 is max

	// send API call to capture the commit
	commit, _, err := client.Repositories.GetCommit(ctx, r.GetOrg(), r.GetName(), sha, &opts)
	if err != nil {
		return nil, fmt.Errorf("Repositories.GetCommit returned error: %w", err)
	}

	// iterate through each file in the commit
	for _, f := range commit.Files {
		s = append(s, f.GetFilename())
	}

	return s, nil
}

// ChangesetPR captures the list of files changed for a pull request.
func (c *client) ChangesetPR(ctx context.Context, r *api.Repo, number int) ([]string, error) {
	c.Logger.WithFields(logrus.Fields{
		"org":  r.GetOrg(),
		"repo": r.GetName(),
		"user": r.GetOwner().GetName(),
	}).Tracef("capturing pull request changeset for %s/pull/%d", r.GetFullName(), number)

	// create GitHub OAuth client with user's token
<<<<<<< HEAD
	client := c.newClientToken(ctx, u.GetToken())
=======
	client := c.newClientToken(r.GetOwner().GetToken())
>>>>>>> 9bb4acca
	s := []string{}
	f := []*github.CommitFile{}

	// set the max per page for the options to capture the list of repos
	opts := github.ListOptions{PerPage: 100} // 100 is max

	for {
		// send API call to capture the files from the pull request
		files, resp, err := client.PullRequests.ListFiles(ctx, r.GetOrg(), r.GetName(), number, &opts)
		if err != nil {
			return nil, fmt.Errorf("PullRequests.ListFiles returned error: %w", err)
		}

		f = append(f, files...)

		// break the loop if there is no more results to page through
		if resp.NextPage == 0 {
			break
		}

		opts.Page = resp.NextPage
	}

	// iterate through each file in the pull request
	for _, file := range f {
		s = append(s, file.GetFilename())
	}

	return s, nil
}<|MERGE_RESOLUTION|>--- conflicted
+++ resolved
@@ -21,11 +21,7 @@
 	}).Tracef("capturing commit changeset for %s/commit/%s", r.GetFullName(), sha)
 
 	// create GitHub OAuth client with user's token
-<<<<<<< HEAD
-	client := c.newClientToken(ctx, u.GetToken())
-=======
-	client := c.newClientToken(r.GetOwner().GetToken())
->>>>>>> 9bb4acca
+	client := c.newClientToken(ctx, r.GetOwner().GetToken())
 	s := []string{}
 
 	// set the max per page for the options to capture the commit
@@ -54,11 +50,7 @@
 	}).Tracef("capturing pull request changeset for %s/pull/%d", r.GetFullName(), number)
 
 	// create GitHub OAuth client with user's token
-<<<<<<< HEAD
-	client := c.newClientToken(ctx, u.GetToken())
-=======
-	client := c.newClientToken(r.GetOwner().GetToken())
->>>>>>> 9bb4acca
+	client := c.newClientToken(ctx, r.GetOwner().GetToken())
 	s := []string{}
 	f := []*github.CommitFile{}
 
