// SPDX-License-Identifier: Apache-2.0

package github

import (
	"context"
	"fmt"

	"github.com/google/go-github/v61/github"
	"github.com/sirupsen/logrus"

	api "github.com/go-vela/server/api/types"
)

// Changeset captures the list of files changed for a commit.
<<<<<<< HEAD
func (c *client) Changeset(ctx context.Context, u *api.User, r *library.Repo, sha string) ([]string, error) {
=======
func (c *client) Changeset(ctx context.Context, r *api.Repo, sha string) ([]string, error) {
>>>>>>> 04f93086
	c.Logger.WithFields(logrus.Fields{
		"org":  r.GetOrg(),
		"repo": r.GetName(),
		"user": r.GetOwner().GetName(),
	}).Tracef("capturing commit changeset for %s/commit/%s", r.GetFullName(), sha)

	// create GitHub OAuth client with user's token
	client := c.newClientToken(r.GetOwner().GetToken())
	s := []string{}

	// set the max per page for the options to capture the commit
	opts := github.ListOptions{PerPage: 100} // 100 is max

	// send API call to capture the commit
	commit, _, err := client.Repositories.GetCommit(ctx, r.GetOrg(), r.GetName(), sha, &opts)
	if err != nil {
		return nil, fmt.Errorf("Repositories.GetCommit returned error: %w", err)
	}

	// iterate through each file in the commit
	for _, f := range commit.Files {
		s = append(s, f.GetFilename())
	}

	return s, nil
}

// ChangesetPR captures the list of files changed for a pull request.
<<<<<<< HEAD
func (c *client) ChangesetPR(ctx context.Context, u *api.User, r *library.Repo, number int) ([]string, error) {
=======
func (c *client) ChangesetPR(ctx context.Context, r *api.Repo, number int) ([]string, error) {
>>>>>>> 04f93086
	c.Logger.WithFields(logrus.Fields{
		"org":  r.GetOrg(),
		"repo": r.GetName(),
		"user": r.GetOwner().GetName(),
	}).Tracef("capturing pull request changeset for %s/pull/%d", r.GetFullName(), number)

	// create GitHub OAuth client with user's token
	client := c.newClientToken(r.GetOwner().GetToken())
	s := []string{}
	f := []*github.CommitFile{}

	// set the max per page for the options to capture the list of repos
	opts := github.ListOptions{PerPage: 100} // 100 is max

	for {
		// send API call to capture the files from the pull request
		files, resp, err := client.PullRequests.ListFiles(ctx, r.GetOrg(), r.GetName(), number, &opts)
		if err != nil {
			return nil, fmt.Errorf("PullRequests.ListFiles returned error: %w", err)
		}

		f = append(f, files...)

		// break the loop if there is no more results to page through
		if resp.NextPage == 0 {
			break
		}

		opts.Page = resp.NextPage
	}

	// iterate through each file in the pull request
	for _, file := range f {
		s = append(s, file.GetFilename())
	}

	return s, nil
}<|MERGE_RESOLUTION|>--- conflicted
+++ resolved
@@ -13,11 +13,7 @@
 )
 
 // Changeset captures the list of files changed for a commit.
-<<<<<<< HEAD
-func (c *client) Changeset(ctx context.Context, u *api.User, r *library.Repo, sha string) ([]string, error) {
-=======
 func (c *client) Changeset(ctx context.Context, r *api.Repo, sha string) ([]string, error) {
->>>>>>> 04f93086
 	c.Logger.WithFields(logrus.Fields{
 		"org":  r.GetOrg(),
 		"repo": r.GetName(),
@@ -46,11 +42,7 @@
 }
 
 // ChangesetPR captures the list of files changed for a pull request.
-<<<<<<< HEAD
-func (c *client) ChangesetPR(ctx context.Context, u *api.User, r *library.Repo, number int) ([]string, error) {
-=======
 func (c *client) ChangesetPR(ctx context.Context, r *api.Repo, number int) ([]string, error) {
->>>>>>> 04f93086
 	c.Logger.WithFields(logrus.Fields{
 		"org":  r.GetOrg(),
 		"repo": r.GetName(),
