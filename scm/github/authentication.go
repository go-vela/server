--- conflicted
+++ resolved
@@ -106,12 +106,12 @@
 		return nil, errors.New("no token provided")
 	}
 
-	err := c.ValidateOAuthToken(token)
+	err := c.ValidateOAuthToken(ctx, token)
 	if err != nil {
 		return nil, err
 	}
 
-	u, err := c.Authorize(token)
+	u, err := c.Authorize(ctx, token)
 	if err != nil {
 		return nil, err
 	}
@@ -122,7 +122,7 @@
 	}, nil
 }
 
-func (c *client) ValidateOAuthToken(token string) error {
+func (c *client) ValidateOAuthToken(ctx context.Context, token string) error {
 	// create http client to connect to GitHub API
 	transport := github.BasicAuthTransport{
 		Username: c.config.ClientID,
@@ -163,20 +163,9 @@
 		return err
 	}
 
-<<<<<<< HEAD
 	// return error if the token was not created by Vela
 	if resp.StatusCode != http.StatusOK {
 		return errors.New("token was not created by vela")
-=======
-	// return error if the token was created by Vela
-	if resp.StatusCode != http.StatusNotFound {
-		return nil, errors.New("token must not be created by vela")
-	}
-
-	u, err := c.Authorize(ctx, token)
-	if err != nil {
-		return nil, err
->>>>>>> ab85e96f
 	}
 
 	return nil
