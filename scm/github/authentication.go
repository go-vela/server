// SPDX-License-Identifier: Apache-2.0

package github

import (
	"context"
	"errors"
	"fmt"
	"net/http"
	"net/url"
	"strings"

	"github.com/google/go-github/v59/github"

	"github.com/go-vela/server/random"
	"github.com/go-vela/types/library"
<<<<<<< HEAD
=======
	"github.com/google/go-github/v61/github"
>>>>>>> 1058d969
)

// Authorize uses the given access token to authorize the user.
func (c *client) Authorize(ctx context.Context, token string) (string, error) {
	c.Logger.Trace("authorizing user with token")

	// create GitHub OAuth client with user's token
	client := c.newClientToken(token)

	// send API call to capture the current user making the call
	u, _, err := client.Users.Get(ctx, "")
	if err != nil {
		return "", err
	}

	return u.GetLogin(), nil
}

// Login begins the authentication workflow for the session.
func (c *client) Login(ctx context.Context, w http.ResponseWriter, r *http.Request) (string, error) {
	c.Logger.Trace("processing login request")

	// generate a random string for creating the OAuth state
	oAuthState, err := random.GenerateRandomString(32)
	if err != nil {
		return "", err
	}

	// pass through the redirect if it exists
	redirect := r.FormValue("redirect_uri")
	if len(redirect) > 0 {
		c.OAuth.RedirectURL = redirect
	}

	// temporarily redirect request to Github to begin workflow
	http.Redirect(w, r, c.OAuth.AuthCodeURL(oAuthState), http.StatusTemporaryRedirect)

	return oAuthState, nil
}

// Authenticate completes the authentication workflow for the session
// and returns the remote user details.
func (c *client) Authenticate(ctx context.Context, w http.ResponseWriter, r *http.Request, oAuthState string) (*library.User, error) {
	c.Logger.Trace("authenticating user")

	// get the OAuth code
	code := r.FormValue("code")
	if len(code) == 0 {
		return nil, nil
	}

	// verify the OAuth state
	state := r.FormValue("state")
	if state != oAuthState {
		return nil, fmt.Errorf("unexpected oauth state: want %s but got %s", oAuthState, state)
	}

	// pass through the redirect if it exists
	redirect := r.FormValue("redirect_uri")
	if len(redirect) > 0 {
		c.OAuth.RedirectURL = redirect
	}

	// exchange OAuth code for token
	token, err := c.OAuth.Exchange(context.Background(), code)
	if err != nil {
		return nil, err
	}

	// authorize the user for the token
	u, err := c.Authorize(ctx, token.AccessToken)
	if err != nil {
		return nil, err
	}

	return &library.User{
		Name:  &u,
		Token: &token.AccessToken,
	}, nil
}

// AuthenticateToken completes the authentication workflow
// for the session and returns the remote user details.
func (c *client) AuthenticateToken(ctx context.Context, r *http.Request) (*library.User, error) {
	c.Logger.Trace("authenticating user via token")

	token := r.Header.Get("Token")
	if len(token) == 0 {
		return nil, errors.New("no token provided")
	}

	// validate that the token was not created by vela
	ok, err := c.ValidateOAuthToken(ctx, token)
	if err != nil {
		return nil, fmt.Errorf("unable to validate oauth token: %w", err)
	}

	if ok {
		return nil, errors.New("token must not be created by vela")
	}

	u, err := c.Authorize(ctx, token)
	if err != nil {
		return nil, err
	}

	return &library.User{
		Name:  &u,
		Token: &token,
	}, nil
}

// ValidateOAuthToken takes a user oauth integration token and
// validates that it was created by the Vela OAuth app.
// In essence, the function expects either a 200 or 404 from the GitHub API and returns
// error in any other failure case.
func (c *client) ValidateOAuthToken(ctx context.Context, token string) (bool, error) {
	// create http client to connect to GitHub API
	transport := github.BasicAuthTransport{
		Username: c.config.ClientID,
		Password: c.config.ClientSecret,
	}
	// create client to connect to GitHub API
	client := github.NewClient(transport.Client())
	// check if github url was set
	if c.config.Address != "" && c.config.Address != "https://github.com" {
		// check if address has trailing slash
		if !strings.HasSuffix(c.config.Address, "/") {
			// add trailing slash
			c.config.Address = c.config.Address + "/api/v3/"
		}
		// parse the provided url into url type
		enterpriseURL, err := url.Parse(c.config.Address)
		if err != nil {
			return false, err
		}
		// set the base and upload url
		client.BaseURL = enterpriseURL
		client.UploadURL = enterpriseURL
	}
	// check if the provided token was created by Vela
	_, resp, err := client.Authorizations.Check(context.Background(), c.config.ClientID, token)
	// check if the error is of type ErrorResponse
	var gerr *github.ErrorResponse
	if errors.As(err, &gerr) {
		// check the status code
		switch gerr.Response.StatusCode {
		// 404 is expected when non vela token is used
		case http.StatusNotFound:
			break
		default:
			return false, err
		}
	} else if err != nil {
		return false, err
	}

	return resp.StatusCode == http.StatusOK, nil
}<|MERGE_RESOLUTION|>--- conflicted
+++ resolved
@@ -10,14 +10,10 @@
 	"net/url"
 	"strings"
 
-	"github.com/google/go-github/v59/github"
+	"github.com/google/go-github/v61/github"
 
 	"github.com/go-vela/server/random"
 	"github.com/go-vela/types/library"
-<<<<<<< HEAD
-=======
-	"github.com/google/go-github/v61/github"
->>>>>>> 1058d969
 )
 
 // Authorize uses the given access token to authorize the user.
