--- conflicted
+++ resolved
@@ -72,11 +72,7 @@
 	client, _ := NewTest(s.URL)
 
 	// run test
-<<<<<<< HEAD
-	got := client.newClientToken(context.TODO(), "foobar")
-=======
 	got := client.newClientToken(context.Background(), "foobar")
->>>>>>> 8b07da97
 
 	//nolint:staticcheck // ignore false positive
 	if got == nil {
