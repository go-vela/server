--- conflicted
+++ resolved
@@ -10,11 +10,8 @@
 	"testing"
 
 	"github.com/gin-gonic/gin"
-<<<<<<< HEAD
-=======
 
 	api "github.com/go-vela/server/api/types"
->>>>>>> 04f93086
 )
 
 func TestGithub_GetOrgName(t *testing.T) {
