// SPDX-License-Identifier: Apache-2.0

package github

import (
	"context"
	"encoding/json"
	"errors"
	"fmt"
	"mime"
	"net/http"
	"strconv"
	"strings"
	"time"

	"github.com/sirupsen/logrus"

	"github.com/go-vela/types"
	"github.com/go-vela/types/constants"
	"github.com/go-vela/types/library"
	"github.com/google/go-github/v59/github"
)

// ProcessWebhook parses the webhook from a repo.
//
//nolint:nilerr // ignore webhook returning nil
func (c *client) ProcessWebhook(ctx context.Context, request *http.Request) (*types.Webhook, error) {
	c.Logger.Tracef("processing GitHub webhook")

	// create our own record of the hook and populate its fields
	h := new(library.Hook)
	h.SetNumber(1)
	h.SetSourceID(request.Header.Get("X-GitHub-Delivery"))

	hookID, err := strconv.Atoi(request.Header.Get("X-GitHub-Hook-ID"))
	if err != nil {
		return nil, fmt.Errorf("unable to convert hook id to int64: %w", err)
	}

	h.SetWebhookID(int64(hookID))
	h.SetCreated(time.Now().UTC().Unix())
	h.SetHost("github.com")
	h.SetEvent(request.Header.Get("X-GitHub-Event"))
	h.SetStatus(constants.StatusSuccess)

	if len(request.Header.Get("X-GitHub-Enterprise-Host")) > 0 {
		h.SetHost(request.Header.Get("X-GitHub-Enterprise-Host"))
	}

	// get content type
	contentType, _, err := mime.ParseMediaType(request.Header.Get("Content-Type"))
	if err != nil {
		return nil, err
	}

	payload, err := github.ValidatePayloadFromBody(contentType, request.Body, "", nil)
	if err != nil {
		return &types.Webhook{Hook: h}, nil
	}

	// parse the payload from the webhook
	event, err := github.ParseWebHook(github.WebHookType(request), payload)

	if err != nil {
		return &types.Webhook{Hook: h}, nil
	}

	// process the event from the webhook
	switch event := event.(type) {
	case *github.PushEvent:
		return c.processPushEvent(h, event)
	case *github.PullRequestEvent:
		return c.processPREvent(h, event)
	case *github.DeploymentEvent:
		return c.processDeploymentEvent(h, event)
	case *github.IssueCommentEvent:
		return c.processIssueCommentEvent(h, event)
	case *github.RepositoryEvent:
		return c.processRepositoryEvent(h, event)
	}

	return &types.Webhook{Hook: h}, nil
}

// VerifyWebhook verifies the webhook from a repo.
func (c *client) VerifyWebhook(ctx context.Context, request *http.Request, r *library.Repo) error {
	c.Logger.WithFields(logrus.Fields{
		"org":  r.GetOrg(),
		"repo": r.GetName(),
	}).Tracef("verifying GitHub webhook for %s", r.GetFullName())

	_, err := github.ValidatePayload(request, []byte(r.GetHash()))
	if err != nil {
		return err
	}

	return nil
}

// RedeliverWebhook redelivers webhooks from GitHub.
func (c *client) RedeliverWebhook(ctx context.Context, u *library.User, r *library.Repo, h *library.Hook) error {
	// create GitHub OAuth client with user's token
	//nolint:contextcheck // do not need to pass context in this instance
	client := c.newClientToken(*u.Token)

	// capture the delivery ID of the hook using GitHub API
	deliveryID, err := c.getDeliveryID(ctx, client, r, h)
	if err != nil {
		return err
	}

	// redeliver the webhook
	_, _, err = client.Repositories.RedeliverHookDelivery(ctx, r.GetOrg(), r.GetName(), h.GetWebhookID(), deliveryID)

	if err != nil {
		var acceptedError *github.AcceptedError
		// Persist if the status received is a 202 Accepted. This
		// means the job was added to the queue for GitHub.
		if errors.As(err, &acceptedError) {
			return nil
		}

		return err
	}

	return nil
}

// processPushEvent is a helper function to process the push event.
func (c *client) processPushEvent(h *library.Hook, payload *github.PushEvent) (*types.Webhook, error) {
	c.Logger.WithFields(logrus.Fields{
		"org":  payload.GetRepo().GetOwner().GetLogin(),
		"repo": payload.GetRepo().GetName(),
	}).Tracef("processing push GitHub webhook for %s", payload.GetRepo().GetFullName())

	repo := payload.GetRepo()

	// convert payload to library repo
	r := new(library.Repo)
	r.SetOrg(repo.GetOwner().GetLogin())
	r.SetName(repo.GetName())
	r.SetFullName(repo.GetFullName())
	r.SetLink(repo.GetHTMLURL())
	r.SetClone(repo.GetCloneURL())
	r.SetBranch(repo.GetDefaultBranch())
	r.SetPrivate(repo.GetPrivate())
	r.SetTopics(repo.Topics)

	// convert payload to library build
	b := new(library.Build)
	b.SetEvent(constants.EventPush)
	b.SetClone(repo.GetCloneURL())
	b.SetSource(payload.GetHeadCommit().GetURL())
	b.SetTitle(fmt.Sprintf("%s received from %s", constants.EventPush, repo.GetHTMLURL()))
	b.SetMessage(payload.GetHeadCommit().GetMessage())
	b.SetCommit(payload.GetHeadCommit().GetID())
	b.SetSender(payload.GetSender().GetLogin())
	b.SetAuthor(payload.GetHeadCommit().GetAuthor().GetLogin())
	b.SetEmail(payload.GetHeadCommit().GetAuthor().GetEmail())
	b.SetBranch(strings.TrimPrefix(payload.GetRef(), "refs/heads/"))
	b.SetRef(payload.GetRef())
	b.SetBaseRef(payload.GetBaseRef())

	// update the hook object
	h.SetBranch(b.GetBranch())
	h.SetEvent(constants.EventPush)
	h.SetLink(
		fmt.Sprintf("https://%s/%s/settings/hooks", h.GetHost(), r.GetFullName()),
	)

	// ensure the build author is set
	if len(b.GetAuthor()) == 0 {
		b.SetAuthor(payload.GetHeadCommit().GetCommitter().GetName())
	}

	// ensure the build sender is set
	if len(b.GetSender()) == 0 {
		b.SetSender(payload.GetPusher().GetName())
	}

	// ensure the build email is set
	if len(b.GetEmail()) == 0 {
		b.SetEmail(payload.GetHeadCommit().GetCommitter().GetEmail())
	}

	// handle when push event is a tag
	if strings.HasPrefix(b.GetRef(), "refs/tags/") {
		// set the proper event for the hook
		h.SetEvent(constants.EventTag)
		// set the proper event for the build
		b.SetEvent(constants.EventTag)

		// set the proper branch from the base ref
		if strings.HasPrefix(payload.GetBaseRef(), "refs/heads/") {
			b.SetBranch(strings.TrimPrefix(payload.GetBaseRef(), "refs/heads/"))
		}
	}

	// handle when push event is a delete
	if strings.EqualFold(b.GetCommit(), "") {
		b.SetCommit(payload.GetBefore())
		b.SetRef(payload.GetBefore())
		b.SetTitle(fmt.Sprintf("%s received from %s", constants.EventDelete, repo.GetHTMLURL()))
		b.SetAuthor(payload.GetSender().GetLogin())
		b.SetSource(fmt.Sprintf("%s/commit/%s", payload.GetRepo().GetHTMLURL(), payload.GetBefore()))
		b.SetEmail(payload.GetPusher().GetEmail())

		// set the proper event for the hook
		h.SetEvent(constants.EventDelete)
		// set the proper event for the build
		b.SetEvent(constants.EventDelete)

		if strings.HasPrefix(payload.GetRef(), "refs/tags/") {
			b.SetBranch(strings.TrimPrefix(payload.GetRef(), "refs/tags/"))
			// set the proper action for the build
			b.SetEventAction(constants.ActionTag)
			// set the proper message for the build
			b.SetMessage(fmt.Sprintf("%s %s deleted", strings.TrimPrefix(payload.GetRef(), "refs/tags/"), constants.ActionTag))
		} else {
			// set the proper action for the build
			b.SetEventAction(constants.ActionBranch)
			// set the proper message for the build
			b.SetMessage(fmt.Sprintf("%s %s deleted", strings.TrimPrefix(payload.GetRef(), "refs/heads/"), constants.ActionBranch))
		}
	}

	return &types.Webhook{
		Hook:  h,
		Repo:  r,
		Build: b,
	}, nil
}

// processPREvent is a helper function to process the pull_request event.
func (c *client) processPREvent(h *library.Hook, payload *github.PullRequestEvent) (*types.Webhook, error) {
	c.Logger.WithFields(logrus.Fields{
		"org":  payload.GetRepo().GetOwner().GetLogin(),
		"repo": payload.GetRepo().GetName(),
	}).Tracef("processing pull_request GitHub webhook for %s", payload.GetRepo().GetFullName())

	// update the hook object
	h.SetBranch(payload.GetPullRequest().GetBase().GetRef())
	h.SetEvent(constants.EventPull)
	h.SetLink(
		fmt.Sprintf("https://%s/%s/settings/hooks", h.GetHost(), payload.GetRepo().GetFullName()),
	)

	// if the pull request state isn't open we ignore it
	if payload.GetPullRequest().GetState() != "open" {
		return &types.Webhook{Hook: h}, nil
	}

	// skip if the pull request action is not opened, synchronize, reopened, edited, or labeled
	if !strings.EqualFold(payload.GetAction(), "opened") &&
		!strings.EqualFold(payload.GetAction(), "synchronize") &&
		!strings.EqualFold(payload.GetAction(), "reopened") &&
		!strings.EqualFold(payload.GetAction(), "edited") &&
		!strings.EqualFold(payload.GetAction(), "labeled") {
		return &types.Webhook{Hook: h}, nil
	}

	// capture the repo from the payload
	repo := payload.GetRepo()

	// convert payload to library repo
	r := new(library.Repo)
	r.SetOrg(repo.GetOwner().GetLogin())
	r.SetName(repo.GetName())
	r.SetFullName(repo.GetFullName())
	r.SetLink(repo.GetHTMLURL())
	r.SetClone(repo.GetCloneURL())
	r.SetBranch(repo.GetDefaultBranch())
	r.SetPrivate(repo.GetPrivate())
	r.SetTopics(repo.Topics)

	// convert payload to library build
	b := new(library.Build)
	b.SetEvent(constants.EventPull)
	b.SetEventAction(payload.GetAction())
	b.SetClone(repo.GetCloneURL())
	b.SetSource(payload.GetPullRequest().GetHTMLURL())
	b.SetTitle(fmt.Sprintf("%s received from %s", constants.EventPull, repo.GetHTMLURL()))
	b.SetMessage(payload.GetPullRequest().GetTitle())
	b.SetCommit(payload.GetPullRequest().GetHead().GetSHA())
	b.SetSender(payload.GetSender().GetLogin())
	b.SetAuthor(payload.GetPullRequest().GetUser().GetLogin())
	b.SetEmail(payload.GetPullRequest().GetUser().GetEmail())
	b.SetBranch(payload.GetPullRequest().GetBase().GetRef())
	b.SetRef(fmt.Sprintf("refs/pull/%d/head", payload.GetNumber()))
	b.SetBaseRef(payload.GetPullRequest().GetBase().GetRef())
	b.SetHeadRef(payload.GetPullRequest().GetHead().GetRef())

	// ensure the build reference is set
	if payload.GetPullRequest().GetMerged() {
		b.SetRef(fmt.Sprintf("refs/pull/%d/merge", payload.GetNumber()))
	}

	// ensure the build author is set
	if len(b.GetAuthor()) == 0 {
		b.SetAuthor(payload.GetPullRequest().GetHead().GetUser().GetLogin())
	}

	// ensure the build sender is set
	if len(b.GetSender()) == 0 {
		b.SetSender(payload.GetPullRequest().GetUser().GetLogin())
	}

	// ensure the build email is set
	if len(b.GetEmail()) == 0 {
		b.SetEmail(payload.GetPullRequest().GetHead().GetUser().GetEmail())
	}

	// determine if pull request head is a fork and does not match the repo name of base
	fromFork := payload.GetPullRequest().GetHead().GetRepo().GetFork() &&
		!strings.EqualFold(payload.GetPullRequest().GetBase().GetRepo().GetFullName(), payload.GetPullRequest().GetHead().GetRepo().GetFullName())

	return &types.Webhook{
		PullRequest: types.PullRequest{
			Number:     payload.GetNumber(),
<<<<<<< HEAD
			IsFromFork: payload.GetPullRequest().GetHead().GetRepo().GetFork(),
			Label:      payload.GetLabel().GetName(),
=======
			IsFromFork: fromFork,
>>>>>>> 0563995e
		},
		Hook:  h,
		Repo:  r,
		Build: b,
	}, nil
}

// processDeploymentEvent is a helper function to process the deployment event.
func (c *client) processDeploymentEvent(h *library.Hook, payload *github.DeploymentEvent) (*types.Webhook, error) {
	c.Logger.WithFields(logrus.Fields{
		"org":  payload.GetRepo().GetOwner().GetLogin(),
		"repo": payload.GetRepo().GetName(),
	}).Tracef("processing deployment GitHub webhook for %s", payload.GetRepo().GetFullName())

	// capture the repo from the payload
	repo := payload.GetRepo()

	// convert payload to library repo
	r := new(library.Repo)
	r.SetOrg(repo.GetOwner().GetLogin())
	r.SetName(repo.GetName())
	r.SetFullName(repo.GetFullName())
	r.SetLink(repo.GetHTMLURL())
	r.SetClone(repo.GetCloneURL())
	r.SetBranch(repo.GetDefaultBranch())
	r.SetPrivate(repo.GetPrivate())
	r.SetTopics(repo.Topics)

	// convert payload to library build
	b := new(library.Build)
	b.SetEvent(constants.EventDeploy)
	b.SetClone(repo.GetCloneURL())
	b.SetDeploy(payload.GetDeployment().GetEnvironment())
	b.SetDeployNumber(payload.GetDeployment().GetID())
	b.SetSource(payload.GetDeployment().GetURL())
	b.SetTitle(fmt.Sprintf("%s received from %s", constants.EventDeploy, repo.GetHTMLURL()))
	b.SetMessage(payload.GetDeployment().GetDescription())
	b.SetCommit(payload.GetDeployment().GetSHA())
	b.SetSender(payload.GetSender().GetLogin())
	b.SetAuthor(payload.GetDeployment().GetCreator().GetLogin())
	b.SetEmail(payload.GetDeployment().GetCreator().GetEmail())
	b.SetBranch(payload.GetDeployment().GetRef())
	b.SetRef(payload.GetDeployment().GetRef())

	d := new(library.Deployment)

	d.SetNumber(payload.GetDeployment().GetID())
	d.SetURL(payload.GetDeployment().GetURL())
	d.SetCommit(payload.GetDeployment().GetSHA())
	d.SetRef(b.GetRef())
	d.SetTask(payload.GetDeployment().GetTask())
	d.SetTarget(payload.GetDeployment().GetEnvironment())
	d.SetDescription(payload.GetDeployment().GetDescription())
	d.SetCreatedAt(time.Now().Unix())
	d.SetCreatedBy(payload.GetDeployment().GetCreator().GetLogin())

	// check if payload is provided within request
	//
	// use a length of 2 because the payload will
	// never be nil even if no payload is provided.
	//
	// sending an API request to GitHub with no
	// payload provided yields a default of `{}`.
	if len(payload.GetDeployment().Payload) > 2 {
		deployPayload := make(map[string]string)
		// unmarshal the payload into the expected map[string]string format
		err := json.Unmarshal(payload.GetDeployment().Payload, &deployPayload)
		if err != nil {
			return &types.Webhook{}, err
		}

		// check if the map is empty
		if len(deployPayload) != 0 {
			// set the payload info on the build
			b.SetDeployPayload(deployPayload)
		}
	}

	// handle when the ref is a sha or short sha
	if strings.HasPrefix(b.GetCommit(), b.GetRef()) || b.GetCommit() == b.GetRef() {
		// set the proper branch for the build
		b.SetBranch(r.GetBranch())
		// set the proper ref for the build
		b.SetRef(fmt.Sprintf("refs/heads/%s", b.GetBranch()))
	}

	// handle when the ref is a branch
	if !strings.HasPrefix(b.GetRef(), "refs/") {
		// set the proper ref for the build
		b.SetRef(fmt.Sprintf("refs/heads/%s", b.GetBranch()))
	}

	// update the hook object
	h.SetBranch(b.GetBranch())
	h.SetEvent(constants.EventDeploy)
	h.SetLink(
		fmt.Sprintf("https://%s/%s/settings/hooks", h.GetHost(), r.GetFullName()),
	)

	return &types.Webhook{
		Hook:       h,
		Repo:       r,
		Build:      b,
		Deployment: d,
	}, nil
}

// processIssueCommentEvent is a helper function to process the issue comment event.
func (c *client) processIssueCommentEvent(h *library.Hook, payload *github.IssueCommentEvent) (*types.Webhook, error) {
	c.Logger.WithFields(logrus.Fields{
		"org":  payload.GetRepo().GetOwner().GetLogin(),
		"repo": payload.GetRepo().GetName(),
	}).Tracef("processing issue_comment GitHub webhook for %s", payload.GetRepo().GetFullName())

	// update the hook object
	h.SetEvent(constants.EventComment)
	h.SetLink(
		fmt.Sprintf("https://%s/%s/settings/hooks", h.GetHost(), payload.GetRepo().GetFullName()),
	)

	// skip if the comment action is deleted
	if strings.EqualFold(payload.GetAction(), "deleted") {
		// return &types.Webhook{Hook: h}, nil
		return &types.Webhook{
			Hook: h,
		}, nil
	}

	// capture the repo from the payload
	repo := payload.GetRepo()

	// convert payload to library repo
	r := new(library.Repo)
	r.SetOrg(repo.GetOwner().GetLogin())
	r.SetName(repo.GetName())
	r.SetFullName(repo.GetFullName())
	r.SetLink(repo.GetHTMLURL())
	r.SetClone(repo.GetCloneURL())
	r.SetBranch(repo.GetDefaultBranch())
	r.SetPrivate(repo.GetPrivate())
	r.SetTopics(repo.Topics)

	// convert payload to library build
	b := new(library.Build)
	b.SetEvent(constants.EventComment)
	b.SetEventAction(payload.GetAction())
	b.SetClone(repo.GetCloneURL())
	b.SetSource(payload.Issue.GetHTMLURL())
	b.SetTitle(fmt.Sprintf("%s received from %s", constants.EventComment, repo.GetHTMLURL()))
	b.SetMessage(payload.Issue.GetTitle())
	b.SetSender(payload.GetSender().GetLogin())
	b.SetAuthor(payload.GetIssue().GetUser().GetLogin())
	b.SetEmail(payload.GetIssue().GetUser().GetEmail())
	// treat as non-pull-request comment by default and
	// set ref to default branch for the repo
	b.SetRef(fmt.Sprintf("refs/heads/%s", r.GetBranch()))

	pr := 0
	// override ref and pull request number if this is
	// a comment on a pull request
	if payload.GetIssue().IsPullRequest() {
		b.SetRef(fmt.Sprintf("refs/pull/%d/head", payload.GetIssue().GetNumber()))
		pr = payload.GetIssue().GetNumber()
	}

	return &types.Webhook{
		PullRequest: types.PullRequest{
			Comment: payload.GetComment().GetBody(),
			Number:  pr,
		},
		Hook:  h,
		Repo:  r,
		Build: b,
	}, nil
}

// processRepositoryEvent is a helper function to process the repository event.

func (c *client) processRepositoryEvent(h *library.Hook, payload *github.RepositoryEvent) (*types.Webhook, error) {
	logrus.Tracef("processing repository event GitHub webhook for %s", payload.GetRepo().GetFullName())

	repo := payload.GetRepo()

	// convert payload to library repo
	r := new(library.Repo)
	r.SetOrg(repo.GetOwner().GetLogin())
	r.SetName(repo.GetName())
	r.SetFullName(repo.GetFullName())
	r.SetLink(repo.GetHTMLURL())
	r.SetClone(repo.GetCloneURL())
	r.SetBranch(repo.GetDefaultBranch())
	r.SetPrivate(repo.GetPrivate())
	r.SetActive(!repo.GetArchived())
	r.SetTopics(repo.Topics)

	h.SetEvent(constants.EventRepository)
	h.SetEventAction(payload.GetAction())
	h.SetBranch(r.GetBranch())
	h.SetLink(
		fmt.Sprintf("https://%s/%s/settings/hooks", h.GetHost(), r.GetFullName()),
	)

	return &types.Webhook{
		Hook: h,
		Repo: r,
	}, nil
}

// getDeliveryID gets the last 100 webhook deliveries for a repo and
// finds the matching delivery id with the source id in the hook.
func (c *client) getDeliveryID(ctx context.Context, ghClient *github.Client, r *library.Repo, h *library.Hook) (int64, error) {
	c.Logger.WithFields(logrus.Fields{
		"org":  r.GetOrg(),
		"repo": r.GetName(),
	}).Tracef("searching for delivery id for hook: %s", h.GetSourceID())

	// set per page to 100 to retrieve last 100 hook summaries
	opt := &github.ListCursorOptions{PerPage: 100}

	// send API call to capture delivery summaries that contain Delivery ID value
	deliveries, resp, err := ghClient.Repositories.ListHookDeliveries(ctx, r.GetOrg(), r.GetName(), h.GetWebhookID(), opt)

	// version check: if GitHub API is older than version 3.2, this call will not work
	if resp.StatusCode == 415 {
		err = fmt.Errorf("requires GitHub version 3.2 or later")
		return 0, err
	}

	if err != nil {
		return 0, err
	}

	// cycle through delivery summaries and match Source ID/GUID. Capture Delivery ID
	for _, delivery := range deliveries {
		if delivery.GetGUID() == h.GetSourceID() {
			return delivery.GetID(), nil
		}
	}

	// if not found, webhook was not recent enough for GitHub
	err = fmt.Errorf("webhook no longer available to be redelivered")

	return 0, err
}<|MERGE_RESOLUTION|>--- conflicted
+++ resolved
@@ -317,12 +317,8 @@
 	return &types.Webhook{
 		PullRequest: types.PullRequest{
 			Number:     payload.GetNumber(),
-<<<<<<< HEAD
-			IsFromFork: payload.GetPullRequest().GetHead().GetRepo().GetFork(),
+			IsFromFork: fromFork,
 			Label:      payload.GetLabel().GetName(),
-=======
-			IsFromFork: fromFork,
->>>>>>> 0563995e
 		},
 		Hook:  h,
 		Repo:  r,
