--- conflicted
+++ resolved
@@ -99,11 +99,7 @@
 }
 
 // RedeliverWebhook redelivers webhooks from GitHub.
-<<<<<<< HEAD
-func (c *client) RedeliverWebhook(ctx context.Context, u *api.User, r *library.Repo, h *library.Hook) error {
-=======
 func (c *client) RedeliverWebhook(ctx context.Context, u *api.User, r *api.Repo, h *library.Hook) error {
->>>>>>> 04f93086
 	// create GitHub OAuth client with user's token
 	//nolint:contextcheck // do not need to pass context in this instance
 	client := c.newClientToken(*u.Token)
