--- conflicted
+++ resolved
@@ -101,10 +101,6 @@
 // RedeliverWebhook redelivers webhooks from GitHub.
 func (c *client) RedeliverWebhook(ctx context.Context, u *api.User, r *api.Repo, h *library.Hook) error {
 	// create GitHub OAuth client with user's token
-<<<<<<< HEAD
-	
-=======
->>>>>>> 8b07da97
 	client := c.newClientToken(ctx, *u.Token)
 
 	// capture the delivery ID of the hook using GitHub API
