// Copyright (c) 2022 Target Brands, Inc. All rights reserved.
//
// Use of this source code is governed by the LICENSE file in this repository.

package github

import (
	"context"
	"encoding/json"
	"fmt"
	"net/http"
	"strconv"
	"strings"
	"time"

	"github.com/sirupsen/logrus"

	"github.com/go-vela/types"
	"github.com/go-vela/types/constants"
	"github.com/go-vela/types/library"
	"github.com/google/go-github/v43/github"
)

// nolint: nilerr // ignore webhook returning nil
// ProcessWebhook parses the webhook from a repo.
func (c *client) ProcessWebhook(request *http.Request) (*types.Webhook, error) {
	c.Logger.Tracef("processing GitHub webhook")

	h := new(library.Hook)
	h.SetNumber(1)
	h.SetSourceID(request.Header.Get("X-GitHub-Delivery"))

	hookID, err := strconv.Atoi(request.Header.Get("X-GitHub-Hook-ID"))
	if err != nil {
<<<<<<< HEAD
		retErr := fmt.Errorf("unable to convert hook id to int64: %w", err)
		return nil, retErr
=======
		return nil, fmt.Errorf("unable to convert hook id to int64: %w", err)
>>>>>>> 29562a46
	}

	h.SetWebhookID(int64(hookID))
	h.SetCreated(time.Now().UTC().Unix())
	h.SetHost("github.com")
	h.SetEvent(request.Header.Get("X-GitHub-Event"))
	h.SetStatus(constants.StatusSuccess)

	if len(request.Header.Get("X-GitHub-Enterprise-Host")) > 0 {
		h.SetHost(request.Header.Get("X-GitHub-Enterprise-Host"))
	}

	payload, err := github.ValidatePayload(request, nil)
	if err != nil {
		return &types.Webhook{Hook: h}, nil
	}

	// parse the payload from the webhook
	event, err := github.ParseWebHook(github.WebHookType(request), payload)

	if err != nil {
		return &types.Webhook{Hook: h}, nil
	}

	// process the event from the webhook
	switch event := event.(type) {
	case *github.PushEvent:
		return c.processPushEvent(h, event)
	case *github.PullRequestEvent:
		return c.processPREvent(h, event)
	case *github.DeploymentEvent:
		return c.processDeploymentEvent(h, event)
	case *github.IssueCommentEvent:
		return c.processIssueCommentEvent(h, event)
	case *github.RepositoryEvent:
		return c.processRepositoryEvent(h, event)
	}

	return &types.Webhook{Hook: h}, nil
}

// VerifyWebhook verifies the webhook from a repo.
func (c *client) VerifyWebhook(request *http.Request, r *library.Repo) error {
	c.Logger.WithFields(logrus.Fields{
		"org":  r.GetOrg(),
		"repo": r.GetName(),
	}).Tracef("verifying GitHub webhook for %s", r.GetFullName())

	_, err := github.ValidatePayload(request, []byte(r.GetHash()))
	if err != nil {
		return err
	}

	return nil
}

// RedeliverWebhook redelivers webhooks from GitHub.
func (c *client) RedeliverWebhook(ctx context.Context, u *library.User, r *library.Repo, h *library.Hook) error {
	// create GitHub OAuth client with user's token
	// nolint: contextcheck // do not need to pass context in this instance
	client := c.newClientToken(*u.Token)

	// capture the delivery ID of the hook using GitHub API
	deliveryID, err := c.getDeliveryID(ctx, client, r, h)
	if err != nil {
		return err
	}

	// redeliver the webhook
	_, _, err = client.Repositories.RedeliverHookDelivery(ctx, r.GetOrg(), r.GetName(), h.GetWebhookID(), deliveryID)

	if err != nil {
		return err
	}

	return nil
}

// processPushEvent is a helper function to process the push event.
func (c *client) processPushEvent(h *library.Hook, payload *github.PushEvent) (*types.Webhook, error) {
	c.Logger.WithFields(logrus.Fields{
		"org":  payload.GetRepo().GetOwner().GetLogin(),
		"repo": payload.GetRepo().GetName(),
	}).Tracef("processing push GitHub webhook for %s", payload.GetRepo().GetFullName())

	repo := payload.GetRepo()

	// convert payload to library repo
	r := new(library.Repo)
	r.SetOrg(repo.GetOwner().GetLogin())
	r.SetName(repo.GetName())
	r.SetFullName(repo.GetFullName())
	r.SetLink(repo.GetHTMLURL())
	r.SetClone(repo.GetCloneURL())
	r.SetBranch(repo.GetDefaultBranch())
	r.SetPrivate(repo.GetPrivate())

	// convert payload to library build
	b := new(library.Build)
	b.SetEvent(constants.EventPush)
	b.SetClone(repo.GetCloneURL())
	b.SetSource(payload.GetHeadCommit().GetURL())
	b.SetTitle(fmt.Sprintf("%s received from %s", constants.EventPush, repo.GetHTMLURL()))
	b.SetMessage(payload.GetHeadCommit().GetMessage())
	b.SetCommit(payload.GetHeadCommit().GetID())
	b.SetSender(payload.GetSender().GetLogin())
	b.SetAuthor(payload.GetHeadCommit().GetAuthor().GetLogin())
	b.SetEmail(payload.GetHeadCommit().GetAuthor().GetEmail())
	b.SetBranch(strings.TrimPrefix(payload.GetRef(), "refs/heads/"))
	b.SetRef(payload.GetRef())
	b.SetBaseRef(payload.GetBaseRef())

	// update the hook object
	h.SetBranch(b.GetBranch())
	h.SetEvent(constants.EventPush)
	h.SetLink(
		fmt.Sprintf("https://%s/%s/settings/hooks", h.GetHost(), r.GetFullName()),
	)

	// ensure the build author is set
	if len(b.GetAuthor()) == 0 {
		b.SetAuthor(payload.GetHeadCommit().GetCommitter().GetName())
	}

	// ensure the build sender is set
	if len(b.GetSender()) == 0 {
		b.SetSender(payload.GetPusher().GetName())
	}

	// ensure the build email is set
	if len(b.GetEmail()) == 0 {
		b.SetEmail(payload.GetHeadCommit().GetCommitter().GetEmail())
	}

	// handle when push event is a tag
	if strings.HasPrefix(b.GetRef(), "refs/tags/") {
		// set the proper event for the hook
		h.SetEvent(constants.EventTag)
		// set the proper event for the build
		b.SetEvent(constants.EventTag)

		// set the proper branch from the base ref
		if strings.HasPrefix(payload.GetBaseRef(), "refs/heads/") {
			b.SetBranch(strings.TrimPrefix(payload.GetBaseRef(), "refs/heads/"))
		}
	}

	return &types.Webhook{
		Comment: "",
		Hook:    h,
		Repo:    r,
		Build:   b,
	}, nil
}

// processPREvent is a helper function to process the pull_request event.
func (c *client) processPREvent(h *library.Hook, payload *github.PullRequestEvent) (*types.Webhook, error) {
	c.Logger.WithFields(logrus.Fields{
		"org":  payload.GetRepo().GetOwner().GetLogin(),
		"repo": payload.GetRepo().GetName(),
	}).Tracef("processing pull_request GitHub webhook for %s", payload.GetRepo().GetFullName())

	// update the hook object
	h.SetBranch(payload.GetPullRequest().GetBase().GetRef())
	h.SetEvent(constants.EventPull)
	h.SetLink(
		fmt.Sprintf("https://%s/%s/settings/hooks", h.GetHost(), payload.GetRepo().GetFullName()),
	)

	// if the pull request state isn't open we ignore it
	if payload.GetPullRequest().GetState() != "open" {
		return &types.Webhook{Hook: h}, nil
	}

	// skip if the pull request action is not opened or synchronize
	if !strings.EqualFold(payload.GetAction(), "opened") &&
		!strings.EqualFold(payload.GetAction(), "synchronize") {
		return &types.Webhook{Hook: h}, nil
	}

	// capture the repo from the payload
	repo := payload.GetRepo()

	// convert payload to library repo
	r := new(library.Repo)
	r.SetOrg(repo.GetOwner().GetLogin())
	r.SetName(repo.GetName())
	r.SetFullName(repo.GetFullName())
	r.SetLink(repo.GetHTMLURL())
	r.SetClone(repo.GetCloneURL())
	r.SetBranch(repo.GetDefaultBranch())
	r.SetPrivate(repo.GetPrivate())

	// convert payload to library build
	b := new(library.Build)
	b.SetEvent(constants.EventPull)
	b.SetClone(repo.GetCloneURL())
	b.SetSource(payload.GetPullRequest().GetHTMLURL())
	b.SetTitle(fmt.Sprintf("%s received from %s", constants.EventPull, repo.GetHTMLURL()))
	b.SetMessage(payload.GetPullRequest().GetTitle())
	b.SetCommit(payload.GetPullRequest().GetHead().GetSHA())
	b.SetSender(payload.GetSender().GetLogin())
	b.SetAuthor(payload.GetPullRequest().GetUser().GetLogin())
	b.SetEmail(payload.GetPullRequest().GetUser().GetEmail())
	b.SetBranch(payload.GetPullRequest().GetBase().GetRef())
	b.SetRef(fmt.Sprintf("refs/pull/%d/head", payload.GetNumber()))
	b.SetBaseRef(payload.GetPullRequest().GetBase().GetRef())
	b.SetHeadRef(payload.GetPullRequest().GetHead().GetRef())

	// ensure the build reference is set
	if payload.GetPullRequest().GetMerged() {
		b.SetRef(fmt.Sprintf("refs/pull/%d/merge", payload.GetNumber()))
	}

	// ensure the build author is set
	if len(b.GetAuthor()) == 0 {
		b.SetAuthor(payload.GetPullRequest().GetHead().GetUser().GetLogin())
	}

	// ensure the build sender is set
	if len(b.GetSender()) == 0 {
		b.SetSender(payload.GetPullRequest().GetUser().GetLogin())
	}

	// ensure the build email is set
	if len(b.GetEmail()) == 0 {
		b.SetEmail(payload.GetPullRequest().GetHead().GetUser().GetEmail())
	}

	return &types.Webhook{
		Comment:  "",
		PRNumber: payload.GetNumber(),
		Hook:     h,
		Repo:     r,
		Build:    b,
	}, nil
}

// processDeploymentEvent is a helper function to process the deployment event.
func (c *client) processDeploymentEvent(h *library.Hook, payload *github.DeploymentEvent) (*types.Webhook, error) {
	c.Logger.WithFields(logrus.Fields{
		"org":  payload.GetRepo().GetOwner().GetLogin(),
		"repo": payload.GetRepo().GetName(),
	}).Tracef("processing deployment GitHub webhook for %s", payload.GetRepo().GetFullName())

	// capture the repo from the payload
	repo := payload.GetRepo()

	// convert payload to library repo
	r := new(library.Repo)
	r.SetOrg(repo.GetOwner().GetLogin())
	r.SetName(repo.GetName())
	r.SetFullName(repo.GetFullName())
	r.SetLink(repo.GetHTMLURL())
	r.SetClone(repo.GetCloneURL())
	r.SetBranch(repo.GetDefaultBranch())
	r.SetPrivate(repo.GetPrivate())

	// convert payload to library build
	b := new(library.Build)
	b.SetEvent(constants.EventDeploy)
	b.SetClone(repo.GetCloneURL())
	b.SetDeploy(payload.GetDeployment().GetEnvironment())
	b.SetSource(payload.GetDeployment().GetURL())
	b.SetTitle(fmt.Sprintf("%s received from %s", constants.EventDeploy, repo.GetHTMLURL()))
	b.SetMessage(payload.GetDeployment().GetDescription())
	b.SetCommit(payload.GetDeployment().GetSHA())
	b.SetSender(payload.GetSender().GetLogin())
	b.SetAuthor(payload.GetDeployment().GetCreator().GetLogin())
	b.SetEmail(payload.GetDeployment().GetCreator().GetEmail())
	b.SetBranch(payload.GetDeployment().GetRef())
	b.SetRef(payload.GetDeployment().GetRef())

	// check if payload is provided within request
	//
	// use a length of 2 because the payload will
	// never be nil even if no payload is provided.
	//
	// sending an API request to GitHub with no
	// payload provided yields a default of `{}`.
	if len(payload.GetDeployment().Payload) > 2 {
		deployPayload := make(map[string]string)
		// unmarshal the payload into the expected map[string]string format
		err := json.Unmarshal(payload.GetDeployment().Payload, &deployPayload)
		if err != nil {
			return &types.Webhook{}, err
		}

		// check if the map is empty
		if len(deployPayload) != 0 {
			// set the payload info on the build
			b.SetDeployPayload(deployPayload)
		}
	}

	// handle when the ref is a sha or short sha
	if strings.HasPrefix(b.GetCommit(), b.GetRef()) || b.GetCommit() == b.GetRef() {
		// set the proper branch for the build
		b.SetBranch(r.GetBranch())
		// set the proper ref for the build
		b.SetRef(fmt.Sprintf("refs/heads/%s", b.GetBranch()))
	}

	// handle when the ref is a branch
	if !strings.HasPrefix(b.GetRef(), "refs/") {
		// set the proper ref for the build
		b.SetRef(fmt.Sprintf("refs/heads/%s", b.GetBranch()))
	}

	// update the hook object
	h.SetBranch(b.GetBranch())
	h.SetEvent(constants.EventDeploy)
	h.SetLink(
		fmt.Sprintf("https://%s/%s/settings/hooks", h.GetHost(), r.GetFullName()),
	)

	return &types.Webhook{
		Comment: "",
		Hook:    h,
		Repo:    r,
		Build:   b,
	}, nil
}

// processIssueCommentEvent is a helper function to process the issue comment event.
func (c *client) processIssueCommentEvent(h *library.Hook, payload *github.IssueCommentEvent) (*types.Webhook, error) {
	c.Logger.WithFields(logrus.Fields{
		"org":  payload.GetRepo().GetOwner().GetLogin(),
		"repo": payload.GetRepo().GetName(),
	}).Tracef("processing issue_comment GitHub webhook for %s", payload.GetRepo().GetFullName())

	// update the hook object
	h.SetEvent(constants.EventComment)
	h.SetLink(
		fmt.Sprintf("https://%s/%s/settings/hooks", h.GetHost(), payload.GetRepo().GetFullName()),
	)

	// skip if the comment action is deleted
	if strings.EqualFold(payload.GetAction(), "deleted") {
		// return &types.Webhook{Hook: h}, nil
		return &types.Webhook{
			Comment: payload.GetComment().GetBody(),
			Hook:    h,
		}, nil
	}

	// capture the repo from the payload
	repo := payload.GetRepo()

	// convert payload to library repo
	r := new(library.Repo)
	r.SetOrg(repo.GetOwner().GetLogin())
	r.SetName(repo.GetName())
	r.SetFullName(repo.GetFullName())
	r.SetLink(repo.GetHTMLURL())
	r.SetClone(repo.GetCloneURL())
	r.SetBranch(repo.GetDefaultBranch())
	r.SetPrivate(repo.GetPrivate())

	// convert payload to library build
	b := new(library.Build)
	b.SetEvent(constants.EventComment)
	b.SetClone(repo.GetCloneURL())
	b.SetSource(payload.Issue.GetHTMLURL())
	b.SetTitle(fmt.Sprintf("%s received from %s", constants.EventComment, repo.GetHTMLURL()))
	b.SetMessage(payload.Issue.GetTitle())
	b.SetSender(payload.GetSender().GetLogin())
	b.SetAuthor(payload.GetIssue().GetUser().GetLogin())
	b.SetEmail(payload.GetIssue().GetUser().GetEmail())
	// treat as non-pull-request comment by default and
	// set ref to default branch for the repo
	b.SetRef(fmt.Sprintf("refs/heads/%s", r.GetBranch()))

	pr := 0
	// override ref and pull request number if this is
	// a comment on a pull request
	if payload.GetIssue().IsPullRequest() {
		b.SetRef(fmt.Sprintf("refs/pull/%d/head", payload.GetIssue().GetNumber()))
		pr = payload.GetIssue().GetNumber()
	}

	return &types.Webhook{
		Comment:  payload.GetComment().GetBody(),
		PRNumber: pr,
		Hook:     h,
		Repo:     r,
		Build:    b,
	}, nil
}

// processRepositoryEvent is a helper function to process the repository event.

func (c *client) processRepositoryEvent(h *library.Hook, payload *github.RepositoryEvent) (*types.Webhook, error) {
	logrus.Tracef("processing repository event GitHub webhook for %s", payload.GetRepo().GetFullName())

	repo := payload.GetRepo()

	// convert payload to library repo
	r := new(library.Repo)
	r.SetOrg(repo.GetOwner().GetLogin())
	r.SetName(repo.GetName())
	r.SetFullName(repo.GetFullName())
	r.SetLink(repo.GetHTMLURL())
	r.SetClone(repo.GetCloneURL())
	r.SetBranch(repo.GetDefaultBranch())
	r.SetPrivate(repo.GetPrivate())

	// if action is renamed, then get the previous name from payload
	if payload.GetAction() == "renamed" {
		r.SetPreviousName(payload.GetChanges().GetRepo().GetName().GetFrom())
		// update hook object event type
		h.SetEvent(constants.EventRepositoryRename)
	} else {
		h.SetEvent(constants.EventRepository)
	}

	h.SetBranch(r.GetBranch())
	h.SetLink(
		fmt.Sprintf("https://%s/%s/settings/hooks", h.GetHost(), r.GetFullName()),
	)

	return &types.Webhook{
		Comment: "",
		Hook:    h,
		Repo:    r,
	}, nil
}

// getDeliveryID gets the last 100 webhook deliveries for a repo and
// finds the matching delivery id with the source id in the hook.
func (c *client) getDeliveryID(ctx context.Context, ghClient *github.Client, r *library.Repo, h *library.Hook) (int64, error) {
	c.Logger.WithFields(logrus.Fields{
		"org":  r.GetOrg(),
		"repo": r.GetName(),
	}).Tracef("searching for delivery id for hook: %s", h.GetSourceID())

	// set per page to 100 to retrieve last 100 hook summaries
	opt := &github.ListCursorOptions{PerPage: 100}

	// send API call to capture delivery summaries that contain Delivery ID value
	deliveries, resp, err := ghClient.Repositories.ListHookDeliveries(ctx, r.GetOrg(), r.GetName(), h.GetWebhookID(), opt)

	// version check: if GitHub API is older than version 3.2, this call will not work
	if resp.StatusCode == 415 {
		err = fmt.Errorf("requires GitHub version 3.2 or later")
		return 0, err
	}

	if err != nil {
		return 0, err
	}

	// cycle through delivery summaries and match Source ID/GUID. Capture Delivery ID
	for _, delivery := range deliveries {
		if delivery.GetGUID() == h.GetSourceID() {
			return delivery.GetID(), nil
		}
	}

	// if not found, webhook was not recent enough for GitHub
	err = fmt.Errorf("webhook not one of the 100 most recent deliveries")

	return 0, err
}<|MERGE_RESOLUTION|>--- conflicted
+++ resolved
@@ -32,12 +32,7 @@
 
 	hookID, err := strconv.Atoi(request.Header.Get("X-GitHub-Hook-ID"))
 	if err != nil {
-<<<<<<< HEAD
-		retErr := fmt.Errorf("unable to convert hook id to int64: %w", err)
-		return nil, retErr
-=======
 		return nil, fmt.Errorf("unable to convert hook id to int64: %w", err)
->>>>>>> 29562a46
 	}
 
 	h.SetWebhookID(int64(hookID))
