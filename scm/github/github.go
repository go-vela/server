// SPDX-License-Identifier: Apache-2.0

package github

import (
	"context"
	"crypto/x509"
	"encoding/base64"
	"encoding/pem"
	"errors"
	"fmt"
	"os"
	"strings"

	"github.com/google/go-github/v71/github"
	"github.com/sirupsen/logrus"
	"golang.org/x/oauth2"

	"github.com/go-vela/server/tracing"
)

const (
	defaultURL = "https://github.com/"     // Default GitHub URL
	defaultAPI = "https://api.github.com/" // Default GitHub API URL

	// events for repo webhooks.
	eventPush         = "push"
	eventPullRequest  = "pull_request"
	eventDeployment   = "deployment"
	eventIssueComment = "issue_comment"
	eventRepository   = "repository"
	eventInitialize   = "initialize"
)

type config struct {
	// specifies the address to use for the GitHub client
	Address string
	// specifies the API endpoint to use for the GitHub client
	API string
	// specifies the OAuth client ID from GitHub to use for the GitHub client
	ClientID string
	// specifies the OAuth client secret from GitHub to use for the GitHub client
	ClientSecret string
	// specifies the ID for the Vela GitHub App
	AppID int64
	// specifies the App private key to use for the GitHub client when interacting with App resources
	AppPrivateKey string
	// specifies the App private key to use for the GitHub client when interacting with App resources
	AppPrivateKeyPath string
	// specifics the App permissions set
	AppPermissions []string
	// specifies the Vela server address to use for the GitHub client
	ServerAddress string
	// specifies the Vela server address that the scm provider should use to send Vela webhooks
	ServerWebhookAddress string
	// specifies the context for the commit status to use for the GitHub client
	StatusContext string
	// specifies the Vela web UI address to use for the GitHub client
	WebUIAddress string
	// specifies the OAuth scopes to use for the GitHub client
	OAuthScopes []string
}

type Client struct {
	config        *config
	OAuth         *oauth2.Config
	AuthReq       *github.AuthorizationRequest
	Tracing       *tracing.Client
	AppsTransport *AppsTransport
	// https://pkg.go.dev/github.com/sirupsen/logrus#Entry
	Logger *logrus.Entry
}

// New returns a SCM implementation that integrates with
// a GitHub or a GitHub Enterprise instance.
<<<<<<< HEAD
//

func New(ctx context.Context, opts ...ClientOpt) (*client, error) {
=======
func New(ctx context.Context, opts ...ClientOpt) (*Client, error) {
>>>>>>> ffbf098e
	// create new GitHub client
	c := new(Client)

	// create new fields
	c.config = new(config)
	c.OAuth = new(oauth2.Config)
	c.AuthReq = new(github.AuthorizationRequest)

	// create new logger for the client
	//
	// https://pkg.go.dev/github.com/sirupsen/logrus?tab=doc#StandardLogger
	logger := logrus.StandardLogger()

	// create new logger for the client
	//
	// https://pkg.go.dev/github.com/sirupsen/logrus?tab=doc#NewEntry
	c.Logger = logrus.NewEntry(logger).WithField("scm", c.Driver())

	// apply all provided configuration options
	for _, opt := range opts {
		err := opt(c)
		if err != nil {
			return nil, err
		}
	}

	// create the GitHub OAuth config object
	c.OAuth = &oauth2.Config{
		ClientID:     c.config.ClientID,
		ClientSecret: c.config.ClientSecret,
		Scopes:       c.config.OAuthScopes,
		Endpoint: oauth2.Endpoint{
			AuthURL:  fmt.Sprintf("%s/login/oauth/authorize", c.config.Address),
			TokenURL: fmt.Sprintf("%s/login/oauth/access_token", c.config.Address),
		},
	}

	var oauthScopes []github.Scope
	for _, scope := range c.config.OAuthScopes {
		oauthScopes = append(oauthScopes, github.Scope(scope))
	}

	// create the GitHub authorization object
	c.AuthReq = &github.AuthorizationRequest{
		ClientID:     &c.config.ClientID,
		ClientSecret: &c.config.ClientSecret,
		Scopes:       oauthScopes,
	}

	var err error

	if c.config.AppID != 0 {
		c.Logger.Infof("configurating github app integration for app_id %d", c.config.AppID)

		var privateKeyPEM []byte

		if len(c.config.AppPrivateKey) == 0 && len(c.config.AppPrivateKeyPath) == 0 {
			return nil, errors.New("GitHub App ID provided but no valid private key was provided in either VELA_SCM_APP_PRIVATE_KEY or VELA_SCM_APP_PRIVATE_KEY_PATH")
		}

		if len(c.config.AppPrivateKey) > 0 {
			privateKeyPEM, err = base64.StdEncoding.DecodeString(c.config.AppPrivateKey)
			if err != nil {
				return nil, fmt.Errorf("error decoding base64: %w", err)
			}
		} else {
			// try reading from path if necessary
			c.Logger.Infof("no VELA_SCM_APP_PRIVATE_KEY provided, reading github app private key from path %s", c.config.AppPrivateKeyPath)

			privateKeyPEM, err = os.ReadFile(c.config.AppPrivateKeyPath)
			if err != nil {
				return nil, err
			}
		}

		if len(privateKeyPEM) == 0 {
			return nil, errors.New("GitHub App ID provided but no valid private key was provided in either VELA_SCM_APP_PRIVATE_KEY or VELA_SCM_APP_PRIVATE_KEY_PATH")
		}

		block, _ := pem.Decode(privateKeyPEM)
		if block == nil {
			return nil, fmt.Errorf("failed to parse GitHub App private key PEM block containing the key")
		}

		parsedPrivateKey, err := x509.ParsePKCS1PrivateKey(block.Bytes)
		if err != nil {
			return nil, fmt.Errorf("failed to parse GitHub App RSA private key: %w", err)
		}

		c.AppsTransport = c.newGitHubAppTransport(c.config.AppID, c.config.API, parsedPrivateKey)

		err = c.ValidateGitHubApp(ctx)
		if err != nil {
			return nil, err
		}
	}

	return c, nil
}

// ValidateGitHubApp ensures the GitHub App configuration is valid.
func (c *Client) ValidateGitHubApp(ctx context.Context) error {
	client, err := c.newGithubAppClient()
	if err != nil {
		return fmt.Errorf("error creating github app client: %w", err)
	}

	app, _, err := client.Apps.Get(ctx, "")
	if err != nil {
		return fmt.Errorf("error getting github app: %w", err)
	}

	appPermissions := app.GetPermissions()

	type perm struct {
		resource           string
		requiredPermission string
		actualPermission   string
	}

	// the GitHub App installation requires the same permissions as provided at runtime
	requiredPermissions := []perm{}

	// retrieve the required permissions for checking
	for _, permission := range c.config.AppPermissions {
		splitPerm := strings.Split(permission, ":")
		if len(splitPerm) != 2 {
			return fmt.Errorf("invalid app permission format %s, expected resource:permission", permission)
		}

		resource := splitPerm[0]
		requiredPermission := splitPerm[1]

		actual, err := GetInstallationPermission(resource, appPermissions)
		if err != nil {
			return err
		}

		perm := perm{
			resource:           resource,
			requiredPermission: requiredPermission,
			actualPermission:   actual,
		}
		requiredPermissions = append(requiredPermissions, perm)
	}

	// verify the app permissions
	for _, p := range requiredPermissions {
		err := InstallationHasPermission(p.resource, p.requiredPermission, p.actualPermission)
		if err != nil {
			return err
		}
	}

	return nil
}

// NewTest returns a SCM implementation that integrates with the provided
// mock server. Only the url from the mock server is required.
//
// This function is intended for running tests only.
<<<<<<< HEAD
//

func NewTest(urls ...string) (*client, error) {
=======
func NewTest(urls ...string) (*Client, error) {
>>>>>>> ffbf098e
	address := urls[0]
	server := address

	// check if multiple URLs were provided
	if len(urls) > 1 {
		server = urls[1]
	}

	return New(
		context.Background(),
		WithAddress(address),
		WithClientID("foo"),
		WithClientSecret("bar"),
		WithServerAddress(server),
		WithServerWebhookAddress(""),
		WithStatusContext("continuous-integration/vela"),
		WithWebUIAddress(address),
		WithTracing(&tracing.Client{Config: tracing.Config{EnableTracing: false}}),
	)
}<|MERGE_RESOLUTION|>--- conflicted
+++ resolved
@@ -73,13 +73,7 @@
 
 // New returns a SCM implementation that integrates with
 // a GitHub or a GitHub Enterprise instance.
-<<<<<<< HEAD
-//
-
-func New(ctx context.Context, opts ...ClientOpt) (*client, error) {
-=======
 func New(ctx context.Context, opts ...ClientOpt) (*Client, error) {
->>>>>>> ffbf098e
 	// create new GitHub client
 	c := new(Client)
 
@@ -241,13 +235,7 @@
 // mock server. Only the url from the mock server is required.
 //
 // This function is intended for running tests only.
-<<<<<<< HEAD
-//
-
-func NewTest(urls ...string) (*client, error) {
-=======
 func NewTest(urls ...string) (*Client, error) {
->>>>>>> ffbf098e
 	address := urls[0]
 	server := address
 
