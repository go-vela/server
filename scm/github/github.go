--- conflicted
+++ resolved
@@ -12,16 +12,9 @@
 	"net/url"
 	"strings"
 
-<<<<<<< HEAD
-	"github.com/go-vela/types/library"
-
-	"github.com/bradleyfalzon/ghinstallation/v2"
-	"github.com/google/go-github/v59/github"
-=======
 	"github.com/bradleyfalzon/ghinstallation/v2"
 	api "github.com/go-vela/server/api/types"
 	"github.com/google/go-github/v62/github"
->>>>>>> 8dec758b
 	"github.com/sirupsen/logrus"
 	"golang.org/x/oauth2"
 )
@@ -128,7 +121,6 @@
 
 	if c.config.GithubAppID != 0 && len(c.config.GithubAppPrivateKey) > 0 {
 		c.Logger.Infof("sourcing private key from path: %s", c.config.GithubAppPrivateKey)
-<<<<<<< HEAD
 
 		decodedPEM, err := base64.StdEncoding.DecodeString(c.config.GithubAppPrivateKey)
 		if err != nil {
@@ -147,13 +139,6 @@
 
 		transport := ghinstallation.NewAppsTransportFromPrivateKey(http.DefaultTransport, c.config.GithubAppID, privateKey)
 
-=======
-		transport, err := ghinstallation.NewAppsTransportKeyFromFile(http.DefaultTransport, c.config.GithubAppID, c.config.GithubAppPrivateKey)
-		if err != nil {
-			return nil, err
-		}
-
->>>>>>> 8dec758b
 		transport.BaseURL = c.config.API
 		c.AppsTransport = transport
 	}
@@ -215,8 +200,7 @@
 }
 
 // helper function to return the GitHub App token.
-<<<<<<< HEAD
-func (c *client) newGithubAppToken(r *library.Repo) (*github.Client, error) {
+func (c *client) newGithubAppToken(r *api.Repo) (*github.Client, error) {
 	// create a github client based off the existing GitHub App configuration
 	client, err := github.NewClient(&http.Client{Transport: c.AppsTransport}).WithEnterpriseURLs(c.config.API, c.config.API)
 	if err != nil {
@@ -232,23 +216,12 @@
 		}
 
 		return c.newClientToken(t.GetToken()), nil
-=======
-func (c *client) newGithubAppToken(r *api.Repo) *github.Client {
-	// create a github client based off the existing GitHub App configuration
-	client, err := github.NewClient(&http.Client{Transport: c.AppsTransport}).WithEnterpriseURLs(c.config.API, c.config.API)
-	if err != nil {
-		panic(err)
->>>>>>> 8dec758b
 	}
 
 	// list all installations (a.k.a. orgs) where the GitHub App is installed
 	installations, _, err := client.Apps.ListInstallations(context.Background(), &github.ListOptions{})
 	if err != nil {
-<<<<<<< HEAD
 		return nil, err
-=======
-		panic(err)
->>>>>>> 8dec758b
 	}
 
 	var id int64
@@ -262,11 +235,7 @@
 
 	// failsafe in case the repo does not belong to an org where the GitHub App is installed
 	if id == 0 {
-<<<<<<< HEAD
 		return nil, err
-=======
-		panic(err)
->>>>>>> 8dec758b
 	}
 
 	// create installation token for the repo
@@ -275,9 +244,5 @@
 		panic(err)
 	}
 
-<<<<<<< HEAD
 	return c.newClientToken(t.GetToken()), nil
-=======
-	return c.newClientToken(t.GetToken())
->>>>>>> 8dec758b
 }