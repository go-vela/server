--- conflicted
+++ resolved
@@ -15,11 +15,7 @@
 )
 
 // GetDeployment gets a deployment from the GitHub repo.
-<<<<<<< HEAD
-func (c *client) GetDeployment(ctx context.Context, u *api.User, r *library.Repo, id int64) (*library.Deployment, error) {
-=======
 func (c *client) GetDeployment(ctx context.Context, u *api.User, r *api.Repo, id int64) (*library.Deployment, error) {
->>>>>>> 04f93086
 	c.Logger.WithFields(logrus.Fields{
 		"org":  r.GetOrg(),
 		"repo": r.GetName(),
@@ -60,11 +56,7 @@
 }
 
 // GetDeploymentCount counts a list of deployments from the GitHub repo.
-<<<<<<< HEAD
-func (c *client) GetDeploymentCount(ctx context.Context, u *api.User, r *library.Repo) (int64, error) {
-=======
 func (c *client) GetDeploymentCount(ctx context.Context, u *api.User, r *api.Repo) (int64, error) {
->>>>>>> 04f93086
 	c.Logger.WithFields(logrus.Fields{
 		"org":  r.GetOrg(),
 		"repo": r.GetName(),
@@ -106,11 +98,7 @@
 }
 
 // GetDeploymentList gets a list of deployments from the GitHub repo.
-<<<<<<< HEAD
-func (c *client) GetDeploymentList(ctx context.Context, u *api.User, r *library.Repo, page, perPage int) ([]*library.Deployment, error) {
-=======
 func (c *client) GetDeploymentList(ctx context.Context, u *api.User, r *api.Repo, page, perPage int) ([]*library.Deployment, error) {
->>>>>>> 04f93086
 	c.Logger.WithFields(logrus.Fields{
 		"org":  r.GetOrg(),
 		"repo": r.GetName(),
@@ -168,11 +156,7 @@
 }
 
 // CreateDeployment creates a new deployment for the GitHub repo.
-<<<<<<< HEAD
-func (c *client) CreateDeployment(ctx context.Context, u *api.User, r *library.Repo, d *library.Deployment) error {
-=======
 func (c *client) CreateDeployment(ctx context.Context, u *api.User, r *api.Repo, d *library.Deployment) error {
->>>>>>> 04f93086
 	c.Logger.WithFields(logrus.Fields{
 		"org":  r.GetOrg(),
 		"repo": r.GetName(),
