// SPDX-License-Identifier: Apache-2.0

package github

import (
	"context"
	"fmt"
	"net/http"
	"strconv"
	"strings"
	"time"

	"github.com/sirupsen/logrus"

	"github.com/go-vela/types/constants"
	"github.com/go-vela/types/library"
	"github.com/google/go-github/v56/github"
)

// ConfigBackoff is a wrapper for Config that will retry five times if the function
// fails to retrieve the yaml/yml file.
func (c *client) ConfigBackoff(ctx context.Context, u *library.User, r *library.Repo, ref string) (data []byte, err error) {
	// number of times to retry
	retryLimit := 5

	for i := 0; i < retryLimit; i++ {
		logrus.Debugf("Fetching config file - Attempt %d", i+1)
		// attempt to fetch the config
		data, err = c.Config(ctx, u, r, ref)

		// return err if the last attempt returns error
		if err != nil && i == retryLimit-1 {
			return
		}

		// if data is valid break the retry loop
		if data != nil {
			break
		}

		// sleep in between retries
		sleep := time.Duration(i+1) * time.Second
		time.Sleep(sleep)
	}

	return
}

// Config gets the pipeline configuration from the GitHub repo.
func (c *client) Config(ctx context.Context, u *library.User, r *library.Repo, ref string) ([]byte, error) {
	c.Logger.WithFields(logrus.Fields{
		"org":  r.GetOrg(),
		"repo": r.GetName(),
		"user": u.GetName(),
	}).Tracef("capturing configuration file for %s/commit/%s", r.GetFullName(), ref)

	// create GitHub OAuth client with user's token
	client := c.newClientToken(*u.Token)

	files := []string{".vela.yml", ".vela.yaml"}

	if strings.EqualFold(r.GetPipelineType(), constants.PipelineTypeStarlark) {
		files = append(files, ".vela.star", ".vela.py")
	}

	// set the reference for the options to capture the pipeline configuration
	opts := &github.RepositoryContentGetOptions{
		Ref: ref,
	}

	for _, file := range files {
		// send API call to capture the .vela.yml pipeline configuration
		data, _, resp, err := client.Repositories.GetContents(ctx, r.GetOrg(), r.GetName(), file, opts)
		if err != nil {
			if resp.StatusCode != http.StatusNotFound {
				return nil, err
			}
		}

		// data is not nil if .vela.yml exists
		if data != nil {
			strData, err := data.GetContent()
			if err != nil {
				return nil, err
			}

			return []byte(strData), nil
		}
	}

	return nil, fmt.Errorf("no valid pipeline configuration file (%s) found", strings.Join(files, ","))
}

// Disable deactivates a repo by deleting the webhook.
func (c *client) Disable(ctx context.Context, u *library.User, org, name string) error {
	c.Logger.WithFields(logrus.Fields{
		"org":  org,
		"repo": name,
		"user": u.GetName(),
	}).Tracef("deleting repository webhooks for %s/%s", org, name)

	// create GitHub OAuth client with user's token
	client := c.newClientToken(*u.Token)

	// send API call to capture the hooks for the repo
	hooks, _, err := client.Repositories.ListHooks(ctx, org, name, nil)
	if err != nil {
		return err
	}

	// accounting for situations in which multiple hooks have been
	// associated with this vela instance, which causes some
	// disable, repair, enable operations to act in undesirable ways
	var ids []int64

	// iterate through each element in the hooks
	for _, hook := range hooks {
		// skip if the hook has no ID
		if hook.GetID() == 0 {
			continue
		}

		// cast url from hook configuration to string
		hookURL := hook.Config["url"].(string)

		// capture hook ID if the hook url matches
		if hookURL == fmt.Sprintf("%s/webhook", c.config.ServerWebhookAddress) {
			ids = append(ids, hook.GetID())
		}
	}

	// skip if we have no hook IDs
	if len(ids) == 0 {
		c.Logger.WithFields(logrus.Fields{
			"org":  org,
			"repo": name,
			"user": u.GetName(),
		}).Warnf("no repository webhooks matching %s/webhook found for %s/%s", c.config.ServerWebhookAddress, org, name)

		return nil
	}

	// go through all found hook IDs and delete them
	for _, id := range ids {
		// send API call to delete the webhook
		_, err = client.Repositories.DeleteHook(ctx, org, name, id)
	}

	return err
}

// Enable activates a repo by creating the webhook.
func (c *client) Enable(ctx context.Context, u *library.User, r *library.Repo, h *library.Hook) (*library.Hook, string, error) {
	c.Logger.WithFields(logrus.Fields{
		"org":  r.GetOrg(),
		"repo": r.GetName(),
		"user": u.GetName(),
	}).Tracef("creating repository webhook for %s/%s", r.GetOrg(), r.GetName())

	// create GitHub OAuth client with user's token
	client := c.newClientToken(*u.Token)

	// always listen to repository events in case of repo name change
	events := []string{eventRepository}

	// subscribe to comment event if any comment action is allowed
	if r.GetAllowEvents().GetComment().GetCreated() ||
		r.GetAllowEvents().GetComment().GetEdited() {
		events = append(events, eventIssueComment)
	}

	// subscribe to deployment event if allowed
	if r.GetAllowEvents().GetDeployment().GetCreated() {
		events = append(events, eventDeployment)
	}

	// subscribe to pull_request event if any PR action is allowed
	if r.GetAllowEvents().GetPullRequest().GetOpened() ||
		r.GetAllowEvents().GetPullRequest().GetEdited() ||
		r.GetAllowEvents().GetPullRequest().GetSynchronize() {
		events = append(events, eventPullRequest)
	}

<<<<<<< HEAD
	if r.GetAllowDelete() {
		events = append(events, eventDelete)
	}

	if r.GetAllowPush() || r.GetAllowTag() {
=======
	// subscribe to push event if branch push or tag is allowed
	if r.GetAllowEvents().GetPush().GetBranch() ||
		r.GetAllowEvents().GetPush().GetTag() {
>>>>>>> 2dd31d69
		events = append(events, eventPush)
	}

	// create the hook object to make the API call
	hook := &github.Hook{
		Events: events,
		Config: map[string]interface{}{
			"url":          fmt.Sprintf("%s/webhook", c.config.ServerWebhookAddress),
			"content_type": "form",
			"secret":       r.GetHash(),
		},
		Active: github.Bool(true),
	}

	// send API call to create the webhook
	hookInfo, resp, err := client.Repositories.CreateHook(ctx, r.GetOrg(), r.GetName(), hook)

	// create the first hook for the repo and record its ID from GitHub
	webhook := new(library.Hook)
	webhook.SetWebhookID(hookInfo.GetID())
	webhook.SetSourceID(r.GetName() + "-" + eventInitialize)
	webhook.SetCreated(hookInfo.GetCreatedAt().Unix())
	webhook.SetEvent(eventInitialize)
	webhook.SetNumber(h.GetNumber() + 1)
	webhook.SetStatus(constants.StatusSuccess)

	switch resp.StatusCode {
	case http.StatusUnprocessableEntity:
		return nil, "", fmt.Errorf("repo already enabled")
	case http.StatusNotFound:
		return nil, "", fmt.Errorf("repo not found")
	}

	// create the URL for the repo
	url := fmt.Sprintf("%s/%s/%s", c.config.Address, r.GetOrg(), r.GetName())

	return webhook, url, err
}

// Update edits a repo webhook.
func (c *client) Update(ctx context.Context, u *library.User, r *library.Repo, hookID int64) (bool, error) {
	c.Logger.WithFields(logrus.Fields{
		"org":  r.GetOrg(),
		"repo": r.GetName(),
		"user": u.GetName(),
	}).Tracef("updating repository webhook for %s/%s", r.GetOrg(), r.GetName())

	// create GitHub OAuth client with user's token
	client := c.newClientToken(*u.Token)

	// always listen to repository events in case of repo name change
	events := []string{eventRepository}

	// subscribe to comment event if any comment action is allowed
	if r.GetAllowEvents().GetComment().GetCreated() ||
		r.GetAllowEvents().GetComment().GetEdited() {
		events = append(events, eventIssueComment)
	}

	// subscribe to deployment event if allowed
	if r.GetAllowEvents().GetDeployment().GetCreated() {
		events = append(events, eventDeployment)
	}

	// subscribe to pull_request event if any PR action is allowed
	if r.GetAllowEvents().GetPullRequest().GetOpened() ||
		r.GetAllowEvents().GetPullRequest().GetEdited() ||
		r.GetAllowEvents().GetPullRequest().GetSynchronize() {
		events = append(events, eventPullRequest)
	}

<<<<<<< HEAD
	if r.GetAllowDelete() {
		events = append(events, eventDelete)
	}

	if r.GetAllowPush() || r.GetAllowTag() {
=======
	// subscribe to push event if branch push or tag is allowed
	if r.GetAllowEvents().GetPush().GetBranch() ||
		r.GetAllowEvents().GetPush().GetTag() {
>>>>>>> 2dd31d69
		events = append(events, eventPush)
	}

	// create the hook object to make the API call
	hook := &github.Hook{
		Events: events,
		Config: map[string]interface{}{
			"url":          fmt.Sprintf("%s/webhook", c.config.ServerWebhookAddress),
			"content_type": "form",
			"secret":       r.GetHash(),
		},
		Active: github.Bool(true),
	}

	// send API call to update the webhook
	_, resp, err := client.Repositories.EditHook(ctx, r.GetOrg(), r.GetName(), hookID, hook)

	// track if webhook exists in GitHub; a missing webhook
	// indicates the webhook has been manually deleted from GitHub
	return resp.StatusCode != http.StatusNotFound, err
}

// Status sends the commit status for the given SHA from the GitHub repo.
func (c *client) Status(ctx context.Context, u *library.User, b *library.Build, org, name string) error {
	c.Logger.WithFields(logrus.Fields{
		"build": b.GetNumber(),
		"org":   org,
		"repo":  name,
		"user":  u.GetName(),
	}).Tracef("setting commit status for %s/%s/%d @ %s", org, name, b.GetNumber(), b.GetCommit())

	// create GitHub OAuth client with user's token
	client := c.newClientToken(*u.Token)

	context := fmt.Sprintf("%s/%s", c.config.StatusContext, b.GetEvent())
	url := fmt.Sprintf("%s/%s/%s/%d", c.config.WebUIAddress, org, name, b.GetNumber())

	var (
		state       string
		description string
	)

	// set the state and description for the status context
	// depending on what the status of the build is
	switch b.GetStatus() {
	case constants.StatusRunning, constants.StatusPending:
		state = "pending"
		description = fmt.Sprintf("the build is %s", b.GetStatus())
	case constants.StatusPendingApproval:
		state = "pending"
		description = "build needs approval from repo admin to run"
	case constants.StatusSuccess:
		state = "success"
		description = "the build was successful"
	case constants.StatusFailure:
		//nolint:goconst // ignore making constant
		state = "failure"
		description = "the build has failed"
	case constants.StatusCanceled:
		state = "failure"
		description = "the build was canceled"
	case constants.StatusKilled:
		state = "failure"
		description = "the build was killed"
	case constants.StatusSkipped:
		state = "success"
		description = "build was skipped as no steps/stages found"
	default:
		state = "error"
		description = "there was an error"
	}

	// check if the build event is deployment
	if strings.EqualFold(b.GetEvent(), constants.EventDeploy) {
		// parse out deployment number from build source URL
		//
		// pattern: <org>/<repo>/deployments/<deployment_id>
		var parts []string
		if strings.Contains(b.GetSource(), "/deployments/") {
			parts = strings.Split(b.GetSource(), "/deployments/")
		}

		// capture number by converting from string
		number, err := strconv.Atoi(parts[1])
		if err != nil {
			// capture number by scanning from string
			_, err := fmt.Sscanf(b.GetSource(), "%s/%d", nil, &number)
			if err != nil {
				return err
			}
		}

		// create the status object to make the API call
		status := &github.DeploymentStatusRequest{
			Description: github.String(description),
			Environment: github.String(b.GetDeploy()),
			State:       github.String(state),
		}

		// provide "Details" link in GitHub UI if server was configured with it
		if len(c.config.WebUIAddress) > 0 {
			status.LogURL = github.String(url)
		}

		_, _, err = client.Repositories.CreateDeploymentStatus(ctx, org, name, int64(number), status)

		return err
	}

	// create the status object to make the API call
	status := &github.RepoStatus{
		Context:     github.String(context),
		Description: github.String(description),
		State:       github.String(state),
	}

	// provide "Details" link in GitHub UI if server was configured with it
	if len(c.config.WebUIAddress) > 0 && b.GetStatus() != constants.StatusSkipped {
		status.TargetURL = github.String(url)
	}

	// send API call to create the status context for the commit
	_, _, err := client.Repositories.CreateStatus(ctx, org, name, b.GetCommit(), status)

	return err
}

// GetRepo gets repo information from Github.
func (c *client) GetRepo(ctx context.Context, u *library.User, r *library.Repo) (*library.Repo, int, error) {
	c.Logger.WithFields(logrus.Fields{
		"org":  r.GetOrg(),
		"repo": r.GetName(),
		"user": u.GetName(),
	}).Tracef("retrieving repository information for %s", r.GetFullName())

	// create GitHub OAuth client with user's token
	client := c.newClientToken(u.GetToken())

	// send an API call to get the repo info
	repo, resp, err := client.Repositories.Get(ctx, r.GetOrg(), r.GetName())
	if err != nil {
		return nil, resp.StatusCode, err
	}

	return toLibraryRepo(*repo), resp.StatusCode, nil
}

// GetOrgAndRepoName returns the name of the org and the repository in the SCM.
func (c *client) GetOrgAndRepoName(ctx context.Context, u *library.User, o string, r string) (string, string, error) {
	c.Logger.WithFields(logrus.Fields{
		"org":  o,
		"repo": r,
		"user": u.GetName(),
	}).Tracef("retrieving repository information for %s/%s", o, r)

	// create GitHub OAuth client with user's token
	client := c.newClientToken(u.GetToken())

	// send an API call to get the repo info
	repo, _, err := client.Repositories.Get(ctx, o, r)
	if err != nil {
		return "", "", err
	}

	return repo.GetOwner().GetLogin(), repo.GetName(), nil
}

// ListUserRepos returns a list of all repos the user has access to.
func (c *client) ListUserRepos(ctx context.Context, u *library.User) ([]*library.Repo, error) {
	c.Logger.WithFields(logrus.Fields{
		"user": u.GetName(),
	}).Tracef("listing source repositories for %s", u.GetName())

	// create GitHub OAuth client with user's token
	client := c.newClientToken(u.GetToken())

	r := []*github.Repository{}
	f := []*library.Repo{}

	// set the max per page for the options to capture the list of repos
	opts := &github.RepositoryListOptions{
		ListOptions: github.ListOptions{PerPage: 100}, // 100 is max
	}

	// loop to capture *ALL* the repos
	for {
		// send API call to capture the user's repos
		repos, resp, err := client.Repositories.List(ctx, "", opts)
		if err != nil {
			return nil, fmt.Errorf("unable to list user repos: %w", err)
		}

		r = append(r, repos...)

		// break the loop if there is no more results to page through
		if resp.NextPage == 0 {
			break
		}

		opts.Page = resp.NextPage
	}

	// iterate through each repo for the user
	for _, repo := range r {
		// skip if the repo is void
		// fixes an issue with GitHub replication being out of sync
		if repo == nil {
			continue
		}

		// skip if the repo is archived or disabled
		if repo.GetArchived() || repo.GetDisabled() {
			continue
		}

		f = append(f, toLibraryRepo(*repo))
	}

	return f, nil
}

// toLibraryRepo does a partial conversion of a github repo to a library repo.
func toLibraryRepo(gr github.Repository) *library.Repo {
	// setting the visbility to match the SCM visbility
	var visibility string
	if *gr.Private {
		visibility = constants.VisibilityPrivate
	} else {
		visibility = constants.VisibilityPublic
	}

	return &library.Repo{
		Org:        gr.GetOwner().Login,
		Name:       gr.Name,
		FullName:   gr.FullName,
		Link:       gr.HTMLURL,
		Clone:      gr.CloneURL,
		Branch:     gr.DefaultBranch,
		Topics:     &gr.Topics,
		Private:    gr.Private,
		Visibility: &visibility,
	}
}

// GetPullRequest defines a function that retrieves
// a pull request for a repo.
func (c *client) GetPullRequest(ctx context.Context, u *library.User, r *library.Repo, number int) (string, string, string, string, error) {
	c.Logger.WithFields(logrus.Fields{
		"org":  r.GetOrg(),
		"repo": r.GetName(),
		"user": u.GetName(),
	}).Tracef("retrieving pull request %d for repo %s", number, r.GetFullName())

	// create GitHub OAuth client with user's token
	client := c.newClientToken(u.GetToken())

	pull, _, err := client.PullRequests.Get(ctx, r.GetOrg(), r.GetName(), number)
	if err != nil {
		return "", "", "", "", err
	}

	commit := pull.GetHead().GetSHA()
	branch := pull.GetBase().GetRef()
	baseref := pull.GetBase().GetRef()
	headref := pull.GetHead().GetRef()

	return commit, branch, baseref, headref, nil
}

// GetHTMLURL retrieves the html_url from repository contents from the GitHub repo.
func (c *client) GetHTMLURL(ctx context.Context, u *library.User, org, repo, name, ref string) (string, error) {
	c.Logger.WithFields(logrus.Fields{
		"org":  org,
		"repo": repo,
		"user": u.GetName(),
	}).Tracef("capturing html_url for %s/%s/%s@%s", org, repo, name, ref)

	// create GitHub OAuth client with user's token
	client := c.newClientToken(*u.Token)

	// set the reference for the options to capture the repository contents
	opts := &github.RepositoryContentGetOptions{
		Ref: ref,
	}

	// send API call to capture the repository contents for org/repo/name at the ref provided
	data, _, _, err := client.Repositories.GetContents(ctx, org, repo, name, opts)
	if err != nil {
		return "", err
	}

	// data is not nil if the file exists
	if data != nil {
		URL := data.GetHTMLURL()

		if err != nil {
			return "", err
		}

		return URL, nil
	}

	return "", fmt.Errorf("no valid repository contents found")
}

// GetBranch defines a function that retrieves a branch for a repo.
func (c *client) GetBranch(ctx context.Context, u *library.User, r *library.Repo, branch string) (string, string, error) {
	c.Logger.WithFields(logrus.Fields{
		"org":  r.GetOrg(),
		"repo": r.GetName(),
		"user": u.GetName(),
	}).Tracef("retrieving branch %s for repo %s", branch, r.GetFullName())

	// create GitHub OAuth client with user's token
	client := c.newClientToken(u.GetToken())

	maxRedirects := 3
	data, _, err := client.Repositories.GetBranch(ctx, r.GetOrg(), r.GetName(), branch, maxRedirects)

	if err != nil {
		return "", "", err
	}

	return data.GetName(), data.GetCommit().GetSHA(), nil
}<|MERGE_RESOLUTION|>--- conflicted
+++ resolved
@@ -181,17 +181,9 @@
 		events = append(events, eventPullRequest)
 	}
 
-<<<<<<< HEAD
-	if r.GetAllowDelete() {
-		events = append(events, eventDelete)
-	}
-
-	if r.GetAllowPush() || r.GetAllowTag() {
-=======
 	// subscribe to push event if branch push or tag is allowed
 	if r.GetAllowEvents().GetPush().GetBranch() ||
 		r.GetAllowEvents().GetPush().GetTag() {
->>>>>>> 2dd31d69
 		events = append(events, eventPush)
 	}
 
@@ -263,17 +255,9 @@
 		events = append(events, eventPullRequest)
 	}
 
-<<<<<<< HEAD
-	if r.GetAllowDelete() {
-		events = append(events, eventDelete)
-	}
-
-	if r.GetAllowPush() || r.GetAllowTag() {
-=======
 	// subscribe to push event if branch push or tag is allowed
 	if r.GetAllowEvents().GetPush().GetBranch() ||
 		r.GetAllowEvents().GetPush().GetTag() {
->>>>>>> 2dd31d69
 		events = append(events, eventPush)
 	}
 
