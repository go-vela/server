// SPDX-License-Identifier: Apache-2.0

package github

import (
	"context"
	"strings"

	"github.com/google/go-github/v61/github"
	"github.com/sirupsen/logrus"

<<<<<<< HEAD
	"github.com/google/go-github/v59/github"
=======
	api "github.com/go-vela/server/api/types"
>>>>>>> 04f93086
)

// OrgAccess captures the user's access level for an org.
func (c *client) OrgAccess(ctx context.Context, u *api.User, org string) (string, error) {
	c.Logger.WithFields(logrus.Fields{
		"org":  org,
		"user": u.GetName(),
	}).Tracef("capturing %s access level to org %s", u.GetName(), org)

	// check if user is accessing personal org
	if strings.EqualFold(org, u.GetName()) {
		c.Logger.WithFields(logrus.Fields{
			"org":  org,
			"user": u.GetName(),
		}).Debugf("skipping access level check for user %s with org %s", u.GetName(), org)

		//nolint:goconst // ignore making constant
		return "admin", nil
	}

	// create GitHub OAuth client with user's token
	client := c.newClientToken(*u.Token)

	// send API call to capture org access level for user
	membership, _, err := client.Organizations.GetOrgMembership(ctx, *u.Name, org)
	if err != nil {
		return "", err
	}

	// return their access level if they are an active user
	if membership.GetState() == "active" {
		return membership.GetRole(), nil
	}

	return "", nil
}

// RepoAccess captures the user's access level for a repo.
func (c *client) RepoAccess(ctx context.Context, name, token, org, repo string) (string, error) {
	c.Logger.WithFields(logrus.Fields{
		"org":  org,
		"repo": repo,
		"user": name,
	}).Tracef("capturing %s access level to repo %s/%s", name, org, repo)

	// check if user is accessing repo in personal org
	if strings.EqualFold(org, name) {
		c.Logger.WithFields(logrus.Fields{
			"org":  org,
			"repo": repo,
			"user": name,
		}).Debugf("skipping access level check for user %s with repo %s/%s", name, org, repo)

		return "admin", nil
	}

	// create github oauth client with the given token
	//
	//nolint:contextcheck // ignore context passing
	client := c.newClientToken(token)

	// send API call to capture repo access level for user
	perm, _, err := client.Repositories.GetPermissionLevel(ctx, org, repo, name)
	if err != nil {
		return "", err
	}

	return perm.GetPermission(), nil
}

// TeamAccess captures the user's access level for a team.
func (c *client) TeamAccess(ctx context.Context, u *api.User, org, team string) (string, error) {
	c.Logger.WithFields(logrus.Fields{
		"org":  org,
		"team": team,
		"user": u.GetName(),
	}).Tracef("capturing %s access level to team %s/%s", u.GetName(), org, team)

	// check if user is accessing team in personal org
	if strings.EqualFold(org, u.GetName()) {
		c.Logger.WithFields(logrus.Fields{
			"org":  org,
			"team": team,
			"user": u.GetName(),
		}).Debugf("skipping access level check for user %s with team %s/%s", u.GetName(), org, team)

		return "admin", nil
	}

	// create GitHub OAuth client with user's token
	client := c.newClientToken(u.GetToken())
	teams := []*github.Team{}

	// set the max per page for the options to capture the list of repos
	opts := github.ListOptions{PerPage: 100} // 100 is max

	for {
		// send API call to list all teams for the user
		uTeams, resp, err := client.Teams.ListUserTeams(ctx, &opts)
		if err != nil {
			return "", err
		}

		teams = append(teams, uTeams...)

		// break the loop if there is no more results to page through
		if resp.NextPage == 0 {
			break
		}

		opts.Page = resp.NextPage
	}

	// iterate through each element in the teams
	for _, t := range teams {
		// skip the team if does not match the team we are checking
		if !strings.EqualFold(team, t.GetName()) {
			continue
		}

		// skip the org if does not match the org we are checking
		if !strings.EqualFold(org, t.GetOrganization().GetLogin()) {
			continue
		}

		// return admin access if the user is a part of that team
		return "admin", nil
	}

	return "", nil
}

// ListUsersTeamsForOrg captures the user's teams for an org.
func (c *client) ListUsersTeamsForOrg(ctx context.Context, u *api.User, org string) ([]string, error) {
	c.Logger.WithFields(logrus.Fields{
		"org":  org,
		"user": u.GetName(),
	}).Tracef("capturing %s team membership for org %s", u.GetName(), org)

	// create GitHub OAuth client with user's token
	client := c.newClientToken(u.GetToken())
	teams := []*github.Team{}

	// set the max per page for the options to capture the list of repos
	opts := github.ListOptions{PerPage: 100} // 100 is max

	for {
		// send API call to list all teams for the user
		uTeams, resp, err := client.Teams.ListUserTeams(ctx, &opts)
		if err != nil {
			return []string{""}, err
		}

		teams = append(teams, uTeams...)

		// break the loop if there is no more results to page through
		if resp.NextPage == 0 {
			break
		}

		opts.Page = resp.NextPage
	}

	var userTeams []string

	// iterate through each element in the teams and filter teams for specified org
	for _, t := range teams {
		// skip the org if does not match the org we are checking
		if strings.EqualFold(org, t.GetOrganization().GetLogin()) {
			userTeams = append(userTeams, t.GetName())
		}
	}

	return userTeams, nil
}

// RepoContributor lists all contributors from a repository and checks if the sender is one of the contributors.
func (c *client) RepoContributor(ctx context.Context, owner *api.User, sender, org, repo string) (bool, error) {
	c.Logger.WithFields(logrus.Fields{
		"org":  org,
		"repo": repo,
		"user": sender,
	}).Tracef("capturing %s contributor status for repo %s/%s", sender, org, repo)

	// create GitHub OAuth client with repo owner's token
	client := c.newClientToken(owner.GetToken())

	// set the max per page for the options to capture the list of repos
	opts := github.ListContributorsOptions{
		ListOptions: github.ListOptions{
			PerPage: 100, // 100 is max
		},
	}

	for {
		// send API call to list all contributors for repository
		contributors, resp, err := client.Repositories.ListContributors(ctx, org, repo, &opts)
		if err != nil {
			return false, err
		}

		// match login to sender to see if they are a contributor
		//
		// check this as we page through the results to spare API
		for _, contributor := range contributors {
			if strings.EqualFold(contributor.GetLogin(), sender) {
				return true, nil
			}
		}

		// break the loop if there is no more results to page through
		if resp.NextPage == 0 {
			break
		}

		opts.Page = resp.NextPage
	}

	return false, nil
}<|MERGE_RESOLUTION|>--- conflicted
+++ resolved
@@ -9,11 +9,7 @@
 	"github.com/google/go-github/v61/github"
 	"github.com/sirupsen/logrus"
 
-<<<<<<< HEAD
-	"github.com/google/go-github/v59/github"
-=======
 	api "github.com/go-vela/server/api/types"
->>>>>>> 04f93086
 )
 
 // OrgAccess captures the user's access level for an org.
