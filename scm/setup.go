// SPDX-License-Identifier: Apache-2.0

package scm

import (
	"fmt"
	"strings"

	"github.com/sirupsen/logrus"

	"github.com/go-vela/server/scm/github"
	"github.com/go-vela/server/tracing"
	"github.com/go-vela/types/constants"
)

// Setup represents the configuration necessary for
// creating a Vela service capable of integrating
// with a configured scm system.
type Setup struct {
	// scm Configuration

	// specifies the driver to use for the scm client
	Driver string
	// specifies the address to use for the scm client
	Address string
	// specifies the OAuth client ID from the scm system to use for the scm client
	ClientID string
	// specifies the OAuth client secret from the scm system to use for the scm client
	ClientSecret string
	// specifies the Vela server address to use for the scm client
	ServerAddress string
	// specifies the Vela server address that the scm provider should use to send Vela webhooks
	ServerWebhookAddress string
	// specifies the context for the commit status to use for the scm client
	StatusContext string
	// specifies the Vela web UI address to use for the scm client
	WebUIAddress string
	// specifies the OAuth scopes to use for the scm client
	Scopes []string
<<<<<<< HEAD
	// specifies OTel tracing configurations
	Tracing *tracing.Client
=======
	// optional and experimental
	GithubAppID         int64
	GithubAppPrivateKey string
>>>>>>> 83d28ac1
}

// Github creates and returns a Vela service capable of
// integrating with a Github scm system.
func (s *Setup) Github() (Service, error) {
	logrus.Trace("creating github scm client from setup")

	// create new Github scm service
	//
	// https://pkg.go.dev/github.com/go-vela/server/scm/github?tab=doc#New
	return github.New(
		github.WithAddress(s.Address),
		github.WithClientID(s.ClientID),
		github.WithClientSecret(s.ClientSecret),
		github.WithServerAddress(s.ServerAddress),
		github.WithServerWebhookAddress(s.ServerWebhookAddress),
		github.WithStatusContext(s.StatusContext),
		github.WithWebUIAddress(s.WebUIAddress),
		github.WithScopes(s.Scopes),
<<<<<<< HEAD
		github.WithTracing(s.Tracing),
=======
		github.WithGithubAppID(s.GithubAppID),
		github.WithGithubPrivateKey(s.GithubAppPrivateKey),
>>>>>>> 83d28ac1
	)
}

// Gitlab creates and returns a Vela service capable of
// integrating with a Gitlab scm system.
func (s *Setup) Gitlab() (Service, error) {
	logrus.Trace("creating gitlab scm client from setup")

	return nil, fmt.Errorf("unsupported scm driver: %s", constants.DriverGitlab)
}

// Validate verifies the necessary fields for the
// provided configuration are populated correctly.
func (s *Setup) Validate() error {
	logrus.Trace("validating scm setup for client")

	// verify a scm driver was provided
	if len(s.Driver) == 0 {
		return fmt.Errorf("no scm driver provided")
	}

	// verify a scm address was provided
	if len(s.Address) == 0 {
		return fmt.Errorf("no scm address provided")
	}

	// check if the scm address has a scheme
	if !strings.Contains(s.Address, "://") {
		return fmt.Errorf("scm address must be fully qualified (<scheme>://<host>)")
	}

	// check if the scm address has a trailing slash
	if strings.HasSuffix(s.Address, "/") {
		return fmt.Errorf("scm address must not have trailing slash")
	}

	// verify a scm OAuth client ID was provided
	if len(s.ClientID) == 0 {
		return fmt.Errorf("no scm client id provided")
	}

	// verify a scm OAuth client secret was provided
	if len(s.ClientSecret) == 0 {
		return fmt.Errorf("no scm client secret provided")
	}

	// verify a scm status context secret was provided
	if len(s.StatusContext) == 0 {
		return fmt.Errorf("no scm status context provided")
	}

	if len(s.Scopes) == 0 {
		return fmt.Errorf("no scm scopes provided")
	}

	// setup is valid
	return nil
}<|MERGE_RESOLUTION|>--- conflicted
+++ resolved
@@ -37,14 +37,11 @@
 	WebUIAddress string
 	// specifies the OAuth scopes to use for the scm client
 	Scopes []string
-<<<<<<< HEAD
 	// specifies OTel tracing configurations
 	Tracing *tracing.Client
-=======
-	// optional and experimental
+	// specifies GitHub App installation configurations
 	GithubAppID         int64
 	GithubAppPrivateKey string
->>>>>>> 83d28ac1
 }
 
 // Github creates and returns a Vela service capable of
@@ -64,12 +61,9 @@
 		github.WithStatusContext(s.StatusContext),
 		github.WithWebUIAddress(s.WebUIAddress),
 		github.WithScopes(s.Scopes),
-<<<<<<< HEAD
 		github.WithTracing(s.Tracing),
-=======
 		github.WithGithubAppID(s.GithubAppID),
 		github.WithGithubPrivateKey(s.GithubAppPrivateKey),
->>>>>>> 83d28ac1
 	)
 }
 
