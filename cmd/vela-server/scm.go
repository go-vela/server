--- conflicted
+++ resolved
@@ -25,12 +25,9 @@
 		StatusContext:        c.String("scm.context"),
 		WebUIAddress:         c.String("webui-addr"),
 		Scopes:               c.StringSlice("scm.scopes"),
-<<<<<<< HEAD
 		Tracing:              tc,
-=======
 		GithubAppID:          c.Int64("scm.app.id"),
 		GithubAppPrivateKey:  c.String("scm.app.private_key"),
->>>>>>> 83d28ac1
 	}
 
 	// setup the scm
