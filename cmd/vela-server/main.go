// SPDX-License-Identifier: Apache-2.0

package main

import (
	"context"
	"encoding/json"
	"fmt"
	"os"

	"github.com/sirupsen/logrus"
	"github.com/urfave/cli/v3"

	_ "github.com/joho/godotenv/autoload"

	"github.com/go-vela/server/database"
	"github.com/go-vela/server/queue"
	"github.com/go-vela/server/scm"
	"github.com/go-vela/server/secret"
	"github.com/go-vela/server/storage"
	"github.com/go-vela/server/tracing"
	"github.com/go-vela/server/version"
)

func main() {
	// capture application version information
	v := version.New()

	// serialize the version information as pretty JSON
	bytes, err := json.MarshalIndent(v, "", "  ")
	if err != nil {
		logrus.Fatal(err)
	}

	// output the version information to stdout
	fmt.Fprintf(os.Stdout, "%s\n", string(bytes))

	cmd := cli.Command{
		Name:    "vela-server",
		Version: v.Semantic(),
		Action:  server,
	}

	// Add Core Flags
	cmd.Flags = Flags

	// Add Database Flags
	cmd.Flags = append(cmd.Flags, database.Flags...)

	// Add Queue Flags
	cmd.Flags = append(cmd.Flags, queue.Flags...)

	// Add Secret Flags
	cmd.Flags = append(cmd.Flags, secret.Flags...)

	// Add Source Flags
	cmd.Flags = append(cmd.Flags, scm.Flags...)

	// Add Tracing Flags
	cmd.Flags = append(cmd.Flags, tracing.Flags...)

<<<<<<< HEAD
	// Add S3 Flags
	app.Flags = append(app.Flags, storage.Flags...)

	if err = app.Run(os.Args); err != nil {
=======
	if err = cmd.Run(context.Background(), os.Args); err != nil {
>>>>>>> c11e3017
		logrus.Fatal(err)
	}
}<|MERGE_RESOLUTION|>--- conflicted
+++ resolved
@@ -22,6 +22,7 @@
 	"github.com/go-vela/server/version"
 )
 
+//nolint:funlen // ignore line length
 func main() {
 	// capture application version information
 	v := version.New()
@@ -59,14 +60,10 @@
 	// Add Tracing Flags
 	cmd.Flags = append(cmd.Flags, tracing.Flags...)
 
-<<<<<<< HEAD
 	// Add S3 Flags
-	app.Flags = append(app.Flags, storage.Flags...)
+	cmd.Flags = append(cmd.Flags, storage.Flags...)
 
-	if err = app.Run(os.Args); err != nil {
-=======
 	if err = cmd.Run(context.Background(), os.Args); err != nil {
->>>>>>> c11e3017
 		logrus.Fatal(err)
 	}
 }