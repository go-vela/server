--- conflicted
+++ resolved
@@ -8,11 +8,8 @@
 	"os"
 	"time"
 
-<<<<<<< HEAD
-	"github.com/go-vela/server/source"
-=======
 	"github.com/go-vela/pkg-queue/queue"
->>>>>>> d61161a6
+  "github.com/go-vela/server/source"
 	"github.com/go-vela/server/version"
 	"github.com/go-vela/types/constants"
 	"github.com/sirupsen/logrus"
@@ -241,15 +238,13 @@
 		},
 	}
 
-<<<<<<< HEAD
-	// Source Flags
+	// Queue Flags
+
+	app.Flags = append(app.Flags, queue.Flags...)
+  
+  // Source Flags
 
 	app.Flags = append(app.Flags, source.Flags...)
-=======
-	// Queue Flags
-
-	app.Flags = append(app.Flags, queue.Flags...)
->>>>>>> d61161a6
 
 	// set logrus to log in JSON format
 	logrus.SetFormatter(&logrus.JSONFormatter{})
