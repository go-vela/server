--- conflicted
+++ resolved
@@ -13,13 +13,8 @@
 )
 
 // helper function to setup the tokenmanager from the CLI arguments.
-<<<<<<< HEAD
-func setupTokenManager(c *cli.Context) *token.Manager {
-	logrus.Debug("creating token manager from CLI configuration")
-=======
 func setupTokenManager(c *cli.Context, db database.Interface) (*token.Manager, error) {
 	logrus.Debug("Creating token manager from CLI configuration")
->>>>>>> a083311d
 
 	tm := &token.Manager{
 		PrivateKeyHMAC:              c.String("vela-server-private-key"),
