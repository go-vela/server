--- conflicted
+++ resolved
@@ -116,11 +116,7 @@
 		schedule.SetScheduledAt(time.Now().UTC().Unix())
 
 		// send API call to update schedule for ensuring scheduled_at field is set
-<<<<<<< HEAD
-		_, err = database.UpdateSchedule(schedule, false)
-=======
-		err = database.UpdateSchedule(ctx, schedule, false)
->>>>>>> 439455c9
+		_, err = database.UpdateSchedule(ctx, schedule, false)
 		if err != nil {
 			logrus.WithError(err).Warnf("%s %s", scheduleErr, schedule.GetName())
 
