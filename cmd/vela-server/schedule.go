--- conflicted
+++ resolved
@@ -87,15 +87,9 @@
 
 		// check if we should wait to trigger a build for the schedule
 		//
-<<<<<<< HEAD
-		// The current time minus the schedule interval (with jitter as a buffer)
-		// must be after the previous occurrence of the schedule.
-		if !prevTime.After(time.Now().Add(-wait.Jitter(interval, 0.5))) {
-=======
 		// The interval for the schedule (multiplied by 2 as a buffer) subtracted from
 		// the current time must be after the previous occurrence of the schedule.
 		if !prevTime.After(time.Now().Add(-(2 * interval))) {
->>>>>>> 225b54f1
 			logrus.Tracef("waiting to schedule build for %s", s.GetName())
 
 			continue
