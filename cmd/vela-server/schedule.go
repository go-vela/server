--- conflicted
+++ resolved
@@ -148,11 +148,7 @@
 }
 
 // processSchedule will, given a schedule, process it and trigger a new build.
-<<<<<<< HEAD
-func processSchedule(ctx context.Context, s *library.Schedule, settings *settings.Platform, compiler compiler.Engine, database database.Interface, metadata *internal.Metadata, queue queue.Service, scm scm.Service) error {
-=======
-func processSchedule(ctx context.Context, s *api.Schedule, compiler compiler.Engine, database database.Interface, metadata *internal.Metadata, queue queue.Service, scm scm.Service, allowList []string) error {
->>>>>>> 300ca456
+func processSchedule(ctx context.Context, s *api.Schedule, settings *settings.Platform, compiler compiler.Engine, database database.Interface, metadata *internal.Metadata, queue queue.Service, scm scm.Service) error {
 	// send API call to capture the repo for the schedule
 	r, err := database.GetRepo(ctx, s.GetRepo().GetID())
 	if err != nil {
