--- conflicted
+++ resolved
@@ -59,15 +59,10 @@
 	}
   },
   "approve_build": "fork-always",
-<<<<<<< HEAD
   "approval_timeout": 7,
-  "previous_name": ""
-}`
-=======
   "previous_name": "",
   "install_id": 0
-  }`
->>>>>>> fa93fa87
+}`
 
 	// ReposResp represents a JSON return for one to many repos.
 	ReposResp = `[
