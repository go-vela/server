// SPDX-License-Identifier: Apache-2.0

package server

import (
	"encoding/json"
	"fmt"
	"net/http"
	"strings"

	"github.com/gin-gonic/gin"
<<<<<<< HEAD

=======
	api "github.com/go-vela/server/api/types"
>>>>>>> 7a6e89aa
	"github.com/go-vela/types"
	"github.com/go-vela/types/library"
)

const (
	// WorkerResp represents a JSON return for a single worker.
	WorkerResp = `
		{
			"id": 1,
			"hostname": "worker_1",
			"address": "http://vela:8080",
			"routes": [
			"large",
			"docker",
			"large:docker"
			],
			"active": true,
			"last_checked_in": 1602612590,
			"status": "busy",
			"last_status_update_at": 1602612590,
			"last_build_started_at": 1602612590,
			"last_build_finished_at": 1602612590,
			"build_limit": 2,
			"running_builds": [
  				{
					"id": 2,
					"repo_id": 1,
					"number": 2,
					"parent": 1,
					"event": "push",
					"status": "running",
					"error": "",
					"enqueued": 1563474204,
					"created": 1563474204,
					"started": 1563474204,
					"finished": 0,
					"deploy": "",
					"clone": "https://github.com/github/octocat.git",
					"source": "https://github.com/github/octocat/commit/48afb5bdc41ad69bf22588491333f7cf71135163",
					"title": "push received from https://github.com/github/octocat",
					"message": "Second commit...",
					"commit": "48afb5bdc41ad69bf22588491333f7cf71135163",
					"sender": "OctoKitty",
					"author": "OctoKitty",
					"email": "octokitty@github.com",
					"link": "https://vela.example.company.com/github/octocat/1",
					"branch": "main",
					"ref": "refs/heads/main",
					"base_ref": "",
					"host": "ed95dcc0687c",
					"runtime": "",
					"distribution": ""
  				},
  				{
					"id": 1,
					"repo_id": 1,
					"number": 1,
					"parent": 1,
					"event": "push",
					"status": "running",
					"error": "",
					"enqueued": 1563474077,
					"created": 1563474076,
					"started": 1563474077,
					"finished": 0,
					"deploy": "",
					"clone": "https://github.com/github/octocat.git",
					"source": "https://github.com/github/octocat/commit/48afb5bdc41ad69bf22588491333f7cf71135163",
					"title": "push received from https://github.com/github/octocat",
					"message": "First commit...",
					"commit": "48afb5bdc41ad69bf22588491333f7cf71135163",
					"sender": "OctoKitty",
					"author": "OctoKitty",
					"email": "octokitty@github.com",
					"link": "https://vela.example.company.com/github/octocat/1",
					"branch": "main",
					"ref": "refs/heads/main",
					"base_ref": "",
					"host": "82823eb770b0",
					"runtime": "",
					"distribution": ""
  				}
			]
		}`

	// WorkersResp represents a JSON return for one to many workers.
	WorkersResp = `[
		{
			"id": 1,
			"hostname": "worker_1",
			"address": "http://vela:8080",
			"routes": [
			  "large",
			  "docker",
			  "large:docker"
			],
			"active": true,
			"last_checked_in": 1602612590,
			"status": "available",
			"last_status_update_at": 1602612590,
			"last_build_started_at": 1602612590,
			"last_build_finished_at": 1602612590,
			"build_limit": 2,
			"running_builds": [
  				{
					"id": 2,
					"repo_id": 1,
					"number": 2,
					"parent": 1,
					"event": "push",
					"status": "running",
					"error": "",
					"enqueued": 1563474204,
					"created": 1563474204,
					"started": 1563474204,
					"finished": 0,
					"deploy": "",
					"clone": "https://github.com/github/octocat.git",
					"source": "https://github.com/github/octocat/commit/48afb5bdc41ad69bf22588491333f7cf71135163",
					"title": "push received from https://github.com/github/octocat",
					"message": "Second commit...",
					"commit": "48afb5bdc41ad69bf22588491333f7cf71135163",
					"sender": "OctoKitty",
					"author": "OctoKitty",
					"email": "octokitty@github.com",
					"link": "https://vela.example.company.com/github/octocat/1",
					"branch": "main",
					"ref": "refs/heads/main",
					"base_ref": "",
					"host": "ed95dcc0687c",
					"runtime": "",
					"distribution": ""
  				}
			]
		  },
		{
			"id": 2,
			"hostname": "worker_2",
			"address": "http://vela:8081",
			"routes": [
			  "large",
			  "docker",
			  "large:docker"
			],
			"active": true,
			"last_checked_in": 1602612590,
			"status": "idle",
			"last_status_update_at": 1602612590,
			"last_build_started_at": 1602612590,
			"last_build_finished_at": 1602612590,
			"build_limit": 2,
			"running_builds": []
		  }
	]`

	// AddWorkerResp represents a JSON return for adding a worker.
	AddWorkerResp = `{
    	"token": "eyJhbGciOiJIUzI1NiIsInR5cCI6IkpXVCJ9.eyJzdWIiOiJ3b3JrZXIiLCJpYXQiOjE1MTYyMzkwMjIsInRva2VuX3R5cGUiOiJXb3JrZXJBdXRoIn0.qeULIimCJlrwsE0JykNpzBmMaHUbvfk0vkyAz2eEo38"
    }`

	// RefreshWorkerAuthResp represents a JSON return for refreshing a worker's authentication.
	RefreshWorkerAuthResp = `{
		"token": "eyJhbGciOiJIUzI1NiIsInR5cCI6IkpXVCJ9.eyJzdWIiOiJ3b3JrZXIiLCJpYXQiOjE1MTYyMzkwMjIsInRva2VuX3R5cGUiOiJXb3JrZXJBdXRoIn0.qeULIimCJlrwsE0JykNpzBmMaHUbvfk0vkyAz2eEo38"
	}`

	// RegisterTokenResp represents a JSON return for an admin requesting a registration token.
	//
	//nolint:gosec // not actual credentials
	RegisterTokenResp = `{
		"token": "eyJhbGciOiJIUzI1NiIsInR5cCI6IkpXVCJ9.eyJzdWIiOiJ3b3JrZXIiLCJpYXQiOjE1MTYyMzkwMjIsInRva2VuX3R5cGUiOiJXb3JrZXJSZWdpc3RlciJ9.gEzKaZB-sDd_gFCVF5uGo2mcf3iy9CrXDTLPZ6PTsTc"
	}`

	// QueueInfoResp represents a JSON return for an admin requesting a queue registration info.
	//
	//not actual credentials.
	QueueInfoResp = `{
		"queue_public_key": "DXeyJhbGciOiJIUzI1NiIsInR5cCI6IkpXVCJ98zmko=",
		"queue_address": "redis://redis:6000"
	}`
)

// getWorkers returns mock JSON for a http GET.
func getWorkers(c *gin.Context) {
	data := []byte(WorkersResp)

	var body []api.Worker
	_ = json.Unmarshal(data, &body)

	c.JSON(http.StatusOK, body)
}

// getWorker has a param :worker returns mock JSON for a http GET.
func getWorker(c *gin.Context) {
	w := c.Param("worker")

	if strings.EqualFold(w, "0") {
		msg := fmt.Sprintf("Worker %s does not exist", w)

		c.AbortWithStatusJSON(http.StatusNotFound, types.Error{Message: &msg})

		return
	}

	data := []byte(WorkerResp)

	var body api.Worker
	_ = json.Unmarshal(data, &body)

	c.JSON(http.StatusOK, body)
}

// addWorker returns mock JSON for a http POST.
func addWorker(c *gin.Context) {
	data := []byte(AddWorkerResp)

	var body library.Token
	_ = json.Unmarshal(data, &body)

	c.JSON(http.StatusCreated, body)
}

// updateWorker has a param :worker returns mock JSON for a http PUT.
//
// Pass "0" to :worker to test receiving a http 404 response.
func updateWorker(c *gin.Context) {
	w := c.Param("worker")

	if strings.EqualFold(w, "0") {
		msg := fmt.Sprintf("Worker %s does not exist", w)

		c.AbortWithStatusJSON(http.StatusNotFound, types.Error{Message: &msg})

		return
	}

	data := []byte(WorkerResp)

	var body api.Worker
	_ = json.Unmarshal(data, &body)

	c.JSON(http.StatusOK, body)
}

// refreshWorkerAuth has a param :worker returns mock JSON for a http PUT.
//
// Pass "0" to :worker to test receiving a http 404 response.
func refreshWorkerAuth(c *gin.Context) {
	w := c.Param("worker")

	if strings.EqualFold(w, "0") {
		msg := fmt.Sprintf("Worker %s does not exist", w)

		c.AbortWithStatusJSON(http.StatusNotFound, types.Error{Message: &msg})

		return
	}

	data := []byte(RefreshWorkerAuthResp)

	var body library.Token
	_ = json.Unmarshal(data, &body)

	c.JSON(http.StatusOK, body)
}

// removeWorker has a param :worker returns mock JSON for a http DELETE.
//
// Pass "0" to :worker to test receiving a http 404 response.
func removeWorker(c *gin.Context) {
	w := c.Param("worker")

	if strings.EqualFold(w, "0") {
		msg := fmt.Sprintf("Worker %s does not exist", w)

		c.AbortWithStatusJSON(http.StatusNotFound, types.Error{Message: &msg})

		return
	}

	c.JSON(http.StatusOK, fmt.Sprintf("Worker %s removed", w))
}

// registerToken has a param :worker returns mock JSON for a http POST.
//
// Pass "0" to :worker to test receiving a http 401 response.
func registerToken(c *gin.Context) {
	w := c.Param("worker")

	if strings.EqualFold(w, "0") {
		msg := fmt.Sprintf("user %s is not a platform admin", w)

		c.AbortWithStatusJSON(http.StatusUnauthorized, types.Error{Message: &msg})

		return
	}

	data := []byte(RegisterTokenResp)

	var body library.Token
	_ = json.Unmarshal(data, &body)

	c.JSON(http.StatusCreated, body)
}

// getQueueCreds returns mock JSON for a http GET.
//
// Pass "" to Authorization header to test receiving a http 401 response.
func getQueueCreds(c *gin.Context) {
	token := c.Request.Header.Get("Authorization")
	// verify token if empty
	if token == "" {
		msg := "unable get queue credentials; invalid registration token"

		c.AbortWithStatusJSON(http.StatusUnauthorized, types.Error{Message: &msg})

		return
	}

	data := []byte(QueueInfoResp)

	var body library.QueueInfo
	_ = json.Unmarshal(data, &body)

	c.JSON(http.StatusCreated, body)
}<|MERGE_RESOLUTION|>--- conflicted
+++ resolved
@@ -9,11 +9,8 @@
 	"strings"
 
 	"github.com/gin-gonic/gin"
-<<<<<<< HEAD
-
-=======
+
 	api "github.com/go-vela/server/api/types"
->>>>>>> 7a6e89aa
 	"github.com/go-vela/types"
 	"github.com/go-vela/types/library"
 )
