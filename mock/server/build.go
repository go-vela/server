--- conflicted
+++ resolved
@@ -150,16 +150,15 @@
     "token": "eyJhbGciOiJIUzI1NiIsInR5cCI6IkpXVCJ9.eyJidWlsZF9pZCI6MSwicmVwbyI6ImZvby9iYXIiLCJzdWIiOiJPY3RvY2F0IiwiaWF0IjoxNTE2MjM5MDIyfQ.hD7gXpaf9acnLBdOBa4GOEa5KZxdzd0ZvK6fGwaN4bc"
   }`
 
-<<<<<<< HEAD
 	// BuildExecutableResp represents a JSON return for requesting a build executable.
 	BuildExecutableResp = `{
     "id": 1
     "build_id": 1,
     "data": "eyAKICAgICJpZCI6ICJzdGVwX25hbWUiLAogICAgInZlcnNpb24iOiAiMSIsCiAgICAibWV0YWRhdGEiOnsKICAgICAgICAiY2xvbmUiOnRydWUsCiAgICAgICAgImVudmlyb25tZW50IjpbInN0ZXBzIiwic2VydmljZXMiLCJzZWNyZXRzIl19LAogICAgIndvcmtlciI6e30sCiAgICAic3RlcHMiOlsKICAgICAgICB7CiAgICAgICAgICAgICJpZCI6InN0ZXBfZ2l0aHViX29jdG9jYXRfMV9pbml0IiwKICAgICAgICAgICAgImRpcmVjdG9yeSI6Ii92ZWxhL3NyYy9naXRodWIuY29tL2dpdGh1Yi9vY3RvY2F0IiwKICAgICAgICAgICAgImVudmlyb25tZW50IjogeyJCVUlMRF9BVVRIT1IiOiJPY3RvY2F0In0KICAgICAgICB9CiAgICBdCn0KCg=="
   }`
-=======
+
+	// CleanResourcesResp represents a string return for cleaning resources as an admin.
 	CleanResourcesResp = "42 builds cleaned. 42 services cleaned. 42 steps cleaned."
->>>>>>> af551916
 )
 
 // getBuilds returns mock JSON for a http GET.
@@ -349,7 +348,6 @@
 	c.JSON(http.StatusOK, body)
 }
 
-<<<<<<< HEAD
 // buildExecutable has a param :build returns mock JSON for a http GET.
 //
 // Pass "0" to :build to test receiving a http 500 response.
@@ -360,7 +358,16 @@
 		msg := fmt.Sprintf("unable to get build executable for build %s", b)
 
 		c.AbortWithStatusJSON(http.StatusInternalServerError, types.Error{Message: &msg})
-=======
+	}
+
+	data := []byte(BuildExecutableResp)
+
+	var body library.BuildExecutable
+	_ = json.Unmarshal(data, &body)
+
+	c.JSON(http.StatusOK, body)
+}
+
 // cleanResources has a query param :before returns mock JSON for a http PUT
 //
 // Pass "1" to :before to test receiving a http 500 response. Pass "2" to :before
@@ -370,23 +377,13 @@
 
 	if strings.EqualFold(before, "1") {
 		c.AbortWithStatusJSON(http.StatusInternalServerError, "")
->>>>>>> af551916
-
-		return
-	}
-
-<<<<<<< HEAD
-	data := []byte(BuildExecutableResp)
-
-	var body library.BuildExecutable
-	_ = json.Unmarshal(data, &body)
-
-	c.JSON(http.StatusOK, body)
-=======
+
+		return
+	}
+
 	if strings.EqualFold(before, "2") {
 		c.AbortWithStatusJSON(http.StatusUnauthorized, "")
 	}
 
 	c.JSON(http.StatusOK, CleanResourcesResp)
->>>>>>> af551916
 }