--- conflicted
+++ resolved
@@ -203,18 +203,6 @@
 	h, _ = database.FromContext(c).GetHook(h.GetNumber(), r)
 
 	// verify the webhook from the source control provider
-<<<<<<< HEAD
-	// err = source.FromContext(c).VerifyWebhook(dupRequest, r)
-	// if err != nil {
-	// 	retErr := fmt.Errorf("unable to verify webhook: %v", err)
-	// 	util.HandleError(c, http.StatusUnauthorized, retErr)
-
-	// 	h.SetStatus(constants.StatusFailure)
-	// 	h.SetError(retErr.Error())
-
-	// 	return
-	// }
-=======
 	if c.Value("webhookvalidation").(bool) {
 		err = source.FromContext(c).VerifyWebhook(dupRequest, r)
 		if err != nil {
@@ -227,7 +215,6 @@
 			return
 		}
 	}
->>>>>>> 4a3b0349
 
 	// check if the repo is active
 	if !r.GetActive() {
