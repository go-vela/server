// SPDX-License-Identifier: Apache-2.0

package types

import (
	"fmt"
	"reflect"
	"testing"
)

func TestTypes_User_Crop(t *testing.T) {
	// setup types
	u := testUser()

<<<<<<< HEAD
	want := new(User)
	want.SetID(u.GetID())
	want.SetName(u.GetName())
	want.SetToken(u.GetToken())
	want.SetActive(u.GetActive())

	// run test
	got := u.CropPreferences()
=======
	want := testUser()
	want.Favorites = nil
	want.Dashboards = nil
	want.Admin = nil

	// run test
	got := u.Crop()
>>>>>>> 0c1751d7

	if !reflect.DeepEqual(got, want) {
		t.Errorf("Crop is %v, want %v", got, want)
	}
}

func TestTypes_User_Environment(t *testing.T) {
	// setup types
	want := map[string]string{
		"VELA_USER_ACTIVE":    "true",
		"VELA_USER_ADMIN":     "false",
		"VELA_USER_FAVORITES": "[\"github/octocat\"]",
		"VELA_USER_NAME":      "octocat",
	}

	// run test
	got := testUser().Environment()

	if !reflect.DeepEqual(got, want) {
		t.Errorf("Environment is %v, want %v", got, want)
	}
}

func TestTypes_User_Getters(t *testing.T) {
	// setup tests
	tests := []struct {
		user *User
		want *User
	}{
		{
			user: testUser(),
			want: testUser(),
		},
		{
			user: new(User),
			want: new(User),
		},
	}

	// run tests
	for _, test := range tests {
		if test.user.GetID() != test.want.GetID() {
			t.Errorf("GetID is %v, want %v", test.user.GetID(), test.want.GetID())
		}

		if test.user.GetName() != test.want.GetName() {
			t.Errorf("GetName is %v, want %v", test.user.GetName(), test.want.GetName())
		}

		if test.user.GetRefreshToken() != test.want.GetRefreshToken() {
			t.Errorf("GetRefreshToken is %v, want %v", test.user.GetRefreshToken(), test.want.GetRefreshToken())
		}

		if test.user.GetToken() != test.want.GetToken() {
			t.Errorf("GetToken is %v, want %v", test.user.GetToken(), test.want.GetToken())
		}

		if !reflect.DeepEqual(test.user.GetFavorites(), test.want.GetFavorites()) {
			t.Errorf("GetFavorites is %v, want %v", test.user.GetFavorites(), test.want.GetFavorites())
		}

		if test.user.GetActive() != test.want.GetActive() {
			t.Errorf("GetActive is %v, want %v", test.user.GetActive(), test.want.GetActive())
		}

		if test.user.GetAdmin() != test.want.GetAdmin() {
			t.Errorf("GetAdmin is %v, want %v", test.user.GetAdmin(), test.want.GetAdmin())
		}

		if !reflect.DeepEqual(test.user.GetDashboards(), test.want.GetDashboards()) {
			t.Errorf("GetDashboards is %v, want %v", test.user.GetDashboards(), test.want.GetDashboards())
		}
	}
}

func TestTypes_User_Setters(t *testing.T) {
	// setup types
	var u *User

	// setup tests
	tests := []struct {
		user *User
		want *User
	}{
		{
			user: testUser(),
			want: testUser(),
		},
		{
			user: u,
			want: new(User),
		},
	}

	// run tests
	for _, test := range tests {
		test.user.SetID(test.want.GetID())
		test.user.SetName(test.want.GetName())
		test.user.SetRefreshToken(test.want.GetRefreshToken())
		test.user.SetToken(test.want.GetToken())
		test.user.SetFavorites(test.want.GetFavorites())
		test.user.SetActive(test.want.GetActive())
		test.user.SetAdmin(test.want.GetAdmin())
		test.user.SetDashboards(test.want.GetDashboards())

		if test.user.GetID() != test.want.GetID() {
			t.Errorf("SetID is %v, want %v", test.user.GetID(), test.want.GetID())
		}

		if test.user.GetName() != test.want.GetName() {
			t.Errorf("SetName is %v, want %v", test.user.GetName(), test.want.GetName())
		}

		if test.user.GetRefreshToken() != test.want.GetRefreshToken() {
			t.Errorf("SetRefreshToken is %v, want %v", test.user.GetRefreshToken(), test.want.GetRefreshToken())
		}

		if test.user.GetToken() != test.want.GetToken() {
			t.Errorf("SetToken is %v, want %v", test.user.GetToken(), test.want.GetToken())
		}

		if !reflect.DeepEqual(test.user.GetFavorites(), test.want.GetFavorites()) {
			t.Errorf("SetFavorites is %v, want %v", test.user.GetFavorites(), test.want.GetFavorites())
		}

		if test.user.GetActive() != test.want.GetActive() {
			t.Errorf("SetActive is %v, want %v", test.user.GetActive(), test.want.GetActive())
		}

		if test.user.GetAdmin() != test.want.GetAdmin() {
			t.Errorf("SetAdmin is %v, want %v", test.user.GetAdmin(), test.want.GetAdmin())
		}

		if !reflect.DeepEqual(test.user.GetDashboards(), test.want.GetDashboards()) {
			t.Errorf("SetDashboards is %v, want %v", test.user.GetDashboards(), test.want.GetDashboards())
		}
	}
}

func TestTypes_User_String(t *testing.T) {
	// setup types
	u := testUser()

	want := fmt.Sprintf(`{
  Active: %t,
  Admin: %t,
  Dashboards: %s,
  Favorites: %s,
  ID: %d,
  Name: %s,
  Token: %s,
}`,
		u.GetActive(),
		u.GetAdmin(),
		u.GetDashboards(),
		u.GetFavorites(),
		u.GetID(),
		u.GetName(),
		u.GetToken(),
	)

	// run test
	got := u.String()

	if !reflect.DeepEqual(got, want) {
		t.Errorf("String is %v, want %v", got, want)
	}
}

// testUser is a test helper function to create a User
// type with all fields set to a fake value.
func testUser() *User {
	u := new(User)

	u.SetID(1)
	u.SetName("octocat")
	u.SetToken("superSecretToken")
	u.SetFavorites([]string{"github/octocat"})
	u.SetActive(true)
	u.SetAdmin(false)
	u.SetDashboards([]string{"45bcf19b-c151-4e2d-b8c6-80a62ba2eae7", "ba657dab-bc6e-421f-9188-86272bd0069a"})

	return u
}<|MERGE_RESOLUTION|>--- conflicted
+++ resolved
@@ -12,16 +12,6 @@
 	// setup types
 	u := testUser()
 
-<<<<<<< HEAD
-	want := new(User)
-	want.SetID(u.GetID())
-	want.SetName(u.GetName())
-	want.SetToken(u.GetToken())
-	want.SetActive(u.GetActive())
-
-	// run test
-	got := u.CropPreferences()
-=======
 	want := testUser()
 	want.Favorites = nil
 	want.Dashboards = nil
@@ -29,7 +19,6 @@
 
 	// run test
 	got := u.Crop()
->>>>>>> 0c1751d7
 
 	if !reflect.DeepEqual(got, want) {
 		t.Errorf("Crop is %v, want %v", got, want)
