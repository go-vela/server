// SPDX-License-Identifier: Apache-2.0

package types

import (
	"fmt"
)

// User is the API representation of a user.
//
// swagger:model User
type User struct {
	ID           *int64    `json:"id,omitempty"`
	Name         *string   `json:"name,omitempty"`
	RefreshToken *string   `json:"-"`
	Token        *string   `json:"-"`
	Favorites    *[]string `json:"favorites,omitempty"`
	Active       *bool     `json:"active,omitempty"`
	Admin        *bool     `json:"admin,omitempty"`
	Dashboards   *[]string `json:"dashboards,omitempty"`
}

<<<<<<< HEAD
// CropPreferences removes personal info from a user.
func (u *User) CropPreferences() *User {
	return &User{
		ID:     u.ID,
		Name:   u.Name,
		Token:  u.Token,
		Active: u.Active,
=======
// Crop creates a duplicate of the User with certain fields cropped.
//
// Generally used for cropping large fields that aren't useful for all API calls like favorites and dashboards.
func (u *User) Crop() *User {
	return &User{
		ID:           u.ID,
		Name:         u.Name,
		RefreshToken: u.RefreshToken,
		Token:        u.Token,
		Active:       u.Active,
>>>>>>> 0c1751d7
	}
}

// Environment returns a list of environment variables
// provided from the fields of the User type.
func (u *User) Environment() map[string]string {
	return map[string]string{
		"VELA_USER_ACTIVE":    ToString(u.GetActive()),
		"VELA_USER_ADMIN":     ToString(u.GetAdmin()),
		"VELA_USER_FAVORITES": ToString(u.GetFavorites()),
		"VELA_USER_NAME":      ToString(u.GetName()),
	}
}

// GetID returns the ID field.
//
// When the provided User type is nil, or the field within
// the type is nil, it returns the zero value for the field.
func (u *User) GetID() int64 {
	// return zero value if User type or ID field is nil
	if u == nil || u.ID == nil {
		return 0
	}

	return *u.ID
}

// GetName returns the Name field.
//
// When the provided User type is nil, or the field within
// the type is nil, it returns the zero value for the field.
func (u *User) GetName() string {
	// return zero value if User type or Name field is nil
	if u == nil || u.Name == nil {
		return ""
	}

	return *u.Name
}

// GetRefreshToken returns the RefreshToken field.
//
// When the provided User type is nil, or the field within
// the type is nil, it returns the zero value for the field.
func (u *User) GetRefreshToken() string {
	// return zero value if User type or RefreshToken field is nil
	if u == nil || u.RefreshToken == nil {
		return ""
	}

	return *u.RefreshToken
}

// GetToken returns the Token field.
//
// When the provided User type is nil, or the field within
// the type is nil, it returns the zero value for the field.
func (u *User) GetToken() string {
	// return zero value if User type or Token field is nil
	if u == nil || u.Token == nil {
		return ""
	}

	return *u.Token
}

// GetActive returns the Active field.
//
// When the provided User type is nil, or the field within
// the type is nil, it returns the zero value for the field.
func (u *User) GetActive() bool {
	// return zero value if User type or Active field is nil
	if u == nil || u.Active == nil {
		return false
	}

	return *u.Active
}

// GetAdmin returns the Admin field.
//
// When the provided User type is nil, or the field within
// the type is nil, it returns the zero value for the field.
func (u *User) GetAdmin() bool {
	// return zero value if User type or Admin field is nil
	if u == nil || u.Admin == nil {
		return false
	}

	return *u.Admin
}

// GetFavorites returns the Favorites field.
//
// When the provided User type is nil, or the field within
// the type is nil, it returns the zero value for the field.
func (u *User) GetFavorites() []string {
	// return zero value if User type or Favorites field is nil
	if u == nil || u.Favorites == nil {
		return []string{}
	}

	return *u.Favorites
}

// GetDashboards returns the Dashboards field.
//
// When the provided User type is nil, or the field within
// the type is nil, it returns the zero value for the field.
func (u *User) GetDashboards() []string {
	// return zero value if User type or Favorites field is nil
	if u == nil || u.Dashboards == nil {
		return []string{}
	}

	return *u.Dashboards
}

// SetID sets the ID field.
//
// When the provided User type is nil, it
// will set nothing and immediately return.
func (u *User) SetID(v int64) {
	// return if User type is nil
	if u == nil {
		return
	}

	u.ID = &v
}

// SetName sets the Name field.
//
// When the provided User type is nil, it
// will set nothing and immediately return.
func (u *User) SetName(v string) {
	// return if User type is nil
	if u == nil {
		return
	}

	u.Name = &v
}

// SetRefreshToken sets the RefreshToken field.
//
// When the provided User type is nil, it
// will set nothing and immediately return.
func (u *User) SetRefreshToken(v string) {
	// return if User type is nil
	if u == nil {
		return
	}

	u.RefreshToken = &v
}

// SetToken sets the Token field.
//
// When the provided User type is nil, it
// will set nothing and immediately return.
func (u *User) SetToken(v string) {
	// return if User type is nil
	if u == nil {
		return
	}

	u.Token = &v
}

// SetActive sets the Active field.
//
// When the provided User type is nil, it
// will set nothing and immediately return.
func (u *User) SetActive(v bool) {
	// return if User type is nil
	if u == nil {
		return
	}

	u.Active = &v
}

// SetAdmin sets the Admin field.
//
// When the provided User type is nil, it
// will set nothing and immediately return.
func (u *User) SetAdmin(v bool) {
	// return if User type is nil
	if u == nil {
		return
	}

	u.Admin = &v
}

// SetFavorites sets the Favorites field.
//
// When the provided User type is nil, it
// will set nothing and immediately return.
func (u *User) SetFavorites(v []string) {
	// return if User type is nil
	if u == nil {
		return
	}

	u.Favorites = &v
}

// SetDashboard sets the Dashboard field.
//
// When the provided User type is nil, it
// will set nothing and immediately return.
func (u *User) SetDashboards(v []string) {
	// return if User type is nil
	if u == nil {
		return
	}

	u.Dashboards = &v
}

// String implements the Stringer interface for the User type.
func (u *User) String() string {
	return fmt.Sprintf(`{
  Active: %t,
  Admin: %t,
  Dashboards: %s,
  Favorites: %s,
  ID: %d,
  Name: %s,
  Token: %s,
}`,
		u.GetActive(),
		u.GetAdmin(),
		u.GetDashboards(),
		u.GetFavorites(),
		u.GetID(),
		u.GetName(),
		u.GetToken(),
	)
}<|MERGE_RESOLUTION|>--- conflicted
+++ resolved
@@ -20,15 +20,6 @@
 	Dashboards   *[]string `json:"dashboards,omitempty"`
 }
 
-<<<<<<< HEAD
-// CropPreferences removes personal info from a user.
-func (u *User) CropPreferences() *User {
-	return &User{
-		ID:     u.ID,
-		Name:   u.Name,
-		Token:  u.Token,
-		Active: u.Active,
-=======
 // Crop creates a duplicate of the User with certain fields cropped.
 //
 // Generally used for cropping large fields that aren't useful for all API calls like favorites and dashboards.
@@ -39,7 +30,6 @@
 		RefreshToken: u.RefreshToken,
 		Token:        u.Token,
 		Active:       u.Active,
->>>>>>> 0c1751d7
 	}
 }
 
