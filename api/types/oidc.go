// SPDX-License-Identifier: Apache-2.0

package types

import (
	"github.com/golang-jwt/jwt/v5"
)

// OpenIDConfig is a struct that represents the OpenID Connect configuration.
//
// swagger:model OpenIDConfig
type OpenIDConfig struct {
	Issuer                 string   `json:"issuer"`
	JWKSAddress            string   `json:"jwks_uri"`
	ClaimsSupported        []string `json:"claims_supported"`
	Algorithms             []string `json:"id_token_signing_alg_values_supported"`
	ResponseTypesSupported []string `json:"response_types_supported"`
	SubjectTypesSupported  []string `json:"subject_types_supported"`
}

// OpenIDClaims struct is an extension of the JWT standard claims. It
// includes information relevant to OIDC services.
type OpenIDClaims struct {
<<<<<<< HEAD
	Actor       string         `json:"actor,omitempty"`
	ActorSCMID  string         `json:"actor_scm_id,omitempty"`
	Branch      string         `json:"branch,omitempty"`
	BuildID     int64          `json:"build_id,omitempty"`
	BuildNumber int            `json:"build_number,omitempty"`
	Commands    bool           `json:"commands,omitempty"`
	Event       string         `json:"event,omitempty"`
	Image       string         `json:"image,omitempty"`
	ImageName   string         `json:"image_name,omitempty"`
	ImageTag    string         `json:"image_tag,omitempty"`
	PullFork    bool           `json:"pull_fork,omitempty"`
	Ref         string         `json:"ref,omitempty"`
	Repo        string         `json:"repo,omitempty"`
	Request     string         `json:"request,omitempty"`
	SHA         string         `json:"sha,omitempty"`
	CustomProps map[string]any `json:"custom_properties,omitempty"`
	TokenType   string         `json:"token_type,omitempty"`
=======
	Actor       string `json:"actor,omitempty"`
	ActorSCMID  string `json:"actor_scm_id,omitempty"`
	Branch      string `json:"branch,omitempty"`
	BuildID     int64  `json:"build_id,omitempty"`
	BuildNumber int64  `json:"build_number,omitempty"`
	Commands    bool   `json:"commands,omitempty"`
	Event       string `json:"event,omitempty"`
	Image       string `json:"image,omitempty"`
	ImageName   string `json:"image_name,omitempty"`
	ImageTag    string `json:"image_tag,omitempty"`
	PullFork    bool   `json:"pull_fork,omitempty"`
	Ref         string `json:"ref,omitempty"`
	Repo        string `json:"repo,omitempty"`
	Request     string `json:"request,omitempty"`
	SHA         string `json:"sha,omitempty"`
	TokenType   string `json:"token_type,omitempty"`
>>>>>>> c27cddce
	jwt.RegisteredClaims
}

// JWKSet exists solely to provide proper swagger documentation.
// It is not otherwise used in code.
//
// swagger:model JWKSet
type JWKSet struct {
	Keys []JWK `json:"keys"`
}

type JWK struct {
	Kty string `json:"kty"`
	Kid string `json:"kid"`
	E   string `json:"e"`
	N   string `json:"n"`
}<|MERGE_RESOLUTION|>--- conflicted
+++ resolved
@@ -21,13 +21,13 @@
 // OpenIDClaims struct is an extension of the JWT standard claims. It
 // includes information relevant to OIDC services.
 type OpenIDClaims struct {
-<<<<<<< HEAD
 	Actor       string         `json:"actor,omitempty"`
 	ActorSCMID  string         `json:"actor_scm_id,omitempty"`
 	Branch      string         `json:"branch,omitempty"`
 	BuildID     int64          `json:"build_id,omitempty"`
-	BuildNumber int            `json:"build_number,omitempty"`
+	BuildNumber int64          `json:"build_number,omitempty"`
 	Commands    bool           `json:"commands,omitempty"`
+	CustomProps map[string]any `json:"custom_properties,omitempty"`
 	Event       string         `json:"event,omitempty"`
 	Image       string         `json:"image,omitempty"`
 	ImageName   string         `json:"image_name,omitempty"`
@@ -37,26 +37,7 @@
 	Repo        string         `json:"repo,omitempty"`
 	Request     string         `json:"request,omitempty"`
 	SHA         string         `json:"sha,omitempty"`
-	CustomProps map[string]any `json:"custom_properties,omitempty"`
 	TokenType   string         `json:"token_type,omitempty"`
-=======
-	Actor       string `json:"actor,omitempty"`
-	ActorSCMID  string `json:"actor_scm_id,omitempty"`
-	Branch      string `json:"branch,omitempty"`
-	BuildID     int64  `json:"build_id,omitempty"`
-	BuildNumber int64  `json:"build_number,omitempty"`
-	Commands    bool   `json:"commands,omitempty"`
-	Event       string `json:"event,omitempty"`
-	Image       string `json:"image,omitempty"`
-	ImageName   string `json:"image_name,omitempty"`
-	ImageTag    string `json:"image_tag,omitempty"`
-	PullFork    bool   `json:"pull_fork,omitempty"`
-	Ref         string `json:"ref,omitempty"`
-	Repo        string `json:"repo,omitempty"`
-	Request     string `json:"request,omitempty"`
-	SHA         string `json:"sha,omitempty"`
-	TokenType   string `json:"token_type,omitempty"`
->>>>>>> c27cddce
 	jwt.RegisteredClaims
 }
 
