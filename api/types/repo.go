// SPDX-License-Identifier: Apache-2.0

package types

import (
	"fmt"
	"strings"
)

// Repo is the API representation of a repo.
//
// swagger:model Repo
type Repo struct {
<<<<<<< HEAD
	ID              *int64          `json:"id,omitempty"`
	Owner           *User           `json:"owner,omitempty"`
	Hash            *string         `json:"-"`
	Org             *string         `json:"org,omitempty"`
	Name            *string         `json:"name,omitempty"`
	FullName        *string         `json:"full_name,omitempty"`
	Link            *string         `json:"link,omitempty"`
	Clone           *string         `json:"clone,omitempty"`
	Branch          *string         `json:"branch,omitempty"`
	Topics          *[]string       `json:"topics,omitempty"`
	BuildLimit      *int64          `json:"build_limit,omitempty"`
	Timeout         *int64          `json:"timeout,omitempty"`
	Counter         *int            `json:"counter,omitempty"`
	Visibility      *string         `json:"visibility,omitempty"`
	Private         *bool           `json:"private,omitempty"`
	Trusted         *bool           `json:"trusted,omitempty"`
	Active          *bool           `json:"active,omitempty"`
	AllowEvents     *Events         `json:"allow_events,omitempty"`
	PipelineType    *string         `json:"pipeline_type,omitempty"`
	PreviousName    *string         `json:"previous_name,omitempty"`
	ApproveBuild    *string         `json:"approve_build,omitempty"`
	ApprovalTimeout *int64          `json:"approval_timeout,omitempty"`
	InstallID       *int64          `json:"install_id,omitempty"`
	CustomProps     *map[string]any `json:"custom_props,omitempty"`
=======
	ID              *int64    `json:"id,omitempty"`
	Owner           *User     `json:"owner,omitempty"`
	Hash            *string   `json:"-"`
	Org             *string   `json:"org,omitempty"`
	Name            *string   `json:"name,omitempty"`
	FullName        *string   `json:"full_name,omitempty"`
	Link            *string   `json:"link,omitempty"`
	Clone           *string   `json:"clone,omitempty"`
	Branch          *string   `json:"branch,omitempty"`
	Topics          *[]string `json:"topics,omitempty"`
	BuildLimit      *int32    `json:"build_limit,omitempty"`
	Timeout         *int32    `json:"timeout,omitempty"`
	Counter         *int64    `json:"counter,omitempty"`
	Visibility      *string   `json:"visibility,omitempty"`
	Private         *bool     `json:"private,omitempty"`
	Trusted         *bool     `json:"trusted,omitempty"`
	Active          *bool     `json:"active,omitempty"`
	AllowEvents     *Events   `json:"allow_events,omitempty"`
	PipelineType    *string   `json:"pipeline_type,omitempty"`
	PreviousName    *string   `json:"previous_name,omitempty"`
	ApproveBuild    *string   `json:"approve_build,omitempty"`
	ApprovalTimeout *int32    `json:"approval_timeout,omitempty"`
	InstallID       *int64    `json:"install_id,omitempty"`
>>>>>>> c27cddce
}

// Environment returns a list of environment variables
// provided from the fields of the Repo type.
func (r *Repo) Environment() map[string]string {
	return map[string]string{
		"VELA_REPO_ACTIVE":           ToString(r.GetActive()),
		"VELA_REPO_ALLOW_EVENTS":     strings.Join(r.GetAllowEvents().List()[:], ","),
		"VELA_REPO_BRANCH":           ToString(r.GetBranch()),
		"VELA_REPO_TOPICS":           strings.Join(r.GetTopics()[:], ","),
		"VELA_REPO_BUILD_LIMIT":      ToString(r.GetBuildLimit()),
		"VELA_REPO_CLONE":            ToString(r.GetClone()),
		"VELA_REPO_FULL_NAME":        ToString(r.GetFullName()),
		"VELA_REPO_LINK":             ToString(r.GetLink()),
		"VELA_REPO_NAME":             ToString(r.GetName()),
		"VELA_REPO_ORG":              ToString(r.GetOrg()),
		"VELA_REPO_PRIVATE":          ToString(r.GetPrivate()),
		"VELA_REPO_TIMEOUT":          ToString(r.GetTimeout()),
		"VELA_REPO_TRUSTED":          ToString(r.GetTrusted()),
		"VELA_REPO_VISIBILITY":       ToString(r.GetVisibility()),
		"VELA_REPO_PIPELINE_TYPE":    ToString(r.GetPipelineType()),
		"VELA_REPO_APPROVE_BUILD":    ToString(r.GetApproveBuild()),
		"VELA_REPO_APPROVAL_TIMEOUT": ToString(r.GetApprovalTimeout()),
		"VELA_REPO_OWNER":            ToString(r.GetOwner().GetName()),
		"VELA_REPO_INSTALL_ID":       ToString(r.GetInstallID()),
		"VELA_REPO_CUSTOM_PROPS":     ToString(r.GetCustomProps()),

		// deprecated environment variables
		"REPOSITORY_ACTIVE":       ToString(r.GetActive()),
		"REPOSITORY_ALLOW_EVENTS": strings.Join(r.GetAllowEvents().List()[:], ","),
		"REPOSITORY_BRANCH":       ToString(r.GetBranch()),
		"REPOSITORY_CLONE":        ToString(r.GetClone()),
		"REPOSITORY_FULL_NAME":    ToString(r.GetFullName()),
		"REPOSITORY_LINK":         ToString(r.GetLink()),
		"REPOSITORY_NAME":         ToString(r.GetName()),
		"REPOSITORY_ORG":          ToString(r.GetOrg()),
		"REPOSITORY_PRIVATE":      ToString(r.GetPrivate()),
		"REPOSITORY_TIMEOUT":      ToString(r.GetTimeout()),
		"REPOSITORY_TRUSTED":      ToString(r.GetTrusted()),
		"REPOSITORY_VISIBILITY":   ToString(r.GetVisibility()),
	}
}

// GetID returns the ID field.
//
// When the provided Repo type is nil, or the field within
// the type is nil, it returns the zero value for the field.
func (r *Repo) GetID() int64 {
	// return zero value if Repo type or ID field is nil
	if r == nil || r.ID == nil {
		return 0
	}

	return *r.ID
}

// GetOwner returns the Owner field.
//
// When the provided Repo type is nil, or the field within
// the type is nil, it returns the zero value for the field.
func (r *Repo) GetOwner() *User {
	// return zero value if Repo type or Owner field is nil
	if r == nil || r.Owner == nil {
		return new(User)
	}

	return r.Owner
}

// GetHash returns the Hash field.
//
// When the provided Repo type is nil, or the field within
// the type is nil, it returns the zero value for the field.
func (r *Repo) GetHash() string {
	// return zero value if Repo type or Hash field is nil
	if r == nil || r.Hash == nil {
		return ""
	}

	return *r.Hash
}

// GetOrg returns the Org field.
//
// When the provided Repo type is nil, or the field within
// the type is nil, it returns the zero value for the field.
func (r *Repo) GetOrg() string {
	// return zero value if Repo type or Org field is nil
	if r == nil || r.Org == nil {
		return ""
	}

	return *r.Org
}

// GetName returns the Name field.
//
// When the provided Repo type is nil, or the field within
// the type is nil, it returns the zero value for the field.
func (r *Repo) GetName() string {
	// return zero value if Repo type or Name field is nil
	if r == nil || r.Name == nil {
		return ""
	}

	return *r.Name
}

// GetFullName returns the FullName field.
//
// When the provided Repo type is nil, or the field within
// the type is nil, it returns the zero value for the field.
func (r *Repo) GetFullName() string {
	// return zero value if Repo type or FullName field is nil
	if r == nil || r.FullName == nil {
		return ""
	}

	return *r.FullName
}

// GetLink returns the Link field.
//
// When the provided Repo type is nil, or the field within
// the type is nil, it returns the zero value for the field.
func (r *Repo) GetLink() string {
	// return zero value if Repo type or Link field is nil
	if r == nil || r.Link == nil {
		return ""
	}

	return *r.Link
}

// GetClone returns the Clone field.
//
// When the provided Repo type is nil, or the field within
// the type is nil, it returns the zero value for the field.
func (r *Repo) GetClone() string {
	// return zero value if Repo type or Clone field is nil
	if r == nil || r.Clone == nil {
		return ""
	}

	return *r.Clone
}

// GetBranch returns the Branch field.
//
// When the provided Repo type is nil, or the field within
// the type is nil, it returns the zero value for the field.
func (r *Repo) GetBranch() string {
	// return zero value if Repo type or Branch field is nil
	if r == nil || r.Branch == nil {
		return ""
	}

	return *r.Branch
}

// GetTopics returns the Topics field.
//
// When the provided Repo type is nil, or the field within
// the type is nil, it returns the zero value for the field.
func (r *Repo) GetTopics() []string {
	// return zero value if Repo type or Topics field is nil
	if r == nil || r.Topics == nil {
		return []string{}
	}

	return *r.Topics
}

// GetBuildLimit returns the BuildLimit field.
//
// When the provided Repo type is nil, or the field within
// the type is nil, it returns the zero value for the field.
func (r *Repo) GetBuildLimit() int32 {
	// return zero value if Repo type or BuildLimit field is nil
	if r == nil || r.BuildLimit == nil {
		return 0
	}

	return *r.BuildLimit
}

// GetTimeout returns the Timeout field.
//
// When the provided Repo type is nil, or the field within
// the type is nil, it returns the zero value for the field.
func (r *Repo) GetTimeout() int32 {
	// return zero value if Repo type or Timeout field is nil
	if r == nil || r.Timeout == nil {
		return 0
	}

	return *r.Timeout
}

// GetCounter returns the Counter field.
//
// When the provided Repo type is nil, or the field within
// the type is nil, it returns the zero value for the field.
func (r *Repo) GetCounter() int64 {
	// return zero value if Repo type or Counter field is nil
	if r == nil || r.Counter == nil {
		return 0
	}

	return *r.Counter
}

// GetVisibility returns the Visibility field.
//
// When the provided Repo type is nil, or the field within
// the type is nil, it returns the zero value for the field.
func (r *Repo) GetVisibility() string {
	// return zero value if Repo type or Visibility field is nil
	if r == nil || r.Visibility == nil {
		return ""
	}

	return *r.Visibility
}

// GetPrivate returns the Private field.
//
// When the provided Repo type is nil, or the field within
// the type is nil, it returns the zero value for the field.
func (r *Repo) GetPrivate() bool {
	// return zero value if Repo type or Private field is nil
	if r == nil || r.Private == nil {
		return false
	}

	return *r.Private
}

// GetTrusted returns the Trusted field.
//
// When the provided Repo type is nil, or the field within
// the type is nil, it returns the zero value for the field.
func (r *Repo) GetTrusted() bool {
	// return zero value if Repo type or Trusted field is nil
	if r == nil || r.Trusted == nil {
		return false
	}

	return *r.Trusted
}

// GetActive returns the Active field.
//
// When the provided Repo type is nil, or the field within
// the type is nil, it returns the zero value for the field.
func (r *Repo) GetActive() bool {
	// return zero value if Repo type or Active field is nil
	if r == nil || r.Active == nil {
		return false
	}

	return *r.Active
}

// GetAllowEvents returns the AllowEvents field.
//
// When the provided Repo type is nil, or the field within
// the type is nil, it returns the zero value for the field.
func (r *Repo) GetAllowEvents() *Events {
	// return zero value if Repo type or AllowPull field is nil
	if r == nil || r.AllowEvents == nil {
		return new(Events)
	}

	return r.AllowEvents
}

// GetPipelineType returns the PipelineType field.
//
// When the provided Repo type is nil, or the field within
// the type is nil, it returns the zero value for the field.
func (r *Repo) GetPipelineType() string {
	// return zero value if Repo type or PipelineType field is nil
	if r == nil || r.PipelineType == nil {
		return ""
	}

	return *r.PipelineType
}

// GetPreviousName returns the PreviousName field.
//
// When the provided Repo type is nil, or the field within
//  the type is nil, it returns the zero value for the field.
func (r *Repo) GetPreviousName() string {
	// return zero value if Repo type or PreviousName field is nil
	if r == nil || r.PreviousName == nil {
		return ""
	}

	return *r.PreviousName
}

// GetApproveBuild returns the ApproveBuild field.
//
// When the provided Repo type is nil, or the field within
// the type is nil, it returns the zero value for the field.
func (r *Repo) GetApproveBuild() string {
	// return zero value if Repo type or ApproveBuild field is nil
	if r == nil || r.ApproveBuild == nil {
		return ""
	}

	return *r.ApproveBuild
}

// GetApprovalTimeout returns the ApprovalTimeout field.
//
// When the provided Repo type is nil, or the field within
// the type is nil, it returns the zero value for the field.
func (r *Repo) GetApprovalTimeout() int32 {
	// return zero value if Repo type or ApprovalTimeout field is nil
	if r == nil || r.ApprovalTimeout == nil {
		return 0
	}

	return *r.ApprovalTimeout
}

// GetInstallID returns the InstallID field.
//
// When the provided Repo type is nil, or the field within
// the type is nil, it returns the zero value for the field.
func (r *Repo) GetInstallID() int64 {
	// return zero value if Repo type or InstallID field is nil
	if r == nil || r.InstallID == nil {
		return 0
	}

	return *r.InstallID
}

// GetCustomProps returns the CustomProps field.
//
// When the provided Repo type is nil, or the field within
// the type is nil, it returns the zero value for the field.
func (r *Repo) GetCustomProps() map[string]any {
	// return zero value if Repo type or CustomProps field is nil
	if r == nil || r.CustomProps == nil {
		return make(map[string]any)
	}

	return *r.CustomProps
}

// SetID sets the ID field.
//
// When the provided Repo type is nil, it
// will set nothing and immediately return.
func (r *Repo) SetID(v int64) {
	// return if Repo type is nil
	if r == nil {
		return
	}

	r.ID = &v
}

// SetOwner sets the Owner field.
//
// When the provided Repo type is nil, it
// will set nothing and immediately return.
func (r *Repo) SetOwner(v *User) {
	// return if Repo type is nil
	if r == nil {
		return
	}

	r.Owner = v
}

// SetHash sets the Hash field.
//
// When the provided Repo type is nil, it
// will set nothing and immediately return.
func (r *Repo) SetHash(v string) {
	// return if Repo type is nil
	if r == nil {
		return
	}

	r.Hash = &v
}

// SetOrg sets the Org field.
//
// When the provided Repo type is nil, it
// will set nothing and immediately return.
func (r *Repo) SetOrg(v string) {
	// return if Repo type is nil
	if r == nil {
		return
	}

	r.Org = &v
}

// SetName sets the Name field.
//
// When the provided Repo type is nil, it
// will set nothing and immediately return.
func (r *Repo) SetName(v string) {
	// return if Repo type is nil
	if r == nil {
		return
	}

	r.Name = &v
}

// SetFullName sets the FullName field.
//
// When the provided Repo type is nil, it
// will set nothing and immediately return.
func (r *Repo) SetFullName(v string) {
	// return if Repo type is nil
	if r == nil {
		return
	}

	r.FullName = &v
}

// SetLink sets the Link field.
//
// When the provided Repo type is nil, it
// will set nothing and immediately return.
func (r *Repo) SetLink(v string) {
	// return if Repo type is nil
	if r == nil {
		return
	}

	r.Link = &v
}

// SetClone sets the Clone field.
//
// When the provided Repo type is nil, it
// will set nothing and immediately return.
func (r *Repo) SetClone(v string) {
	// return if Repo type is nil
	if r == nil {
		return
	}

	r.Clone = &v
}

// SetBranch sets the Branch field.
//
// When the provided Repo type is nil, it
// will set nothing and immediately return.
func (r *Repo) SetBranch(v string) {
	// return if Repo type is nil
	if r == nil {
		return
	}

	r.Branch = &v
}

// SetTopics sets the Topics field.
//
// When the provided Repo type is nil, it
// will set nothing and immediately return.
func (r *Repo) SetTopics(v []string) {
	// return if Repo type is nil
	if r == nil {
		return
	}

	r.Topics = &v
}

// SetBuildLimit sets the BuildLimit field.
//
// When the provided Repo type is nil, it
// will set nothing and immediately return.
func (r *Repo) SetBuildLimit(v int32) {
	// return if Repo type is nil
	if r == nil {
		return
	}

	r.BuildLimit = &v
}

// SetTimeout sets the Timeout field.
//
// When the provided Repo type is nil, it
// will set nothing and immediately return.
func (r *Repo) SetTimeout(v int32) {
	// return if Repo type is nil
	if r == nil {
		return
	}

	r.Timeout = &v
}

// SetCounter sets the Counter field.
//
// When the provided Repo type is nil, it
// will set nothing and immediately return.
func (r *Repo) SetCounter(v int64) {
	// return if Repo type is nil
	if r == nil {
		return
	}

	r.Counter = &v
}

// SetVisibility sets the Visibility field.
//
// When the provided Repo type is nil, it
// will set nothing and immediately return.
func (r *Repo) SetVisibility(v string) {
	// return if Repo type is nil
	if r == nil {
		return
	}

	r.Visibility = &v
}

// SetPrivate sets the Private field.
//
// When the provided Repo type is nil, it
// will set nothing and immediately return.
func (r *Repo) SetPrivate(v bool) {
	// return if Repo type is nil
	if r == nil {
		return
	}

	r.Private = &v
}

// SetTrusted sets the Trusted field.
//
// When the provided Repo type is nil, it
// will set nothing and immediately return.
func (r *Repo) SetTrusted(v bool) {
	// return if Repo type is nil
	if r == nil {
		return
	}

	r.Trusted = &v
}

// SetActive sets the Active field.
//
// When the provided Repo type is nil, it
// will set nothing and immediately return.
func (r *Repo) SetActive(v bool) {
	// return if Repo type is nil
	if r == nil {
		return
	}

	r.Active = &v
}

// SetAllowEvents sets the AllowEvents field.
//
// When the provided Repo type is nil, it
// will set nothing and immediately return.
func (r *Repo) SetAllowEvents(v *Events) {
	// return if Repo type is nil
	if r == nil {
		return
	}

	r.AllowEvents = v
}

// SetPipelineType sets the PipelineType field.
//
// When the provided Repo type is nil, it
// will set nothing and immediately return.
func (r *Repo) SetPipelineType(v string) {
	// return if Repo type is nil
	if r == nil {
		return
	}

	r.PipelineType = &v
}

// SetPreviousName sets the PreviousName field.
//
// When the provided Repo type is nil, it
// will set nothing and immediately return.
func (r *Repo) SetPreviousName(v string) {
	// return if Repo type is nil
	if r == nil {
		return
	}

	r.PreviousName = &v
}

// SetApproveBuild sets the ApproveBuild field.
//
// When the provided Repo type is nil, it
// will set nothing and immediately return.
func (r *Repo) SetApproveBuild(v string) {
	// return if Repo type is nil
	if r == nil {
		return
	}

	r.ApproveBuild = &v
}

// SetApprovalTimeout sets the ApprovalTimeout field.
//
// When the provided Repo type is nil, it
// will set nothing and immediately return.
func (r *Repo) SetApprovalTimeout(v int32) {
	// return if Repo type is nil
	if r == nil {
		return
	}

	r.ApprovalTimeout = &v
}

// SetInstallID sets the InstallID field.
//
// When the provided Repo type is nil, it
// will set nothing and immediately return.
func (r *Repo) SetInstallID(v int64) {
	// return if Repo type is nil
	if r == nil {
		return
	}

	r.InstallID = &v
}

// SetCustomProps sets the CustomProps field.
//
// When the provided Repo type is nil, it
// will set nothing and immediately return.
func (r *Repo) SetCustomProps(v map[string]any) {
	// return if Repo type is nil
	if r == nil {
		return
	}

	r.CustomProps = &v
}

// String implements the Stringer interface for the Repo type.
func (r *Repo) String() string {
	return fmt.Sprintf(`{
  Active: %t,
  AllowEvents: %s,
  ApprovalTimeout: %d,
  ApproveBuild: %s,
  Branch: %s,
  BuildLimit: %d,
  Clone: %s,
  Counter: %d,
  FullName: %s,
  ID: %d,
  Link: %s,
  Name: %s,
  Org: %s,
  Owner: %v,
  PipelineType: %s,
  PreviousName: %s,
  Private: %t,
  Timeout: %d,
  Topics: %s,
  Trusted: %t,
  Visibility: %s,
  InstallID: %d,
  CustomProps: %v
}`,
		r.GetActive(),
		r.GetAllowEvents().List(),
		r.GetApprovalTimeout(),
		r.GetApproveBuild(),
		r.GetBranch(),
		r.GetBuildLimit(),
		r.GetClone(),
		r.GetCounter(),
		r.GetFullName(),
		r.GetID(),
		r.GetLink(),
		r.GetName(),
		r.GetOrg(),
		r.GetOwner(),
		r.GetPipelineType(),
		r.GetPreviousName(),
		r.GetPrivate(),
		r.GetTimeout(),
		r.GetTopics(),
		r.GetTrusted(),
		r.GetVisibility(),
		r.GetInstallID(),
		r.GetCustomProps(),
	)
}

// StatusSanitize removes sensitive information before producing a "status".
func (r *Repo) StatusSanitize() {
	// remove allowed events
	r.AllowEvents = nil
}<|MERGE_RESOLUTION|>--- conflicted
+++ resolved
@@ -11,7 +11,6 @@
 //
 // swagger:model Repo
 type Repo struct {
-<<<<<<< HEAD
 	ID              *int64          `json:"id,omitempty"`
 	Owner           *User           `json:"owner,omitempty"`
 	Hash            *string         `json:"-"`
@@ -22,9 +21,9 @@
 	Clone           *string         `json:"clone,omitempty"`
 	Branch          *string         `json:"branch,omitempty"`
 	Topics          *[]string       `json:"topics,omitempty"`
-	BuildLimit      *int64          `json:"build_limit,omitempty"`
-	Timeout         *int64          `json:"timeout,omitempty"`
-	Counter         *int            `json:"counter,omitempty"`
+	BuildLimit      *int32          `json:"build_limit,omitempty"`
+	Timeout         *int32          `json:"timeout,omitempty"`
+	Counter         *int64          `json:"counter,omitempty"`
 	Visibility      *string         `json:"visibility,omitempty"`
 	Private         *bool           `json:"private,omitempty"`
 	Trusted         *bool           `json:"trusted,omitempty"`
@@ -33,34 +32,9 @@
 	PipelineType    *string         `json:"pipeline_type,omitempty"`
 	PreviousName    *string         `json:"previous_name,omitempty"`
 	ApproveBuild    *string         `json:"approve_build,omitempty"`
-	ApprovalTimeout *int64          `json:"approval_timeout,omitempty"`
+	ApprovalTimeout *int32          `json:"approval_timeout,omitempty"`
 	InstallID       *int64          `json:"install_id,omitempty"`
 	CustomProps     *map[string]any `json:"custom_props,omitempty"`
-=======
-	ID              *int64    `json:"id,omitempty"`
-	Owner           *User     `json:"owner,omitempty"`
-	Hash            *string   `json:"-"`
-	Org             *string   `json:"org,omitempty"`
-	Name            *string   `json:"name,omitempty"`
-	FullName        *string   `json:"full_name,omitempty"`
-	Link            *string   `json:"link,omitempty"`
-	Clone           *string   `json:"clone,omitempty"`
-	Branch          *string   `json:"branch,omitempty"`
-	Topics          *[]string `json:"topics,omitempty"`
-	BuildLimit      *int32    `json:"build_limit,omitempty"`
-	Timeout         *int32    `json:"timeout,omitempty"`
-	Counter         *int64    `json:"counter,omitempty"`
-	Visibility      *string   `json:"visibility,omitempty"`
-	Private         *bool     `json:"private,omitempty"`
-	Trusted         *bool     `json:"trusted,omitempty"`
-	Active          *bool     `json:"active,omitempty"`
-	AllowEvents     *Events   `json:"allow_events,omitempty"`
-	PipelineType    *string   `json:"pipeline_type,omitempty"`
-	PreviousName    *string   `json:"previous_name,omitempty"`
-	ApproveBuild    *string   `json:"approve_build,omitempty"`
-	ApprovalTimeout *int32    `json:"approval_timeout,omitempty"`
-	InstallID       *int64    `json:"install_id,omitempty"`
->>>>>>> c27cddce
 }
 
 // Environment returns a list of environment variables
