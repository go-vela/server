--- conflicted
+++ resolved
@@ -143,11 +143,7 @@
 // when a user is inactive or not found in the database. It returns a sanitized slice of admins.
 func createAdminSet(c context.Context, caller *types.User, users []*types.User) ([]*types.User, error) {
 	// add user creating the dashboard to admin list
-<<<<<<< HEAD
-	admins := []*types.User{caller.CropPreferences()}
-=======
 	admins := []*types.User{caller.Crop()}
->>>>>>> 0c1751d7
 
 	dupMap := make(map[string]bool)
 
@@ -162,11 +158,7 @@
 			return nil, fmt.Errorf("unable to create dashboard: %s is not an active user", u.GetName())
 		}
 
-<<<<<<< HEAD
-		admins = append(admins, dbUser.CropPreferences())
-=======
 		admins = append(admins, dbUser.Crop())
->>>>>>> 0c1751d7
 
 		dupMap[dbUser.GetName()] = true
 	}
