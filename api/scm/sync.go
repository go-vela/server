// Copyright (c) 2023 Target Brands, Inc. All rights reserved.
//
// Use of this source code is governed by the LICENSE file in this repository.

package scm

import (
	"fmt"
	"net/http"
	"strings"

	"github.com/gin-gonic/gin"
	"github.com/go-vela/server/database"
	"github.com/go-vela/server/router/middleware/org"
	"github.com/go-vela/server/router/middleware/repo"
	"github.com/go-vela/server/router/middleware/user"
	"github.com/go-vela/server/scm"
	"github.com/go-vela/server/util"
	"github.com/sirupsen/logrus"
)

// swagger:operation GET /api/v1/scm/repos/{org}/{repo}/sync scm SyncRepo
//
// Sync up scm service and database in the context of a specific repo
//
// ---
// produces:
// - application/json
// parameters:
// - in: path
//   name: org
//   description: Name of the org
//   required: true
//   type: string
// - in: path
//   name: repo
//   description: Name of the repo
//   required: true
//   type: string
// security:
//   - ApiKeyAuth: []
// responses:
//   '200':
//     description: Successfully synchronized repo
//     schema:
//     type: string
//   '500':
//     description: Unable to synchronize repo
//     schema:
//       "$ref": "#/definitions/Error"

// SyncRepo represents the API handler to
// synchronize a single repository between
// SCM service and the database should a discrepancy
// exist. Primarily used for deleted repos or to align
// subscribed events with allowed events.
func SyncRepo(c *gin.Context) {
	// capture middleware values
	o := org.Retrieve(c)
	r := repo.Retrieve(c)
	u := user.Retrieve(c)
	ctx := c.Request.Context()

	// update engine logger with API metadata
	//
	// https://pkg.go.dev/github.com/sirupsen/logrus?tab=doc#Entry.WithFields
	logger := logrus.WithFields(logrus.Fields{
		"org":  o,
		"repo": r.GetName(),
		"user": u.GetName(),
	})

	logger.Infof("syncing repo %s", r.GetFullName())

	// retrieve repo from source code manager service
<<<<<<< HEAD
	_, err := scm.FromContext(c).GetRepo(c.Request.Context(), u, r)
=======
	_, err := scm.FromContext(c).GetRepo(ctx, u, r)
>>>>>>> 4d424137

	// if there is an error retrieving repo, we know it is deleted: set to inactive
	if err != nil {
		// set repo to inactive - do not delete
		r.SetActive(false)

		// update repo in database
		_, err := database.FromContext(c).UpdateRepo(ctx, r)
		if err != nil {
			retErr := fmt.Errorf("unable to update repo for org %s: %w", o, err)

			util.HandleError(c, http.StatusInternalServerError, retErr)

			return
		}

		// exit with success as hook sync will be unnecessary
		c.JSON(http.StatusOK, fmt.Sprintf("repo %s synced", r.GetFullName()))

		return
	}

	// verify the user is an admin of the repo
	// we cannot use our normal permissions check due to the possibility the repo was deleted
	perm, err := scm.FromContext(c).RepoAccess(ctx, u, u.GetToken(), o, r.GetName())
	if err != nil {
		logger.Errorf("unable to get user %s access level for org %s", u.GetName(), o)
	}

	if !strings.EqualFold(perm, "admin") {
		retErr := fmt.Errorf("user %s does not have 'admin' permissions for the repo %s", u.GetName(), r.GetFullName())

		util.HandleError(c, http.StatusUnauthorized, retErr)

		return
	}

	// if we have webhook validation and the repo is active in the database,
	// update the repo hook in the SCM
	if c.Value("webhookvalidation").(bool) && r.GetActive() {
		// grab last hook from repo to fetch the webhook ID
		lastHook, err := database.FromContext(c).LastHookForRepo(ctx, r)
		if err != nil {
			retErr := fmt.Errorf("unable to retrieve last hook for repo %s: %w", r.GetFullName(), err)

			util.HandleError(c, http.StatusInternalServerError, retErr)

			return
		}

		// update webhook
		webhookExists, err := scm.FromContext(c).Update(ctx, u, r, lastHook.GetWebhookID())
		if err != nil {

			// if webhook has been manually deleted from GitHub,
			// set to inactive in database
			if !webhookExists {

				r.SetActive(false)

				_, err := database.FromContext(c).UpdateRepo(ctx, r)
				if err != nil {
					retErr := fmt.Errorf("unable to update repo for org %s: %w", o, err)

					util.HandleError(c, http.StatusInternalServerError, retErr)

					return
				}

				c.JSON(http.StatusOK, fmt.Sprintf("webhook not found, repo %s deactivated", r.GetFullName()))

				return

			} else {

				retErr := fmt.Errorf("unable to update repo webhook for %s: %w", r.GetFullName(), err)

				util.HandleError(c, http.StatusInternalServerError, retErr)

				return
			}
		}
	}

	c.JSON(http.StatusOK, fmt.Sprintf("repo %s synced", r.GetFullName()))
}<|MERGE_RESOLUTION|>--- conflicted
+++ resolved
@@ -73,11 +73,7 @@
 	logger.Infof("syncing repo %s", r.GetFullName())
 
 	// retrieve repo from source code manager service
-<<<<<<< HEAD
-	_, err := scm.FromContext(c).GetRepo(c.Request.Context(), u, r)
-=======
 	_, err := scm.FromContext(c).GetRepo(ctx, u, r)
->>>>>>> 4d424137
 
 	// if there is an error retrieving repo, we know it is deleted: set to inactive
 	if err != nil {
