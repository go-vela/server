// SPDX-License-Identifier: Apache-2.0

package admin

import (
	"fmt"
	"net/http"
	"strconv"
	"time"

	"github.com/gin-gonic/gin"
	"github.com/sirupsen/logrus"

	"github.com/go-vela/server/api/types"
	"github.com/go-vela/server/database"
	"github.com/go-vela/server/router/middleware/user"
	"github.com/go-vela/server/util"
)

// swagger:operation GET /api/v1/admin/builds/queue admin AllBuildsQueue
//
// Get running and pending builds
//
// ---
// produces:
// - application/json
// parameters:
// - in: query
//   name: after
//   description: Unix timestamp to limit builds returned
//   required: false
//   type: string
// security:
//   - ApiKeyAuth: []
// responses:
//   '200':
//     description: Successfully retrieved all running and pending builds from the database
//     schema:
//       type: array
//       items:
<<<<<<< HEAD
//         "$ref": "#/definitions/BuildQueue"
//   '401':
//     description: Unauthorized to retrieve running and pending builds
//     schema:
//       "$ref": "#/definitions/Error
=======
//         "$ref": "#/definitions/QueueBuild"
//   '401':
//     description: Unauthorized
//     schema:
//       "$ref": "#/definitions/Error"
>>>>>>> a083311d
//   '500':
//     description: Unexpected server error
//     schema:
//       "$ref": "#/definitions/Error"

// AllBuildsQueue represents the API handler to get running and pending builds.
func AllBuildsQueue(c *gin.Context) {
	logrus.Debug("platform admin: reading running and pending builds")

	// capture middleware values
	ctx := c.Request.Context()

	// default timestamp to 24 hours ago if user did not provide it as query parameter
	after := c.DefaultQuery("after", strconv.FormatInt(time.Now().UTC().Add(-24*time.Hour).Unix(), 10))

	// send API call to capture pending and running builds
	b, err := database.FromContext(c).ListPendingAndRunningBuilds(ctx, after)
	if err != nil {
		retErr := fmt.Errorf("unable to capture all running and pending builds: %w", err)

		util.HandleError(c, http.StatusInternalServerError, retErr)

		return
	}

	c.JSON(http.StatusOK, b)
}

// swagger:operation PUT /api/v1/admin/build admin AdminUpdateBuild
//
// Update a build
//
// ---
// produces:
// - application/json
// parameters:
// - in: body
//   name: body
//   description: The build object with the fields to be updated
//   required: true
//   schema:
//     "$ref": "#/definitions/Build"
// security:
//   - ApiKeyAuth: []
// responses:
//   '200':
//     description: Successfully updated the build
//     schema:
//       "$ref": "#/definitions/Build"
<<<<<<< HEAD
//   '401':
//     description: Unauthorized to update the build in the database
//     schema:
//       "$ref": "#/definitions/Error
//   '400':
//     description: Unable to update the build in the database - bad request
=======
//   '400':
//     description: Invalid request payload
>>>>>>> a083311d
//     schema:
//       "$ref": "#/definitions/Error"
//   '500':
//     description: Unexpected server error
//     schema:
//       "$ref": "#/definitions/Error"

// UpdateBuild represents the API handler to update a build.
func UpdateBuild(c *gin.Context) {
	// capture middleware values
	ctx := c.Request.Context()
	u := user.Retrieve(c)

	logger := logrus.WithFields(logrus.Fields{
		"ip":      util.EscapeValue(c.ClientIP()),
		"path":    util.EscapeValue(c.Request.URL.Path),
		"user":    u.GetName(),
		"user_id": u.GetID(),
	})

	logger.Debug("platform admin: updating build")

	// capture body from API request
	input := new(types.Build)

	err := c.Bind(input)
	if err != nil {
		retErr := fmt.Errorf("unable to decode JSON for build %d: %w", input.GetID(), err)

		util.HandleError(c, http.StatusBadRequest, retErr)

		return
	}

	logger.WithFields(logrus.Fields{
		"build":    input.GetNumber(),
		"build_id": input.GetID(),
		"repo":     util.EscapeValue(input.GetRepo().GetName()),
		"repo_id":  input.GetRepo().GetID(),
		"org":      util.EscapeValue(input.GetRepo().GetOrg()),
	}).Debug("attempting to update build")

	// send API call to update the build
	b, err := database.FromContext(c).UpdateBuild(ctx, input)
	if err != nil {
		retErr := fmt.Errorf("unable to update build %d: %w", input.GetID(), err)

		util.HandleError(c, http.StatusInternalServerError, retErr)

		return
	}

	logger.WithFields(logrus.Fields{
		"build":    b.GetNumber(),
		"build_id": b.GetID(),
		"repo":     b.GetRepo().GetName(),
		"repo_id":  b.GetRepo().GetID(),
		"org":      b.GetRepo().GetOrg(),
	}).Info("updated build")

	c.JSON(http.StatusOK, b)
}<|MERGE_RESOLUTION|>--- conflicted
+++ resolved
@@ -38,19 +38,11 @@
 //     schema:
 //       type: array
 //       items:
-<<<<<<< HEAD
-//         "$ref": "#/definitions/BuildQueue"
-//   '401':
-//     description: Unauthorized to retrieve running and pending builds
-//     schema:
-//       "$ref": "#/definitions/Error
-=======
 //         "$ref": "#/definitions/QueueBuild"
 //   '401':
 //     description: Unauthorized
 //     schema:
 //       "$ref": "#/definitions/Error"
->>>>>>> a083311d
 //   '500':
 //     description: Unexpected server error
 //     schema:
@@ -100,17 +92,8 @@
 //     description: Successfully updated the build
 //     schema:
 //       "$ref": "#/definitions/Build"
-<<<<<<< HEAD
-//   '401':
-//     description: Unauthorized to update the build in the database
-//     schema:
-//       "$ref": "#/definitions/Error
-//   '400':
-//     description: Unable to update the build in the database - bad request
-=======
 //   '400':
 //     description: Invalid request payload
->>>>>>> a083311d
 //     schema:
 //       "$ref": "#/definitions/Error"
 //   '500':
