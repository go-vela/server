// Copyright (c) 2022 Target Brands, Inc. All rights reserved.
//
// Use of this source code is governed by the LICENSE file in this repository.

//nolint:dupl // ignore similar code
package admin

import (
	"fmt"
	"net/http"
	"strconv"
	"time"

	"github.com/go-vela/server/database"
	"github.com/go-vela/server/util"

	"github.com/go-vela/types/library"

	"github.com/gin-gonic/gin"
	"github.com/sirupsen/logrus"
)

<<<<<<< HEAD
// swagger:operation GET /api/v1/admin/builds admin AdminAllBuilds
//
// Get all of the builds in the database
//
// ---
// produces:
// - application/json
// security:
//   - ApiKeyAuth: []
// responses:
//   '200':
//     description: Successfully retrieved all builds from the database
//     schema:
//       type: array
//       items:
//         "$ref": "#/definitions/Build"
//   '500':
//     description: Unable to retrieve all builds from the database
//     schema:
//       "$ref": "#/definitions/Error"

// AllBuilds represents the API handler to
// captures all builds stored in the database.
func AllBuilds(c *gin.Context) {
	logrus.Info("Admin: reading all builds")

	// send API call to capture all builds
	b, err := database.FromContext(c).GetBuildList()
	if err != nil {
		retErr := fmt.Errorf("unable to capture all builds: %w", err)

		util.HandleError(c, http.StatusInternalServerError, retErr)

		return
	}

	c.JSON(http.StatusOK, b)
}

// swagger:operation GET /api/v1/admin/builds/:id admin AdminSingleBuild
//
// Get a single build in the database by ID
//
// ---
// produces:
// - application/json
// security:
//   - ApiKeyAuth: []
// responses:
//   '200':
//     description: Successfully retrieved build from the database
//     schema:
//       "$ref": "#/definitions/Build"
//   '500':
//     description: Unable to retrieve build from the database
//     schema:
//       "$ref": "#/definitions/Error"

// SingleBuild represents the API handler to
// capture a single build stored in the database by id.
func SingleBuild(c *gin.Context) {
	// Logger
	logrus.Info("Admin: reading build")

	// Parse build ID from path
	id, err := strconv.ParseInt(c.Param("id"), 10, 64)

	if err != nil {
		retErr := fmt.Errorf("unable to parse build id: %w", err)

		util.HandleError(c, http.StatusBadRequest, retErr)

		return
	}

	// send API call to capture the build
	b, err := database.FromContext(c).GetBuildByID(id)
	if err != nil {
		retErr := fmt.Errorf("unable to capture build: %w", err)

		util.HandleError(c, http.StatusInternalServerError, retErr)

		return
	}

	c.JSON(http.StatusOK, b)
}

=======
>>>>>>> 45a3f859
// swagger:operation GET /api/v1/admin/builds/queue admin AllBuildsQueue
//
// Get all of the running and pending builds in the database
//
// ---
// produces:
// - application/json
// parameters:
// - in: query
//   name: after
//   description: Unix timestamp to limit builds returned
//   required: false
//   type: string
// security:
//   - ApiKeyAuth: []
// responses:
//   '200':
//     description: Successfully retrieved all running and pending builds from the database
//     schema:
//       type: array
//       items:
//         "$ref": "#/definitions/BuildQueue"
//   '500':
//     description: Unable to retrieve all running and pending builds from the database
//     schema:
//       "$ref": "#/definitions/Error"

// AllBuildsQueue represents the API handler to
// captures all running and pending builds stored in the database.
func AllBuildsQueue(c *gin.Context) {
	logrus.Info("Admin: reading running and pending builds")

	// default timestamp to 24 hours ago if user did not provide it as query parameter
	after := c.DefaultQuery("after", strconv.FormatInt(time.Now().UTC().Add(-24*time.Hour).Unix(), 10))

	// send API call to capture pending and running builds
	b, err := database.FromContext(c).GetPendingAndRunningBuilds(after)
	if err != nil {
		retErr := fmt.Errorf("unable to capture all running and pending builds: %w", err)

		util.HandleError(c, http.StatusInternalServerError, retErr)

		return
	}

	c.JSON(http.StatusOK, b)
}

// swagger:operation PUT /api/v1/admin/build admin AdminUpdateBuild
//
// Update a build in the database
//
// ---
// produces:
// - application/json
// parameters:
// - in: body
//   name: body
//   description: Payload containing build to update
//   required: true
//   schema:
//     "$ref": "#/definitions/Build"
// security:
//   - ApiKeyAuth: []
// responses:
//   '200':
//     description: Successfully updated the build in the database
//     schema:
//       "$ref": "#/definitions/Build"
//   '404':
//     description: Unable to update the build in the database
//     schema:
//       "$ref": "#/definitions/Error"
//   '500':
//     description: Unable to update the build in the database
//     schema:
//       "$ref": "#/definitions/Error"

// UpdateBuild represents the API handler to
// update any build stored in the database.
func UpdateBuild(c *gin.Context) {
	logrus.Info("Admin: updating build in database")

	// capture body from API request
	input := new(library.Build)

	err := c.Bind(input)
	if err != nil {
		retErr := fmt.Errorf("unable to decode JSON for build %d: %w", input.GetID(), err)

		util.HandleError(c, http.StatusNotFound, retErr)

		return
	}

	// send API call to update the build
	err = database.FromContext(c).UpdateBuild(input)
	if err != nil {
		retErr := fmt.Errorf("unable to update build %d: %w", input.GetID(), err)

		util.HandleError(c, http.StatusInternalServerError, retErr)

		return
	}

	c.JSON(http.StatusOK, input)
}<|MERGE_RESOLUTION|>--- conflicted
+++ resolved
@@ -19,46 +19,6 @@
 	"github.com/gin-gonic/gin"
 	"github.com/sirupsen/logrus"
 )
-
-<<<<<<< HEAD
-// swagger:operation GET /api/v1/admin/builds admin AdminAllBuilds
-//
-// Get all of the builds in the database
-//
-// ---
-// produces:
-// - application/json
-// security:
-//   - ApiKeyAuth: []
-// responses:
-//   '200':
-//     description: Successfully retrieved all builds from the database
-//     schema:
-//       type: array
-//       items:
-//         "$ref": "#/definitions/Build"
-//   '500':
-//     description: Unable to retrieve all builds from the database
-//     schema:
-//       "$ref": "#/definitions/Error"
-
-// AllBuilds represents the API handler to
-// captures all builds stored in the database.
-func AllBuilds(c *gin.Context) {
-	logrus.Info("Admin: reading all builds")
-
-	// send API call to capture all builds
-	b, err := database.FromContext(c).GetBuildList()
-	if err != nil {
-		retErr := fmt.Errorf("unable to capture all builds: %w", err)
-
-		util.HandleError(c, http.StatusInternalServerError, retErr)
-
-		return
-	}
-
-	c.JSON(http.StatusOK, b)
-}
 
 // swagger:operation GET /api/v1/admin/builds/:id admin AdminSingleBuild
 //
@@ -109,8 +69,6 @@
 	c.JSON(http.StatusOK, b)
 }
 
-=======
->>>>>>> 45a3f859
 // swagger:operation GET /api/v1/admin/builds/queue admin AllBuildsQueue
 //
 // Get all of the running and pending builds in the database
