--- conflicted
+++ resolved
@@ -69,11 +69,7 @@
 	}
 
 	// send API call to update the user
-<<<<<<< HEAD
-	err = database.FromContext(c).UpdateUser(ctx, input)
-=======
-	u, err := database.FromContext(c).UpdateUser(input)
->>>>>>> a3912ea9
+	u, err := database.FromContext(c).UpdateUser(ctx, input)
 	if err != nil {
 		retErr := fmt.Errorf("unable to update user %d: %w", input.GetID(), err)
 
