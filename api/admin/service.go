// SPDX-License-Identifier: Apache-2.0

//nolint:dupl // ignore similar code
package admin

import (
	"fmt"
	"net/http"

	"github.com/gin-gonic/gin"
	"github.com/sirupsen/logrus"

	"github.com/go-vela/server/database"
	"github.com/go-vela/server/router/middleware/user"
	"github.com/go-vela/server/util"
	"github.com/go-vela/types/library"
)

// swagger:operation PUT /api/v1/admin/service admin AdminUpdateService
//
// Update a service
//
// ---
// produces:
// - application/json
// parameters:
// - in: body
//   name: body
//   description: The service object with the fields to be updated
//   required: true
//   schema:
//     "$ref": "#/definitions/Service"
// security:
//   - ApiKeyAuth: []
// responses:
//   '200':
//     description: Successfully updated the service
//     type: json
//     schema:
//       "$ref": "#/definitions/Service"
//   '401':
<<<<<<< HEAD
//     description: Unauthorized to update the service in the database
//     schema:
//       "$ref": "#/definitions/Error
//   '400':
//     description: Unable to update the service in the database
=======
//     description: Unauthorized
//     schema:
//       "$ref": "#/definitions/Error"
//   '400':
//     description: Invalid request payload
>>>>>>> a083311d
//     schema:
//       "$ref": "#/definitions/Error"
//   '500':
//     description: Unexpected server error
//     schema:
//       "$ref": "#/definitions/Error"

// UpdateService represents the API handler to update a service.
func UpdateService(c *gin.Context) {
	// capture middleware values
	ctx := c.Request.Context()
	u := user.Retrieve(c)

	logger := logrus.WithFields(logrus.Fields{
		"ip":      util.EscapeValue(c.ClientIP()),
		"path":    util.EscapeValue(c.Request.URL.Path),
		"user":    u.GetName(),
		"user_id": u.GetID(),
	})

	logrus.Debug("platform admin: updating service")

	// capture body from API request
	input := new(library.Service)

	err := c.Bind(input)
	if err != nil {
		retErr := fmt.Errorf("unable to decode JSON for service %d: %w", input.GetID(), err)

		util.HandleError(c, http.StatusBadRequest, retErr)

		return
	}

	logger.WithFields(logrus.Fields{
		"service_id": input.GetID(),
		"service":    util.EscapeValue(input.GetName()),
	}).Debug("attempting to update service")

	// send API call to update the service
	s, err := database.FromContext(c).UpdateService(ctx, input)
	if err != nil {
		retErr := fmt.Errorf("unable to update service %d: %w", input.GetID(), err)

		util.HandleError(c, http.StatusInternalServerError, retErr)

		return
	}

	logger.WithFields(logrus.Fields{
		"service_id": s.GetID(),
		"service":    s.GetName(),
	}).Info("updated service")

	c.JSON(http.StatusOK, s)
}<|MERGE_RESOLUTION|>--- conflicted
+++ resolved
@@ -39,19 +39,11 @@
 //     schema:
 //       "$ref": "#/definitions/Service"
 //   '401':
-<<<<<<< HEAD
-//     description: Unauthorized to update the service in the database
-//     schema:
-//       "$ref": "#/definitions/Error
-//   '400':
-//     description: Unable to update the service in the database
-=======
 //     description: Unauthorized
 //     schema:
 //       "$ref": "#/definitions/Error"
 //   '400':
 //     description: Invalid request payload
->>>>>>> a083311d
 //     schema:
 //       "$ref": "#/definitions/Error"
 //   '500':
