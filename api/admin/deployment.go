--- conflicted
+++ resolved
@@ -18,15 +18,9 @@
 // parameters:
 // responses:
 //   '401':
-<<<<<<< HEAD
-//     description: Unauthorized to update deployment
-//     schema:
-//       "$ref": "#/definitions/Error
-=======
 //     description: Unauthorized
 //     schema:
 //       "$ref": "#/definitions/Error"
->>>>>>> a083311d
 //   '501':
 //     description: This endpoint is not implemented
 //     schema:
