--- conflicted
+++ resolved
@@ -76,30 +76,7 @@
 
 	l.Debugf("redelivering hook %s", entry)
 
-<<<<<<< HEAD
-	number, err := strconv.Atoi(hook)
-	if err != nil {
-		retErr := fmt.Errorf("invalid hook parameter provided: %s", hook)
-
-		util.HandleError(c, http.StatusBadRequest, retErr)
-
-		return
-	}
-
-	// send API call to capture the webhook
-	h, err := database.FromContext(c).GetHookForRepo(ctx, r, number)
-	if err != nil {
-		retErr := fmt.Errorf("unable to get hook %s: %w", entry, err)
-
-		util.HandleError(c, http.StatusNotFound, retErr)
-
-		return
-	}
-
-	err = scm.FromContext(c).RedeliverWebhook(c, u, h)
-=======
-	err := scm.FromContext(c).RedeliverWebhook(c, u, r, h)
->>>>>>> bc77ee75
+	err := scm.FromContext(c).RedeliverWebhook(c, u, h)
 	if err != nil {
 		retErr := fmt.Errorf("unable to redeliver hook %s: %w", entry, err)
 
