// Copyright (c) 2022 Target Brands, Inc. All rights reserved.
//
// Use of this source code is governed by the LICENSE file in this repository.

package api

import (
	"encoding/base64"
	"fmt"
	"net/http"
	"strconv"
	"strings"

	"github.com/gin-gonic/gin"
	"github.com/go-vela/server/database"
	"github.com/go-vela/server/router/middleware/org"
	"github.com/go-vela/server/router/middleware/repo"
	"github.com/go-vela/server/router/middleware/user"
	"github.com/go-vela/server/scm"
	"github.com/go-vela/server/util"
	"github.com/go-vela/types/constants"
	"github.com/go-vela/types/library"
	"github.com/google/uuid"
	"github.com/sirupsen/logrus"
)

// swagger:operation POST /api/v1/repos repos CreateRepo
//
// Create a repo in the configured backend
//
// ---
// produces:
// - application/json
// parameters:
// - in: body
//   name: body
//   description: Payload containing the repo to create
//   required: true
//   schema:
//     "$ref": "#/definitions/Repo"
// security:
//   - ApiKeyAuth: []
// responses:
//   '201':
//     description: Successfully created the repo
//     schema:
//       "$ref": "#/definitions/Repo"
//   '400':
//     description: Unable to create the repo
//     schema:
//       "$ref": "#/definitions/Error"
//   '403':
//     description: Unable to create the repo
//     schema:
//       "$ref": "#/definitions/Error"
//   '409':
//     description: Unable to create the repo
//     schema:
//       "$ref": "#/definitions/Error"
//   '500':
//     description: Unable to create the repo
//     schema:
//       "$ref": "#/definitions/Error"
//   '503':
//     description: Unable to create the repo
//     schema:
//       "$ref": "#/definitions/Error"

// CreateRepo represents the API handler to
// create a repo in the configured backend.
//
//nolint:funlen,gocyclo // ignore function length and cyclomatic complexity
func CreateRepo(c *gin.Context) {
	// capture middleware values
	u := user.Retrieve(c)
	allowlist := c.Value("allowlist").([]string)
	defaultBuildLimit := c.Value("defaultBuildLimit").(int64)
	defaultTimeout := c.Value("defaultTimeout").(int64)
	maxBuildLimit := c.Value("maxBuildLimit").(int64)

	// capture body from API request
	input := new(library.Repo)

	err := c.Bind(input)
	if err != nil {
		retErr := fmt.Errorf("unable to decode JSON for new repo: %w", err)

		util.HandleError(c, http.StatusBadRequest, retErr)

		return
	}

	// update engine logger with API metadata
	//
	// https://pkg.go.dev/github.com/sirupsen/logrus?tab=doc#Entry.WithFields
	logrus.WithFields(logrus.Fields{
		"org":  input.GetOrg(),
		"repo": input.GetName(),
		"user": u.GetName(),
	}).Infof("creating new repo %s", input.GetFullName())

	// get repo information from the source
	r, err := scm.FromContext(c).GetRepo(u, input)
	if err != nil {
		retErr := fmt.Errorf("unable to retrieve repo info for %s from source: %w", r.GetFullName(), err)

		util.HandleError(c, http.StatusBadRequest, retErr)

		return
	}

	// update fields in repo object
	r.SetUserID(u.GetID())

	// set the active field based off the input provided
	if input.Active == nil {
		// default active field to true
		r.SetActive(true)
	} else {
		r.SetActive(input.GetActive())
	}

	// set the build limit field based off the input provided
	if input.GetBuildLimit() == 0 {
		// default build limit to value configured by server
		r.SetBuildLimit(defaultBuildLimit)
	} else if input.GetBuildLimit() > maxBuildLimit {
		// set build limit to value configured by server to prevent limit from exceeding max
		r.SetBuildLimit(maxBuildLimit)
	} else {
		r.SetBuildLimit(input.GetBuildLimit())
	}

	// set the timeout field based off the input provided
	if input.GetTimeout() == 0 && defaultTimeout == 0 {
		// default build timeout to 30m
		r.SetTimeout(constants.BuildTimeoutDefault)
	} else if input.GetTimeout() == 0 {
		r.SetTimeout(defaultTimeout)
	} else {
		r.SetTimeout(input.GetTimeout())
	}

	// set the visibility field based off the input provided
	if len(input.GetVisibility()) == 0 {
		// default visibility field to public
		r.SetVisibility(constants.VisibilityPublic)
	} else {
		r.SetVisibility(input.GetVisibility())
	}

	// fields restricted to platform admins
	if u.GetAdmin() {
		// trusted default is false
		if input.GetTrusted() != r.GetTrusted() {
			r.SetTrusted(input.GetTrusted())
		}
	}

	// set default events if no events are passed in
	if !input.GetAllowPull() && !input.GetAllowPush() &&
		!input.GetAllowDeploy() && !input.GetAllowTag() &&
		!input.GetAllowComment() {
		// default event to push
		r.SetAllowPush(true)
	} else {
		r.SetAllowComment(input.GetAllowComment())
		r.SetAllowDeploy(input.GetAllowDeploy())
		r.SetAllowPull(input.GetAllowPull())
		r.SetAllowPush(input.GetAllowPush())
		r.SetAllowTag(input.GetAllowTag())
	}

	if len(input.GetPipelineType()) == 0 {
		r.SetPipelineType(constants.PipelineTypeYAML)
	} else {
		// ensure the pipeline type matches one of the expected values
		if input.GetPipelineType() != constants.PipelineTypeYAML &&
			input.GetPipelineType() != constants.PipelineTypeGo &&
			input.GetPipelineType() != constants.PipelineTypeStarlark {
			retErr := fmt.Errorf("unable to create new repo %s: invalid pipeline_type provided %s", r.GetFullName(), input.GetPipelineType())

			util.HandleError(c, http.StatusBadRequest, retErr)

			return
		}
		r.SetPipelineType(input.GetPipelineType())
	}

	// create unique id for the repo
	uid, err := uuid.NewRandom()
	if err != nil {
		retErr := fmt.Errorf("unable to create UID for repo %s: %w", r.GetFullName(), err)

		util.HandleError(c, http.StatusServiceUnavailable, retErr)

		return
	}

	r.SetHash(
		base64.StdEncoding.EncodeToString(
			[]byte(strings.TrimSpace(uid.String())),
		),
	)

	// ensure repo is allowed to be activated
	if !checkAllowlist(r, allowlist) {
		retErr := fmt.Errorf("unable to activate repo: %s is not on allowlist", r.GetFullName())

		util.HandleError(c, http.StatusForbidden, retErr)

		return
	}

	// send API call to capture the repo from the database
	dbRepo, err := database.FromContext(c).GetRepoForOrg(r.GetOrg(), r.GetName())
	if err == nil && dbRepo.GetActive() {
		retErr := fmt.Errorf("unable to activate repo: %s is already active", r.GetFullName())

		util.HandleError(c, http.StatusConflict, retErr)

		return
	}

	// check if the repo already has a hash created
	if len(dbRepo.GetHash()) > 0 {
		// overwrite the new repo hash with the existing repo hash
		r.SetHash(dbRepo.GetHash())
	}

	hook := new(library.Hook)
	// send API call to create the webhook
	if c.Value("webhookvalidation").(bool) {
		hook, _, err = scm.FromContext(c).Enable(u, r)
		if err != nil {
			retErr := fmt.Errorf("unable to create webhook for %s: %w", r.GetFullName(), err)

			switch err.Error() {
			case "repo already enabled":
				util.HandleError(c, http.StatusConflict, retErr)
				return
			case "repo not found":
				util.HandleError(c, http.StatusNotFound, retErr)
				return
			}

			util.HandleError(c, http.StatusInternalServerError, retErr)

			return
		}
	}

	// if the repo exists but is inactive
	if len(dbRepo.GetOrg()) > 0 && !dbRepo.GetActive() {
		// update the repo owner
		dbRepo.SetUserID(u.GetID())
		// update the default branch
		dbRepo.SetBranch(r.GetBranch())
		// activate the repo
		dbRepo.SetActive(true)

		// send API call to update the repo
		err = database.FromContext(c).UpdateRepo(dbRepo)
		if err != nil {
			retErr := fmt.Errorf("unable to set repo %s to active: %w", dbRepo.GetFullName(), err)

			util.HandleError(c, http.StatusInternalServerError, retErr)

			return
		}

		// send API call to capture the updated repo
		r, _ = database.FromContext(c).GetRepoForOrg(dbRepo.GetOrg(), dbRepo.GetName())
	} else {
		// send API call to create the repo
		err = database.FromContext(c).CreateRepo(r)
		if err != nil {
			retErr := fmt.Errorf("unable to create new repo %s: %w", r.GetFullName(), err)

			util.HandleError(c, http.StatusInternalServerError, retErr)

			return
		}

		// send API call to capture the created repo
		r, _ = database.FromContext(c).GetRepoForOrg(r.GetOrg(), r.GetName())
	}

	// create init hook in the DB after repo has been added in order to capture its ID
	if c.Value("webhookvalidation").(bool) {
		// update initialization hook
		hook.SetRepoID(r.GetID())
		// create first hook for repo in the database
		err = database.FromContext(c).CreateHook(hook)
		if err != nil {
			retErr := fmt.Errorf("unable to create initialization webhook for %s: %w", r.GetFullName(), err)

			util.HandleError(c, http.StatusInternalServerError, retErr)

			return
		}
	}

	c.JSON(http.StatusCreated, r)
}

// swagger:operation GET /api/v1/repos repos GetRepos
//
// Get all repos in the configured backend
//
// ---
// produces:
// - application/json
// security:
//   - ApiKeyAuth: []
// parameters:
// - in: query
//   name: page
//   description: The page of results to retrieve
//   type: integer
//   default: 1
// - in: query
//   name: per_page
//   description: How many results per page to return
//   type: integer
//   maximum: 100
//   default: 10
// responses:
//   '200':
//     description: Successfully retrieved the repo
//     schema:
//       type: array
//       items:
//         "$ref": "#/definitions/Repo"
//     headers:
//       X-Total-Count:
//         description: Total number of results
//         type: integer
//       Link:
//         description: see https://tools.ietf.org/html/rfc5988
//         type: string
//   '400':
//     description: Unable to retrieve the repo
//     schema:
//       "$ref": "#/definitions/Error"
//   '500':
//     description: Unable to retrieve the repo
//     schema:
//       "$ref": "#/definitions/Error"

// GetRepos represents the API handler to capture a list
// of repos for a user from the configured backend.
func GetRepos(c *gin.Context) {
	// capture middleware values
	u := user.Retrieve(c)

	// update engine logger with API metadata
	//
	// https://pkg.go.dev/github.com/sirupsen/logrus?tab=doc#Entry.WithFields
	logrus.WithFields(logrus.Fields{
		"user": u.GetName(),
	}).Infof("reading repos for user %s", u.GetName())

	// capture page query parameter if present
	page, err := strconv.Atoi(c.DefaultQuery("page", "1"))
	if err != nil {
		retErr := fmt.Errorf("unable to convert page query parameter for user %s: %w", u.GetName(), err)

		util.HandleError(c, http.StatusBadRequest, retErr)

		return
	}

	// capture per_page query parameter if present
	perPage, err := strconv.Atoi(c.DefaultQuery("per_page", "10"))
	if err != nil {
		retErr := fmt.Errorf("unable to convert per_page query parameter for user %s: %w", u.GetName(), err)

		util.HandleError(c, http.StatusBadRequest, retErr)

		return
	}

	// ensure per_page isn't above or below allowed values
	perPage = util.MaxInt(1, util.MinInt(100, perPage))

	// capture the sort_by query parameter if present
	sortBy := util.QueryParameter(c, "sort_by", "name")

	// capture the query parameters if present:
	//
	// * active
	filters := map[string]interface{}{
		"active": util.QueryParameter(c, "active", "true"),
	}

	// send API call to capture the list of repos for the user
	r, t, err := database.FromContext(c).ListReposForUser(u, sortBy, filters, page, perPage)
	if err != nil {
		retErr := fmt.Errorf("unable to get repos for user %s: %w", u.GetName(), err)

		util.HandleError(c, http.StatusInternalServerError, retErr)

		return
	}

	// create pagination object
	pagination := Pagination{
		Page:    page,
		PerPage: perPage,
		Total:   t,
	}
	// set pagination headers
	pagination.SetHeaderLink(c)

	c.JSON(http.StatusOK, r)
}

// swagger:operation GET /api/v1/repos/{org} repos GetOrgRepos
//
// Get all repos for the provided org in the configured backend
//
// ---
// produces:
// - application/json
// security:
//   - ApiKeyAuth: []
// parameters:
// - in: path
//   name: org
//   description: Name of the org
//   required: true
//   type: string
// - in: query
//   name: active
//   description: Filter active repos
//   type: boolean
//   default: true
// - in: query
//   name: page
//   description: The page of results to retrieve
//   type: integer
//   default: 1
// - in: query
//   name: per_page
//   description: How many results per page to return
//   type: integer
//   maximum: 100
//   default: 10
// - in: query
//   name: sort_by
//   description: How to sort the results
//   type: string
//   enum:
//   - name
//   - latest
//   default: name
// responses:
//   '200':
//     description: Successfully retrieved the repo
//     schema:
//       type: array
//       items:
//         "$ref": "#/definitions/Repo"
//     headers:
//       X-Total-Count:
//         description: Total number of results
//         type: integer
//       Link:
//         description: see https://tools.ietf.org/html/rfc5988
//         type: string
//   '400':
//     description: Unable to retrieve the org
//     schema:
//       "$ref": "#/definitions/Error"
//   '500':
//     description: Unable to retrieve the org
//     schema:
//       "$ref": "#/definitions/Error"

// GetOrgRepos represents the API handler to capture a list
// of repos for an org from the configured backend.
func GetOrgRepos(c *gin.Context) {
	// capture middleware values
	o := org.Retrieve(c)
	u := user.Retrieve(c)

	// update engine logger with API metadata
	//
	// https://pkg.go.dev/github.com/sirupsen/logrus?tab=doc#Entry.WithFields
	logrus.WithFields(logrus.Fields{
		"org":  o,
		"user": u.GetName(),
	}).Infof("reading repos for org %s", o)

	// capture page query parameter if present
	page, err := strconv.Atoi(c.DefaultQuery("page", "1"))
	if err != nil {
		retErr := fmt.Errorf("unable to convert page query parameter for user %s: %w", u.GetName(), err)

		util.HandleError(c, http.StatusBadRequest, retErr)

		return
	}

	// capture per_page query parameter if present
	perPage, err := strconv.Atoi(c.DefaultQuery("per_page", "10"))
	if err != nil {
		retErr := fmt.Errorf("unable to convert per_page query parameter for user %s: %w", u.GetName(), err)

		util.HandleError(c, http.StatusBadRequest, retErr)

		return
	}

	// ensure per_page isn't above or below allowed values
	perPage = util.MaxInt(1, util.MinInt(100, perPage))

	// capture the sort_by query parameter if present
	sortBy := util.QueryParameter(c, "sort_by", "name")

	// capture the query parameters if present:
	//
	// * active
	filters := map[string]interface{}{
		"active": util.QueryParameter(c, "active", "true"),
	}

	// See if the user is an org admin to bypass individual permission checks
	perm, err := scm.FromContext(c).OrgAccess(u, o)
	if err != nil {
		logrus.Errorf("unable to get user %s access level for org %s", u.GetName(), o)
	}
	// Only show public repos to non-admins
	if perm != "admin" {
		filters["visibility"] = constants.VisibilityPublic
	}

	// send API call to capture the list of repos for the org
	r, t, err := database.FromContext(c).ListReposForOrg(o, sortBy, filters, page, perPage)
	if err != nil {
		retErr := fmt.Errorf("unable to get repos for org %s: %w", o, err)

		util.HandleError(c, http.StatusInternalServerError, retErr)

		return
	}

	// create pagination object
	pagination := Pagination{
		Page:    page,
		PerPage: perPage,
		Total:   t,
	}
	// set pagination headers
	pagination.SetHeaderLink(c)

	c.JSON(http.StatusOK, r)
}

// swagger:operation GET /api/v1/repos/{org}/{repo} repos GetRepo
//
// Get a repo in the configured backend
//
// ---
// produces:
// - application/json
// parameters:
// - in: path
//   name: org
//   description: Name of the org
//   required: true
//   type: string
// - in: path
//   name: repo
//   description: Name of the repo
//   required: true
//   type: string
// security:
//   - ApiKeyAuth: []
// responses:
//   '200':
//     description: Successfully retrieved the repo
//     schema:
//       "$ref": "#/definitions/Repo"

// GetRepo represents the API handler to
// capture a repo from the configured backend.
func GetRepo(c *gin.Context) {
	// capture middleware values
	o := org.Retrieve(c)
	r := repo.Retrieve(c)
	u := user.Retrieve(c)

	// update engine logger with API metadata
	//
	// https://pkg.go.dev/github.com/sirupsen/logrus?tab=doc#Entry.WithFields
	logrus.WithFields(logrus.Fields{
		"org":  o,
		"repo": r.GetName(),
		"user": u.GetName(),
	}).Infof("reading repo %s", r.GetFullName())

	c.JSON(http.StatusOK, r)
}

// swagger:operation PUT /api/v1/repos/{org}/{repo} repos UpdateRepo
//
// Update a repo in the configured backend
//
// ---
// produces:
// - application/json
// parameters:
// - in: path
//   name: org
//   description: Name of the org
//   required: true
//   type: string
// - in: path
//   name: repo
//   description: Name of the repo
//   required: true
//   type: string
// - in: body
//   name: body
//   description: Payload containing the repo to update
//   required: true
//   schema:
//     "$ref": "#/definitions/Repo"
// security:
//   - ApiKeyAuth: []
// responses:
//   '200':
//     description: Successfully updated the repo
//     schema:
//       "$ref": "#/definitions/Repo"
//   '400':
//     description: Unable to update the repo
//     schema:
//       "$ref": "#/definitions/Error"
//   '500':
//     description: Unable to update the repo
//     schema:
//       "$ref": "#/definitions/Error"
//   '503':
//     description: Unable to update the repo
//     schema:
//       "$ref": "#/definitions/Error"

// UpdateRepo represents the API handler to update
// a repo in the configured backend.
//
//nolint:funlen // ignore line length
func UpdateRepo(c *gin.Context) {
	// capture middleware values
	o := org.Retrieve(c)
	r := repo.Retrieve(c)
	u := user.Retrieve(c)
	maxBuildLimit := c.Value("maxBuildLimit").(int64)

	// update engine logger with API metadata
	//
	// https://pkg.go.dev/github.com/sirupsen/logrus?tab=doc#Entry.WithFields
	logrus.WithFields(logrus.Fields{
		"org":  o,
		"repo": r.GetName(),
		"user": u.GetName(),
	}).Infof("updating repo %s", r.GetFullName())

	// capture body from API request
	input := new(library.Repo)

	err := c.Bind(input)
	if err != nil {
		retErr := fmt.Errorf("unable to decode JSON for repo %s: %w", r.GetFullName(), err)

		util.HandleError(c, http.StatusBadRequest, retErr)

		return
	}

	// update repo fields if provided
	if len(input.GetBranch()) > 0 {
		// update branch if set
		r.SetBranch(input.GetBranch())
	}

	// update build limit if set
	if input.GetBuildLimit() > 0 {
		// allow build limit between 1 - value configured by server
		r.SetBuildLimit(
			int64(
				util.MaxInt(
					constants.BuildLimitMin,
					util.MinInt(
						int(input.GetBuildLimit()),
						int(maxBuildLimit),
					), // clamp max
				), // clamp min
			),
		)
	}

	if input.GetTimeout() > 0 {
		// update build timeout if set
		r.SetTimeout(
			int64(
				util.MaxInt(
					constants.BuildTimeoutMin,
					util.MinInt(
						int(input.GetTimeout()),
						constants.BuildTimeoutMax,
					), // clamp max
				), // clamp min
			),
		)
	}

	if input.GetCounter() > 0 {
		if input.GetCounter() <= r.GetCounter() {
			retErr := fmt.Errorf("unable to set counter for repo %s: must be greater than current %d",
				r.GetFullName(), r.GetCounter())

			util.HandleError(c, http.StatusBadRequest, retErr)

			return
		}

		r.SetCounter(input.GetCounter())
	}

	if len(input.GetVisibility()) > 0 {
		// update visibility if set
		r.SetVisibility(input.GetVisibility())
	}

	if input.Private != nil {
		// update private if set
		r.SetPrivate(input.GetPrivate())
	}

	if input.Active != nil {
		// update active if set
		r.SetActive(input.GetActive())
	}

	if input.AllowPull != nil {
		// update allow_pull if set
		r.SetAllowPull(input.GetAllowPull())
	}

	if input.AllowPush != nil {
		// update allow_push if set
		r.SetAllowPush(input.GetAllowPush())
	}

	if input.AllowDeploy != nil {
		// update allow_deploy if set
		r.SetAllowDeploy(input.GetAllowDeploy())
	}

	if input.AllowTag != nil {
		// update allow_tag if set
		r.SetAllowTag(input.GetAllowTag())
	}

	if input.AllowComment != nil {
		// update allow_comment if set
		r.SetAllowComment(input.GetAllowComment())
	}

	// set default events if no events are enabled
	if !r.GetAllowPull() && !r.GetAllowPush() &&
		!r.GetAllowDeploy() && !r.GetAllowTag() &&
		!r.GetAllowComment() {
		r.SetAllowPull(true)
		r.SetAllowPush(true)
	}

	if len(input.GetPipelineType()) != 0 {
		// ensure the pipeline type matches one of the expected values
		if input.GetPipelineType() != constants.PipelineTypeYAML &&
			input.GetPipelineType() != constants.PipelineTypeGo &&
			input.GetPipelineType() != constants.PipelineTypeStarlark {
			retErr := fmt.Errorf("pipeline_type of %s is invalid", input.GetPipelineType())

			util.HandleError(c, http.StatusBadRequest, retErr)

			return
		}

		r.SetPipelineType(input.GetPipelineType())
	}

	// set hash for repo if no hash is already set
	if len(r.GetHash()) == 0 {
		// create unique id for the repo
		uid, err := uuid.NewRandom()
		if err != nil {
			retErr := fmt.Errorf("unable to create UID for repo %s: %w", r.GetFullName(), err)

			util.HandleError(c, http.StatusServiceUnavailable, retErr)

			return
		}

		r.SetHash(
			base64.StdEncoding.EncodeToString(
				[]byte(strings.TrimSpace(uid.String())),
			),
		)
	}

<<<<<<< HEAD
	// grab last hook from repo to fetch the webhook ID
	lastHook, err := database.FromContext(c).GetLastHook(r)
	if err != nil {
		retErr := fmt.Errorf("unable to retrieve last hook for repo %s: %w", r.GetFullName(), err)

		util.HandleError(c, http.StatusInternalServerError, retErr)

		return
	}

	// if repo has no hook deliveries, skip webhook update
	if lastHook.GetWebhookID() != 0 {
		// update webhook with new events
		err = scm.FromContext(c).Update(u, r, lastHook.GetWebhookID())
		if err != nil {
			retErr := fmt.Errorf("unable to update repo webhook for %s: %w", r.GetFullName(), err)

			util.HandleError(c, http.StatusInternalServerError, retErr)

			return
=======
	// fields restricted to platform admins
	if u.GetAdmin() {
		// trusted
		if input.GetTrusted() != r.GetTrusted() {
			r.SetTrusted(input.GetTrusted())
>>>>>>> 8de16dde
		}
	}

	// send API call to update the repo
	err = database.FromContext(c).UpdateRepo(r)
	if err != nil {
		retErr := fmt.Errorf("unable to update repo %s: %w", r.GetFullName(), err)

		util.HandleError(c, http.StatusInternalServerError, retErr)

		return
	}

	// send API call to capture the updated repo
	r, _ = database.FromContext(c).GetRepoForOrg(r.GetOrg(), r.GetName())

	c.JSON(http.StatusOK, r)
}

// swagger:operation DELETE /api/v1/repos/{org}/{repo} repos DeleteRepo
//
// Delete a repo in the configured backend
//
// ---
// produces:
// - application/json
// parameters:
// - in: path
//   name: org
//   description: Name of the org
//   required: true
//   type: string
// - in: path
//   name: repo
//   description: Name of the repo
//   required: true
//   type: string
// security:
//   - ApiKeyAuth: []
// responses:
//   '200':
//     description: Successfully deleted the repo
//     schema:
//       type: string
//   '500':
//     description: Unable to  deleted the repo
//     schema:
//       "$ref": "#/definitions/Error"
//   '510':
//     description: Unable to  deleted the repo
//     schema:
//       "$ref": "#/definitions/Error"

// DeleteRepo represents the API handler to remove
// a repo from the configured backend.
func DeleteRepo(c *gin.Context) {
	// capture middleware values
	o := org.Retrieve(c)
	r := repo.Retrieve(c)
	u := user.Retrieve(c)

	// update engine logger with API metadata
	//
	// https://pkg.go.dev/github.com/sirupsen/logrus?tab=doc#Entry.WithFields
	logrus.WithFields(logrus.Fields{
		"org":  o,
		"repo": r.GetName(),
		"user": u.GetName(),
	}).Infof("deleting repo %s", r.GetFullName())

	// send API call to remove the webhook
	err := scm.FromContext(c).Disable(u, r.GetOrg(), r.GetName())
	if err != nil {
		retErr := fmt.Errorf("unable to delete webhook for %s: %w", r.GetFullName(), err)

		if err.Error() == "Repo not found" {
			util.HandleError(c, http.StatusNotExtended, retErr)

			return
		}

		util.HandleError(c, http.StatusInternalServerError, retErr)

		return
	}

	// Mark the the repo as inactive
	r.SetActive(false)

	err = database.FromContext(c).UpdateRepo(r)
	if err != nil {
		retErr := fmt.Errorf("unable to set repo %s to inactive: %w", r.GetFullName(), err)

		util.HandleError(c, http.StatusInternalServerError, retErr)

		return
	}

	// Comment out actual delete until delete mechanism is fleshed out
	// err = database.FromContext(c).DeleteRepo(r.ID)
	// if err != nil {
	// 	retErr := fmt.Errorf("Error while deleting repo %s: %w", r.FullName, err)
	// 	util.HandleError(c, http.StatusInternalServerError, retErr)
	// 	return
	// }

	c.JSON(http.StatusOK, fmt.Sprintf("repo %s deleted", r.GetFullName()))
}

// swagger:operation PATCH /api/v1/repos/{org}/{repo}/repair repos RepairRepo
//
// Remove and recreate the webhook for a repo
//
// ---
// produces:
// - application/json
// parameters:
// - in: path
//   name: org
//   description: Name of the org
//   required: true
//   type: string
// - in: path
//   name: repo
//   description: Name of the repo
//   required: true
//   type: string
// security:
//   - ApiKeyAuth: []
// responses:
//   '200':
//     description: Successfully repaired the repo
//     schema:
//       type: string
//   '500':
//     description: Unable to repair the repo
//     schema:
//       "$ref": "#/definitions/Error"

// RepairRepo represents the API handler to remove
// and then create a webhook for a repo.
func RepairRepo(c *gin.Context) {
	// capture middleware values
	o := org.Retrieve(c)
	r := repo.Retrieve(c)
	u := user.Retrieve(c)

	// update engine logger with API metadata
	//
	// https://pkg.go.dev/github.com/sirupsen/logrus?tab=doc#Entry.WithFields
	logrus.WithFields(logrus.Fields{
		"org":  o,
		"repo": r.GetName(),
		"user": u.GetName(),
	}).Infof("repairing repo %s", r.GetFullName())

	// send API call to remove the webhook
	err := scm.FromContext(c).Disable(u, r.GetOrg(), r.GetName())
	if err != nil {
		retErr := fmt.Errorf("unable to delete webhook for %s: %w", r.GetFullName(), err)

		util.HandleError(c, http.StatusInternalServerError, retErr)

		return
	}

	// send API call to create the webhook
	hook, _, err := scm.FromContext(c).Enable(u, r)
	if err != nil {
		retErr := fmt.Errorf("unable to create webhook for %s: %w", r.GetFullName(), err)

		util.HandleError(c, http.StatusInternalServerError, retErr)

		return
	}

	hook.SetRepoID(r.GetID())

	err = database.FromContext(c).CreateHook(hook)
	if err != nil {
		retErr := fmt.Errorf("unable to create initialization webhook for %s: %w", r.GetFullName(), err)

		util.HandleError(c, http.StatusInternalServerError, retErr)

		return
	}

	// if the repo was previously inactive, mark it as active
	if !r.GetActive() {
		r.SetActive(true)

		// send API call to update the repo
		err = database.FromContext(c).UpdateRepo(r)
		if err != nil {
			retErr := fmt.Errorf("unable to set repo %s to active: %w", r.GetFullName(), err)

			util.HandleError(c, http.StatusInternalServerError, retErr)

			return
		}
	}

	c.JSON(http.StatusOK, fmt.Sprintf("repo %s repaired", r.GetFullName()))
}

// swagger:operation PATCH /api/v1/repos/{org}/{repo}/chown repos ChownRepo
//
// Change the owner of the webhook for a repo
//
// ---
// produces:
// - application/json
// parameters:
// - in: path
//   name: org
//   description: Name of the org
//   required: true
//   type: string
// - in: path
//   name: repo
//   description: Name of the repo
//   required: true
//   type: string
// security:
//   - ApiKeyAuth: []
// responses:
//   '200':
//     description: Successfully changed the owner for the repo
//     schema:
//       type: string
//   '500':
//     description: Unable to change the owner for the repo
//     schema:
//       "$ref": "#/definitions/Error"

// ChownRepo represents the API handler to change
// the owner of a repo in the configured backend.
func ChownRepo(c *gin.Context) {
	// capture middleware values
	o := org.Retrieve(c)
	r := repo.Retrieve(c)
	u := user.Retrieve(c)

	// update engine logger with API metadata
	//
	// https://pkg.go.dev/github.com/sirupsen/logrus?tab=doc#Entry.WithFields
	logrus.WithFields(logrus.Fields{
		"org":  o,
		"repo": r.GetName(),
		"user": u.GetName(),
	}).Infof("changing owner of repo %s to %s", r.GetFullName(), u.GetName())

	// update repo owner
	r.SetUserID(u.GetID())

	// send API call to updated the repo
	err := database.FromContext(c).UpdateRepo(r)
	if err != nil {
		retErr := fmt.Errorf("unable to change owner of repo %s: %w", r.GetFullName(), err)

		util.HandleError(c, http.StatusInternalServerError, retErr)

		return
	}

	c.JSON(http.StatusOK, fmt.Sprintf("repo %s changed owner", r.GetFullName()))
}

// checkAllowlist is a helper function to ensure only repos in the
// allowlist are allowed to enable repos.
//
// a single entry of '*' allows any repo to be enabled.
func checkAllowlist(r *library.Repo, allowlist []string) bool {
	// check if all repos are allowed to be enabled
	if len(allowlist) == 1 && allowlist[0] == "*" {
		return true
	}

	for _, repo := range allowlist {
		// allow all repos in org
		if strings.Contains(repo, "/*") {
			if strings.HasPrefix(repo, r.GetOrg()) {
				return true
			}
		}

		// allow specific repo within org
		if repo == r.GetFullName() {
			return true
		}
	}

	return false
}<|MERGE_RESOLUTION|>--- conflicted
+++ resolved
@@ -651,7 +651,7 @@
 // UpdateRepo represents the API handler to update
 // a repo in the configured backend.
 //
-//nolint:funlen // ignore line length
+//nolint:funlen,gocyclo // ignore line length
 func UpdateRepo(c *gin.Context) {
 	// capture middleware values
 	o := org.Retrieve(c)
@@ -812,7 +812,14 @@
 		)
 	}
 
-<<<<<<< HEAD
+	// fields restricted to platform admins
+	if u.GetAdmin() {
+		// trusted
+		if input.GetTrusted() != r.GetTrusted() {
+			r.SetTrusted(input.GetTrusted())
+		}
+	}
+
 	// grab last hook from repo to fetch the webhook ID
 	lastHook, err := database.FromContext(c).GetLastHook(r)
 	if err != nil {
@@ -833,13 +840,6 @@
 			util.HandleError(c, http.StatusInternalServerError, retErr)
 
 			return
-=======
-	// fields restricted to platform admins
-	if u.GetAdmin() {
-		// trusted
-		if input.GetTrusted() != r.GetTrusted() {
-			r.SetTrusted(input.GetTrusted())
->>>>>>> 8de16dde
 		}
 	}
 
