--- conflicted
+++ resolved
@@ -21,11 +21,7 @@
 // and services, for the build in the configured backend.
 // TODO:
 // - return build and error.
-<<<<<<< HEAD
-func PlanBuild(ctx context.Context, database database.Interface, p *pipeline.Build, b *library.Build, r *types.Repo) error {
-=======
-func PlanBuild(ctx context.Context, database database.Interface, scm scm.Service, p *pipeline.Build, b *library.Build, r *library.Repo) error {
->>>>>>> f591935d
+func PlanBuild(ctx context.Context, database database.Interface, scm scm.Service, p *pipeline.Build, b *library.Build, r *types.Repo) error {
 	// update fields in build object
 	b.SetCreated(time.Now().UTC().Unix())
 
