--- conflicted
+++ resolved
@@ -48,13 +48,8 @@
 	scm scm.Service,
 	compiler compiler.Engine,
 	queue queue.Service,
-<<<<<<< HEAD
-) (*pipeline.Build, *models.Item, error) {
+) (*pipeline.Build, *models.Item, int, error) {
 	logrus.Debugf("generating queue items for build %s/%d", cfg.Build.GetRepo().GetFullName(), cfg.Build.GetNumber())
-=======
-) (*pipeline.Build, *models.Item, int, error) {
-	logrus.Debugf("generating queue items for build %s/%d", cfg.Repo.GetFullName(), cfg.Build.GetNumber())
->>>>>>> 66b3088e
 
 	// assign variables from form for readibility
 	r := cfg.Build.GetRepo()
@@ -414,11 +409,7 @@
 		return nil, nil, http.StatusInternalServerError, retErr
 	}
 
-<<<<<<< HEAD
-	return p, models.ToItem(b), nil
-=======
-	return p, models.ToItem(b, repo), http.StatusCreated, nil
->>>>>>> 66b3088e
+	return p, models.ToItem(b), http.StatusCreated, nil
 }
 
 // getPRNumberFromBuild is a helper function to
