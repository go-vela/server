--- conflicted
+++ resolved
@@ -77,12 +77,8 @@
 	e := executors.Retrieve(c)
 	o := org.Retrieve(c)
 	r := repo.Retrieve(c)
-<<<<<<< HEAD
 	user := user.Retrieve(c)
-=======
-	u := user.Retrieve(c)
 	ctx := c.Request.Context()
->>>>>>> 174ab52b
 
 	entry := fmt.Sprintf("%s/%d", r.GetFullName(), b.GetNumber())
 
@@ -176,7 +172,7 @@
 				c.JSON(resp.StatusCode, b)
 
 				b.SetError(fmt.Sprintf("build was canceled by %s", user.GetName()))
-				b, err = database.FromContext(c).UpdateBuild(b)
+				b, err = database.FromContext(c).UpdateBuild(ctx, b)
 				if err != nil {
 					retErr := fmt.Errorf("unable to update status for build %s: %w", entry, err)
 					util.HandleError(c, http.StatusInternalServerError, retErr)
