// SPDX-License-Identifier: Apache-2.0

package build

import (
	"fmt"
	"net/http"

	"github.com/gin-gonic/gin"
	"github.com/sirupsen/logrus"

	"github.com/go-vela/server/api/types"
	"github.com/go-vela/server/compiler"
	"github.com/go-vela/server/database"
	"github.com/go-vela/server/internal"
	"github.com/go-vela/server/queue"
	"github.com/go-vela/server/router/middleware/repo"
	"github.com/go-vela/server/scm"
	"github.com/go-vela/server/util"
)

// swagger:operation POST /api/v1/repos/{org}/{repo}/builds builds CreateBuild
//
// Create a build
//
// ---
// produces:
// - application/json
// parameters:
// - in: path
//   name: org
//   description: Name of the organization
//   required: true
//   type: string
// - in: path
//   name: repo
//   description: Name of the repository
//   required: true
//   type: string
// - in: body
//   name: body
//   description: Build object to create
//   required: true
//   schema:
//     "$ref": "#/definitions/Build"
// security:
//   - ApiKeyAuth: []
// responses:
//   '200':
//     description: Successfully received request but build was skipped
//     schema:
//       type: string
//   '201':
//     description: Successfully created the build from request
//     type: json
//     schema:
//       "$ref": "#/definitions/Build"
//   '400':
//     description: Invalid request payload or path
//     schema:
//       "$ref": "#/definitions/Error"
//   '401':
//     description: Unauthorized
//     schema:
//       "$ref": "#/definitions/Error"
//   '404':
//     description: Not found
//     schema:
//       "$ref": "#/definitions/Error"
//   '429':
//     description: Concurrent build limit reached for repository
//     schema:
//       "$ref": "#/definitions/Error"
//   '500':
//     description: Unexpected server error
//     schema:
//       "$ref": "#/definitions/Error"

// CreateBuild represents the API handler to create a build.
func CreateBuild(c *gin.Context) {
	// capture middleware values
	m := c.MustGet("metadata").(*internal.Metadata)
	l := c.MustGet("logger").(*logrus.Entry)
	r := repo.Retrieve(c)
	ctx := c.Request.Context()

	l.Debugf("creating new build for repo %s", r.GetFullName())

	// capture body from API request
	input := new(types.Build)

	err := c.Bind(input)
	if err != nil {
		retErr := fmt.Errorf("unable to decode JSON for new build for repo %s: %w", r.GetFullName(), err)

		util.HandleError(c, http.StatusBadRequest, retErr)

		return
	}

	input.SetRepo(r)

	// verify the build has a valid event and the repo allows that event type
	if !r.GetAllowEvents().Allowed(input.GetEvent(), input.GetEventAction()) {
		retErr := fmt.Errorf("unable to create new build: %s does not have %s events enabled", r.GetFullName(), input.GetEvent())

		util.HandleError(c, http.StatusBadRequest, retErr)

		return
	}

	// create config
	config := CompileAndPublishConfig{
		Build:    input,
		Metadata: m,
		BaseErr:  "unable to create build",
		Source:   "create",
		Retries:  1,
	}

	_, item, code, err := CompileAndPublish(
		c,
		config,
		database.FromContext(c),
		scm.FromContext(c),
		compiler.FromContext(c),
		queue.FromContext(c),
	)

	// check if build was skipped
	if err != nil && code == http.StatusOK {
		c.JSON(http.StatusOK, err.Error())

		return
	}

<<<<<<< HEAD
	// check if the pipeline did not already exist in the database
	//
	//nolint:dupl // ignore duplicate code
	if pipeline == nil {
		pipeline = compiled
		pipeline.SetRepoID(r.GetID())
		pipeline.SetCommit(input.GetCommit())
		pipeline.SetRef(input.GetRef())

		// send API call to create the pipeline
		pipeline, err = database.FromContext(c).CreatePipeline(ctx, pipeline)
		if err != nil {
			retErr := fmt.Errorf("unable to create new build: failed to create pipeline for %s: %w", r.GetFullName(), err)

			util.HandleError(c, http.StatusBadRequest, retErr)

			return
		}
	}

	input.SetPipelineID(pipeline.GetID())

	// create the objects from the pipeline in the database
	err = PlanBuild(ctx, database.FromContext(c), scm.FromContext(c), p, input, r)
=======
>>>>>>> 8dec758b
	if err != nil {
		util.HandleError(c, code, err)

		return
	}

	l.WithFields(logrus.Fields{
		"build":    item.Build.GetNumber(),
		"build_id": item.Build.GetID(),
	}).Info("build created")

	c.JSON(http.StatusCreated, item.Build)

	// publish the build to the queue
	go Enqueue(
		ctx,
		queue.FromGinContext(c),
		database.FromContext(c),
		item,
		item.Build.GetHost(),
	)
}<|MERGE_RESOLUTION|>--- conflicted
+++ resolved
@@ -134,33 +134,6 @@
 		return
 	}
 
-<<<<<<< HEAD
-	// check if the pipeline did not already exist in the database
-	//
-	//nolint:dupl // ignore duplicate code
-	if pipeline == nil {
-		pipeline = compiled
-		pipeline.SetRepoID(r.GetID())
-		pipeline.SetCommit(input.GetCommit())
-		pipeline.SetRef(input.GetRef())
-
-		// send API call to create the pipeline
-		pipeline, err = database.FromContext(c).CreatePipeline(ctx, pipeline)
-		if err != nil {
-			retErr := fmt.Errorf("unable to create new build: failed to create pipeline for %s: %w", r.GetFullName(), err)
-
-			util.HandleError(c, http.StatusBadRequest, retErr)
-
-			return
-		}
-	}
-
-	input.SetPipelineID(pipeline.GetID())
-
-	// create the objects from the pipeline in the database
-	err = PlanBuild(ctx, database.FromContext(c), scm.FromContext(c), p, input, r)
-=======
->>>>>>> 8dec758b
 	if err != nil {
 		util.HandleError(c, code, err)
 
