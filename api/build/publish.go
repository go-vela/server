// Copyright (c) 2023 Target Brands, Inc. All rights reserved.
//
// Use of this source code is governed by the LICENSE file in this repository.

package build

import (
	"context"
	"encoding/json"
	"time"

	"github.com/go-vela/server/database"
	"github.com/go-vela/server/queue"
	"github.com/go-vela/types"
	"github.com/go-vela/types/library"
	"github.com/go-vela/types/pipeline"
	"github.com/sirupsen/logrus"
)

// PublishToQueue is a helper function that creates
// a build item and publishes it to the queue.
<<<<<<< HEAD
func PublishToQueue(queue queue.Service, db database.Interface, p *pipeline.Build, b *library.Build, r *library.Repo, u *library.User) {
	byteExecutable, err := json.Marshal(p)
	if err != nil {
		logrus.Errorf("Failed to marshal compiled build %d for %s: %v", b.GetNumber(), r.GetFullName(), err)

		// error out the build
		CleanBuild(db, b, nil, nil, err)

		return
	}

	bExecutable := new(library.BuildExecutable)
	bExecutable.SetBuildID(b.GetID())
	bExecutable.SetData(byteExecutable)

	err = db.CreateBuildExecutable(bExecutable)
	if err != nil {
		logrus.Errorf("Failed to publish compiled build to database %d for %s: %v", b.GetNumber(), r.GetFullName(), err)

		// error out the build
		CleanBuild(db, b, nil, nil, err)

		return
	}

	item := types.ToItem(b, r, u)
=======
func PublishToQueue(ctx context.Context, queue queue.Service, db database.Interface, p *pipeline.Build, b *library.Build, r *library.Repo, u *library.User) {
	item := types.ToItem(p, b, r, u)
>>>>>>> 439455c9

	logrus.Infof("Converting queue item to json for build %d for %s", b.GetNumber(), r.GetFullName())

	byteItem, err := json.Marshal(item)
	if err != nil {
		logrus.Errorf("Failed to convert item to json for build %d for %s: %v", b.GetNumber(), r.GetFullName(), err)

		// error out the build
		CleanBuild(ctx, db, b, nil, nil, err)

		return
	}

	logrus.Infof("Establishing route for build %d for %s", b.GetNumber(), r.GetFullName())

	route, err := queue.Route(&p.Worker)
	if err != nil {
		logrus.Errorf("unable to set route for build %d for %s: %v", b.GetNumber(), r.GetFullName(), err)

		// error out the build
		CleanBuild(ctx, db, b, nil, nil, err)

		return
	}

	logrus.Infof("Publishing item for build %d for %s to queue %s", b.GetNumber(), r.GetFullName(), route)

	err = queue.Push(context.Background(), route, byteItem)
	if err != nil {
		logrus.Errorf("Retrying; Failed to publish build %d for %s: %v", b.GetNumber(), r.GetFullName(), err)

		err = queue.Push(context.Background(), route, byteItem)
		if err != nil {
			logrus.Errorf("Failed to publish build %d for %s: %v", b.GetNumber(), r.GetFullName(), err)

			// error out the build
			CleanBuild(ctx, db, b, nil, nil, err)

			return
		}
	}

	// update fields in build object
	b.SetEnqueued(time.Now().UTC().Unix())

	// update the build in the db to reflect the time it was enqueued
	_, err = db.UpdateBuild(ctx, b)
	if err != nil {
		logrus.Errorf("Failed to update build %d during publish to queue for %s: %v", b.GetNumber(), r.GetFullName(), err)
	}
}<|MERGE_RESOLUTION|>--- conflicted
+++ resolved
@@ -19,14 +19,13 @@
 
 // PublishToQueue is a helper function that creates
 // a build item and publishes it to the queue.
-<<<<<<< HEAD
-func PublishToQueue(queue queue.Service, db database.Interface, p *pipeline.Build, b *library.Build, r *library.Repo, u *library.User) {
+func PublishToQueue(ctx context.Context, queue queue.Service, db database.Interface, p *pipeline.Build, b *library.Build, r *library.Repo, u *library.User) {
 	byteExecutable, err := json.Marshal(p)
 	if err != nil {
 		logrus.Errorf("Failed to marshal compiled build %d for %s: %v", b.GetNumber(), r.GetFullName(), err)
 
 		// error out the build
-		CleanBuild(db, b, nil, nil, err)
+		CleanBuild(ctx, db, b, nil, nil, err)
 
 		return
 	}
@@ -40,16 +39,12 @@
 		logrus.Errorf("Failed to publish compiled build to database %d for %s: %v", b.GetNumber(), r.GetFullName(), err)
 
 		// error out the build
-		CleanBuild(db, b, nil, nil, err)
+		CleanBuild(ctx, db, b, nil, nil, err)
 
 		return
 	}
 
 	item := types.ToItem(b, r, u)
-=======
-func PublishToQueue(ctx context.Context, queue queue.Service, db database.Interface, p *pipeline.Build, b *library.Build, r *library.Repo, u *library.User) {
-	item := types.ToItem(p, b, r, u)
->>>>>>> 439455c9
 
 	logrus.Infof("Converting queue item to json for build %d for %s", b.GetNumber(), r.GetFullName())
 
