--- conflicted
+++ resolved
@@ -1,6 +1,6 @@
-// Copyright (c) 2020 Target Brands, Inc. All rights reserved.
+// copyright (c) 2020 target brands, inc. all rights reserved.
 //
-// Use of this source code is governed by the LICENSE file in this repository.
+// use of this source code is governed by the license file in this repository.
 
 package api
 
@@ -11,12 +11,9 @@
 
 	"github.com/gin-gonic/gin"
 
-<<<<<<< HEAD
 	"github.com/go-vela/types"
 )
 
-// swagger:operation GET /login router GetLogin
-=======
 // swagger:operation GET /login authenticate GetLogin
 //
 // Log into the Vela api
@@ -32,58 +29,6 @@
 //     schema:
 //       type: string
 
-// swagger:operation GET /logout authenticate Logout
->>>>>>> 455d83ee
-//
-// Log into the Vela api
-//
-// ---
-// x-success_http_code: '307'
-// produces:
-// - application/json
-// parameters:
-// responses:
-//   '307':
-//     description: Redirected to /authenticate
-//     schema:
-//       type: string
-
-<<<<<<< HEAD
-=======
-// swagger:operation POST /login authenticate PostLogin
-//
-// Login to the Vela api
-//
-// ---
-// x-success_http_code: '200'
-// produces:
-// - application/json
-// parameters:
-// - in: body
-//   name: body
-//   description: Login payload that we expect from the user
-//   required: true
-//   schema:
-//     "$ref": "#/definitions/Login"
-// responses:
-//   '200':
-//     description: Successful login to the Vela API
-//     schema:
-//       "$ref": "#/definitions/Login"
-//   '400':
-//     description: Unable to login to the Vela API
-//     schema:
-//       type: string
-//   '401':
-//     description: Unable to login to the Vela API
-//     schema:
-//       type: string
-//   '503':
-//     description: Unable to login to the Vela API
-//     schema:
-//       type: string
-
->>>>>>> 455d83ee
 // Login represents the API handler to
 // process a user logging in to Vela.
 func Login(c *gin.Context) {
