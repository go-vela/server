--- conflicted
+++ resolved
@@ -80,11 +80,7 @@
 	w.SetLastCheckedIn(time.Now().Unix())
 
 	// send API call to update the worker
-<<<<<<< HEAD
-	err := database.FromContext(c).UpdateWorker(ctx, w)
-=======
-	_, err := database.FromContext(c).UpdateWorker(w)
->>>>>>> a3912ea9
+	_, err := database.FromContext(c).UpdateWorker(ctx, w)
 	if err != nil {
 		retErr := fmt.Errorf("unable to update worker %s: %w", w.GetHostname(), err)
 
