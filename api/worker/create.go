// Copyright (c) 2023 Target Brands, Inc. All rights reserved.
//
// Use of this source code is governed by the LICENSE file in this repository.

package worker

import (
	"fmt"
	"net/http"
	"strings"
	"time"

	"github.com/gin-gonic/gin"
	"github.com/go-vela/server/database"
	"github.com/go-vela/server/internal/token"
	"github.com/go-vela/server/router/middleware/claims"
	"github.com/go-vela/server/router/middleware/user"
	"github.com/go-vela/server/util"
	"github.com/go-vela/types/constants"
	"github.com/go-vela/types/library"
	"github.com/sirupsen/logrus"
)

// swagger:operation POST /api/v1/workers workers CreateWorker
//
// Create a worker for the configured backend
//
// ---
// produces:
// - application/json
// parameters:
// - in: body
//   name: body
//   description: Payload containing the worker to create
//   required: true
//   schema:
//     "$ref": "#/definitions/Worker"
// security:
//   - ApiKeyAuth: []
// responses:
//   '201':
//     description: Successfully created the worker and retrieved auth token
//     schema:
//       "$ref": "#definitions/Token"
//   '400':
//     description: Unable to create the worker
//     schema:
//       "$ref": "#/definitions/Error"
//   '500':
//     description: Unable to create the worker
//     schema:
//       "$ref": "#/definitions/Error"

// CreateWorker represents the API handler to
// create a worker in the configured backend.
func CreateWorker(c *gin.Context) {
	// capture middleware values
	u := user.Retrieve(c)
	cl := claims.Retrieve(c)
	ctx := c.Request.Context()

	// capture body from API request
	input := new(library.Worker)

	err := c.Bind(input)
	if err != nil {
		retErr := fmt.Errorf("unable to decode JSON for new worker: %w", err)

		util.HandleError(c, http.StatusBadRequest, retErr)

		return
	}

	// verify input host name matches worker hostname
	if !strings.EqualFold(cl.TokenType, constants.ServerWorkerTokenType) && !strings.EqualFold(cl.Subject, input.GetHostname()) {
		retErr := fmt.Errorf("unable to add worker; claims subject %s does not match worker hostname %s", cl.Subject, input.GetHostname())

		util.HandleError(c, http.StatusBadRequest, retErr)

		return
	}

	input.SetLastCheckedIn(time.Now().Unix())

	// update engine logger with API metadata
	//
	// https://pkg.go.dev/github.com/sirupsen/logrus?tab=doc#Entry.WithFields
	logrus.WithFields(logrus.Fields{
		"user":   u.GetName(),
		"worker": input.GetHostname(),
	}).Infof("creating new worker %s", input.GetHostname())

<<<<<<< HEAD
	err = database.FromContext(c).CreateWorker(ctx, input)
=======
	_, err = database.FromContext(c).CreateWorker(input)
>>>>>>> a3912ea9
	if err != nil {
		retErr := fmt.Errorf("unable to create worker: %w", err)

		util.HandleError(c, http.StatusInternalServerError, retErr)

		return
	}

	switch cl.TokenType {
	// if symmetric token configured, send back symmetric token
	case constants.ServerWorkerTokenType:
		if secret, ok := c.Value("secret").(string); ok {
			tkn := new(library.Token)
			tkn.SetToken(secret)
			c.JSON(http.StatusCreated, tkn)

			return
		}

		retErr := fmt.Errorf("symmetric token provided but not configured in server")
		util.HandleError(c, http.StatusBadRequest, retErr)

		return
	// if worker register token, send back auth token
	default:
		tm := c.MustGet("token-manager").(*token.Manager)

		wmto := &token.MintTokenOpts{
			TokenType:     constants.WorkerAuthTokenType,
			TokenDuration: tm.WorkerAuthTokenDuration,
			Hostname:      cl.Subject,
		}

		tkn := new(library.Token)

		wt, err := tm.MintToken(wmto)
		if err != nil {
			retErr := fmt.Errorf("unable to generate auth token for worker %s: %w", input.GetHostname(), err)

			util.HandleError(c, http.StatusInternalServerError, retErr)

			return
		}

		tkn.SetToken(wt)

		c.JSON(http.StatusCreated, tkn)
	}
}<|MERGE_RESOLUTION|>--- conflicted
+++ resolved
@@ -90,11 +90,7 @@
 		"worker": input.GetHostname(),
 	}).Infof("creating new worker %s", input.GetHostname())
 
-<<<<<<< HEAD
-	err = database.FromContext(c).CreateWorker(ctx, input)
-=======
-	_, err = database.FromContext(c).CreateWorker(input)
->>>>>>> a3912ea9
+	_, err = database.FromContext(c).CreateWorker(ctx, input)
 	if err != nil {
 		retErr := fmt.Errorf("unable to create worker: %w", err)
 
