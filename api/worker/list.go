// SPDX-License-Identifier: Apache-2.0

package worker

import (
	"fmt"
	"net/http"
	"strconv"
	"time"

	"github.com/gin-gonic/gin"
	"github.com/go-vela/server/database"
	"github.com/go-vela/server/router/middleware/user"
	"github.com/go-vela/server/util"
	"github.com/go-vela/types/library"
	"github.com/sirupsen/logrus"
)

// swagger:operation GET /api/v1/workers workers ListWorkers
//
// Retrieve a list of workers for the configured backend
//
// ---
// produces:
// - application/json
// parameters:
// - in: query
//   name: active
//   description: Filter workers based on active status
//   type: boolean
// - in: query
//   name: checked_in_before
//   description: filter workers that have checked in before a certain time
//   type: integer
// - in: query
//   name: checked_in_after
//   description: filter workers that have checked in after a certain time
//   type: integer
//   default: 0
// security:
//   - ApiKeyAuth: []
// parameters:
// - in: query
//   name: links
//   description: Include links to builds currently running
//   type: boolean
//   default: false
// responses:
//   '200':
//     description: Successfully retrieved the list of workers
//     schema:
//       type: array
//       items:
//         "$ref": "#/definitions/Worker"
//   '500':
//     description: Unable to retrieve the list of workers
//     schema:
//       "$ref": "#/definitions/Error"

// ListWorkers represents the API handler to capture a
// list of workers from the configured backend.
func ListWorkers(c *gin.Context) {
	// capture middleware values
	u := user.Retrieve(c)
	ctx := c.Request.Context()

	// update engine logger with API metadata
	//
	// https://pkg.go.dev/github.com/sirupsen/logrus?tab=doc#Entry.WithFields
	logrus.WithFields(logrus.Fields{
		"user": u.GetName(),
	}).Info("reading workers")

<<<<<<< HEAD
	var filters = map[string]interface{}{}

	active := c.Query("active")

	if len(active) > 0 {
		filters["active"] = active
	}

	workers, err := database.FromContext(c).ListWorkers(ctx)
=======
	active := c.Query("active")

	// capture before query parameter if present, default to now
	before, err := strconv.ParseInt(c.DefaultQuery("checked_in_before", strconv.FormatInt(time.Now().UTC().Unix(), 10)), 10, 64)
	if err != nil {
		retErr := fmt.Errorf("unable to convert `checked_in_before` query parameter: %w", err)

		util.HandleError(c, http.StatusBadRequest, retErr)

		return
	}

	// capture after query parameter if present, default to 0
	after, err := strconv.ParseInt(c.DefaultQuery("checked_in_after", "0"), 10, 64)
	if err != nil {
		retErr := fmt.Errorf("unable to convert `checked_in_after` query parameter: %w", err)

		util.HandleError(c, http.StatusBadRequest, retErr)

		return
	}

	w, err := database.FromContext(c).ListWorkers(ctx, active, before, after)
>>>>>>> 0563995e
	if err != nil {
		retErr := fmt.Errorf("unable to get workers: %w", err)

		util.HandleError(c, http.StatusInternalServerError, retErr)

		return
	}

	for _, w := range workers {
		var rBs []*library.Build

		for _, b := range w.GetRunningBuilds() {
			build, err := database.FromContext(c).GetBuild(ctx, b.GetID())
			if err != nil {
				retErr := fmt.Errorf("unable to read build %d: %w", b.GetID(), err)
				util.HandleError(c, http.StatusInternalServerError, retErr)

				return
			}

			rBs = append(rBs, build)
		}

		w.SetRunningBuilds(rBs)
	}

	c.JSON(http.StatusOK, workers)
}<|MERGE_RESOLUTION|>--- conflicted
+++ resolved
@@ -71,17 +71,6 @@
 		"user": u.GetName(),
 	}).Info("reading workers")
 
-<<<<<<< HEAD
-	var filters = map[string]interface{}{}
-
-	active := c.Query("active")
-
-	if len(active) > 0 {
-		filters["active"] = active
-	}
-
-	workers, err := database.FromContext(c).ListWorkers(ctx)
-=======
 	active := c.Query("active")
 
 	// capture before query parameter if present, default to now
@@ -104,8 +93,7 @@
 		return
 	}
 
-	w, err := database.FromContext(c).ListWorkers(ctx, active, before, after)
->>>>>>> 0563995e
+	workers, err := database.FromContext(c).ListWorkers(ctx, active, before, after)
 	if err != nil {
 		retErr := fmt.Errorf("unable to get workers: %w", err)
 
