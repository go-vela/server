--- conflicted
+++ resolved
@@ -125,11 +125,7 @@
 	}
 
 	// send API call to update the worker
-<<<<<<< HEAD
-	err = database.FromContext(c).UpdateWorker(ctx, w)
-=======
-	w, err = database.FromContext(c).UpdateWorker(w)
->>>>>>> a3912ea9
+	w, err = database.FromContext(c).UpdateWorker(ctx, w)
 	if err != nil {
 		retErr := fmt.Errorf("unable to update worker %s: %w", w.GetHostname(), err)
 
@@ -138,11 +134,5 @@
 		return
 	}
 
-<<<<<<< HEAD
-	// send API call to capture the updated worker
-	w, _ = database.FromContext(c).GetWorkerForHostname(ctx, w.GetHostname())
-
-=======
->>>>>>> a3912ea9
 	c.JSON(http.StatusOK, w)
 }