// SPDX-License-Identifier: Apache-2.0

package step

import (
	"context"
	"fmt"
	"time"

<<<<<<< HEAD
	"github.com/go-vela/server/scm"

=======
	"github.com/sirupsen/logrus"

	"github.com/go-vela/server/api/types"
>>>>>>> 8dec758b
	"github.com/go-vela/server/database"
	"github.com/go-vela/server/scm"
	"github.com/go-vela/types/constants"
	"github.com/go-vela/types/library"
	"github.com/go-vela/types/pipeline"
)

// PlanSteps is a helper function to plan all steps
// in the build for execution. This creates the steps
<<<<<<< HEAD
// for the build in the configured backend.
func PlanSteps(ctx context.Context, database database.Interface, scm scm.Service, p *pipeline.Build, b *library.Build, r *library.Repo) ([]*library.Step, error) {
=======
// for the build.
func PlanSteps(ctx context.Context, database database.Interface, scm scm.Service, p *pipeline.Build, b *types.Build, r *types.Repo) ([]*library.Step, error) {
>>>>>>> 8dec758b
	// variable to store planned steps
	steps := []*library.Step{}

	// iterate through all pipeline stages
	for _, stage := range p.Stages {
		// iterate through all steps for each pipeline stage
		for _, step := range stage.Steps {
			// create the step object
			s, err := planStep(ctx, database, scm, b, r, step, stage.Name)
			if err != nil {
				return steps, err
			}

			steps = append(steps, s)
		}
	}

	// iterate through all pipeline steps
	for _, step := range p.Steps {
		s, err := planStep(ctx, database, scm, b, r, step, "")
		if err != nil {
			return steps, err
		}

		steps = append(steps, s)
	}

	return steps, nil
}

<<<<<<< HEAD
func planStep(ctx context.Context, database database.Interface, scm scm.Service, b *library.Build, r *library.Repo, c *pipeline.Container, stage string) (*library.Step, error) {
=======
func planStep(ctx context.Context, database database.Interface, scm scm.Service, b *types.Build, r *types.Repo, c *pipeline.Container, stage string) (*library.Step, error) {
>>>>>>> 8dec758b
	// create the step object
	s := new(library.Step)
	s.SetBuildID(b.GetID())
	s.SetRepoID(b.GetRepo().GetID())
	s.SetNumber(c.Number)
	s.SetName(c.Name)
	s.SetImage(c.Image)
	s.SetStage(stage)
	s.SetStatus(constants.StatusPending)
	s.SetReportAs(c.ReportAs)
	s.SetCreated(time.Now().UTC().Unix())

<<<<<<< HEAD
	if c.ReportStatus {
		id, err := scm.CreateChecks(ctx, r, b.GetCommit(), s.GetName(), b.GetEvent())
		if err != nil {
			// TODO: make this error more meaningful
			return nil, err
		}

		s.SetCheckID(id)
	}

=======
	id, err := scm.CreateChecks(ctx, r, b.GetCommit(), s.GetName())
	if err != nil {
		// TODO: make this error more meaningful
		return nil, err
	}

	// TODO: have to store the check ID somewhere
	s.SetCheckID(id)

>>>>>>> 8dec758b
	// send API call to create the step
	s, err = database.CreateStep(ctx, s)
	if err != nil {
		return nil, fmt.Errorf("unable to create step %s: %w", s.GetName(), err)
	}

	logrus.WithFields(logrus.Fields{
		"step":    s.GetName(),
		"step_id": s.GetID(),
		"org":     b.GetRepo().GetOrg(),
		"repo":    b.GetRepo().GetName(),
		"repo_id": b.GetRepo().GetID(),
	}).Info("step created")

	// populate environment variables from step library
	//
	// https://pkg.go.dev/github.com/go-vela/types/library#step.Environment
	err = c.MergeEnv(s.Environment())
	if err != nil {
		return nil, err
	}

	// create the log object
	l := new(library.Log)
	l.SetStepID(s.GetID())
	l.SetBuildID(b.GetID())
	l.SetRepoID(b.GetRepo().GetID())
	l.SetData([]byte{})

	// send API call to create the step logs
	err = database.CreateLog(ctx, l)
	if err != nil {
		return nil, fmt.Errorf("unable to create logs for step %s: %w", s.GetName(), err)
	}

	logrus.WithFields(logrus.Fields{
		"step":    s.GetName(),
		"step_id": s.GetID(),
		"log_id":  l.GetID(), // it won't have an ID here
		"org":     b.GetRepo().GetOrg(),
		"repo":    b.GetRepo().GetName(),
		"repo_id": b.GetRepo().GetID(),
	}).Info("log for step created")

	if len(s.GetReportAs()) > 0 {
		// send API call to set the status on the commit
		err = scm.StepStatus(ctx, b.GetRepo().GetOwner(), b, s, b.GetRepo().GetOrg(), b.GetRepo().GetName())
		if err != nil {
			logrus.Errorf("unable to set commit status for build: %v", err)
		}
	}

	return s, nil
}<|MERGE_RESOLUTION|>--- conflicted
+++ resolved
@@ -7,14 +7,9 @@
 	"fmt"
 	"time"
 
-<<<<<<< HEAD
-	"github.com/go-vela/server/scm"
-
-=======
 	"github.com/sirupsen/logrus"
 
 	"github.com/go-vela/server/api/types"
->>>>>>> 8dec758b
 	"github.com/go-vela/server/database"
 	"github.com/go-vela/server/scm"
 	"github.com/go-vela/types/constants"
@@ -24,13 +19,8 @@
 
 // PlanSteps is a helper function to plan all steps
 // in the build for execution. This creates the steps
-<<<<<<< HEAD
-// for the build in the configured backend.
-func PlanSteps(ctx context.Context, database database.Interface, scm scm.Service, p *pipeline.Build, b *library.Build, r *library.Repo) ([]*library.Step, error) {
-=======
 // for the build.
 func PlanSteps(ctx context.Context, database database.Interface, scm scm.Service, p *pipeline.Build, b *types.Build, r *types.Repo) ([]*library.Step, error) {
->>>>>>> 8dec758b
 	// variable to store planned steps
 	steps := []*library.Step{}
 
@@ -61,11 +51,7 @@
 	return steps, nil
 }
 
-<<<<<<< HEAD
-func planStep(ctx context.Context, database database.Interface, scm scm.Service, b *library.Build, r *library.Repo, c *pipeline.Container, stage string) (*library.Step, error) {
-=======
 func planStep(ctx context.Context, database database.Interface, scm scm.Service, b *types.Build, r *types.Repo, c *pipeline.Container, stage string) (*library.Step, error) {
->>>>>>> 8dec758b
 	// create the step object
 	s := new(library.Step)
 	s.SetBuildID(b.GetID())
@@ -78,7 +64,6 @@
 	s.SetReportAs(c.ReportAs)
 	s.SetCreated(time.Now().UTC().Unix())
 
-<<<<<<< HEAD
 	if c.ReportStatus {
 		id, err := scm.CreateChecks(ctx, r, b.GetCommit(), s.GetName(), b.GetEvent())
 		if err != nil {
@@ -89,19 +74,8 @@
 		s.SetCheckID(id)
 	}
 
-=======
-	id, err := scm.CreateChecks(ctx, r, b.GetCommit(), s.GetName())
-	if err != nil {
-		// TODO: make this error more meaningful
-		return nil, err
-	}
-
-	// TODO: have to store the check ID somewhere
-	s.SetCheckID(id)
-
->>>>>>> 8dec758b
 	// send API call to create the step
-	s, err = database.CreateStep(ctx, s)
+	s, err := database.CreateStep(ctx, s)
 	if err != nil {
 		return nil, fmt.Errorf("unable to create step %s: %w", s.GetName(), err)
 	}
