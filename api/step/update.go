// SPDX-License-Identifier: Apache-2.0

package step

import (
	"fmt"
	"net/http"

	"github.com/go-vela/server/scm"

	"github.com/gin-gonic/gin"
	"github.com/sirupsen/logrus"

	"github.com/go-vela/server/database"
	"github.com/go-vela/server/router/middleware/build"
	"github.com/go-vela/server/router/middleware/repo"
	"github.com/go-vela/server/router/middleware/step"
	"github.com/go-vela/server/scm"
	"github.com/go-vela/server/util"
	"github.com/go-vela/types/constants"
	"github.com/go-vela/types/library"
)

// swagger:operation PUT /api/v1/repos/{org}/{repo}/builds/{build}/steps/{step} steps UpdateStep
//
// Update a step for a build
//
// ---
// produces:
// - application/json
// parameters:
// - in: path
//   name: org
//   description: Name of the organization
//   required: true
//   type: string
// - in: path
//   name: repo
//   description: Name of the repository
//   required: true
//   type: string
// - in: path
//   name: build
//   description: Build number
//   required: true
//   type: integer
// - in: path
//   name: step
//   description: Step number
//   required: true
//   type: integer
// - in: body
//   name: body
//   description: The step object with the fields to be updated
//   required: true
//   schema:
//     "$ref": "#/definitions/Step"
// security:
//   - ApiKeyAuth: []
// responses:
//   '200':
//     description: Successfully updated the step
//     schema:
//       "$ref": "#/definitions/Step"
//   '400':
//     description: Invalid request payload or path
//     schema:
//       "$ref": "#/definitions/Error"
//   '401':
//     description: Unauthorized
//     schema:
//       "$ref": "#/definitions/Error"
//   '404':
//     description: Not found
//     schema:
//       "$ref": "#/definitions/Error"
//   '500':
//     description: Unexpected server error
//     schema:
//       "$ref": "#/definitions/Error"

// UpdateStep represents the API handler to update
// a step for a build.
func UpdateStep(c *gin.Context) {
	// capture middleware values
	l := c.MustGet("logger").(*logrus.Entry)
	b := build.Retrieve(c)
	r := repo.Retrieve(c)
	s := step.Retrieve(c)
	ctx := c.Request.Context()

	entry := fmt.Sprintf("%s/%d/%d", r.GetFullName(), b.GetNumber(), s.GetNumber())

	l.Debugf("updating step %s", entry)

	// capture body from API request
	input := new(library.Step)

	err := c.Bind(input)
	if err != nil {
		retErr := fmt.Errorf("unable to decode JSON for step %s: %w", entry, err)

		util.HandleError(c, http.StatusBadRequest, retErr)

		return
	}

	// update step fields if provided
	if len(input.GetStatus()) > 0 {
		// update status if set
		s.SetStatus(input.GetStatus())
	}

	if len(input.GetError()) > 0 {
		// update error if set
		s.SetError(input.GetError())
	}

	if input.GetExitCode() > 0 {
		// update exit_code if set
		s.SetExitCode(input.GetExitCode())
	}

	if input.GetStarted() > 0 {
		// update started if set
		s.SetStarted(input.GetStarted())
	}

	if input.GetFinished() > 0 {
		// update finished if set
		s.SetFinished(input.GetFinished())
	}

	if len(input.GetHost()) > 0 {
		// update host if set
		s.SetHost(input.GetHost())
	}

	if len(input.GetRuntime()) > 0 {
		// update runtime if set
		s.SetRuntime(input.GetRuntime())
	}

	if len(input.GetDistribution()) > 0 {
		// update distribution if set
		s.SetDistribution(input.GetDistribution())
	}

	// send API call to update the step
	s, err = database.FromContext(c).UpdateStep(ctx, s)
	if err != nil {
		retErr := fmt.Errorf("unable to update step %s: %w", entry, err)

		util.HandleError(c, http.StatusInternalServerError, retErr)

		return
	}

<<<<<<< HEAD
	if s.GetCheckID() != 0 {
		s.SetReport(input.GetReport())

		err = scm.FromContext(c).UpdateChecks(ctx, r, s, b.GetCommit(), b.GetEvent())
		if err != nil {
			retErr := fmt.Errorf("unable to set step check %s: %w", entry, err)

			util.HandleError(c, http.StatusInternalServerError, retErr)

			return
		}
=======
	err = scm.FromContext(c).UpdateChecks(ctx, r, s, b.GetCommit())
	if err != nil {
		retErr := fmt.Errorf("unable to set step check %s: %w", entry, err)

		util.HandleError(c, http.StatusInternalServerError, retErr)

		return
>>>>>>> 8dec758b
	}

	c.JSON(http.StatusOK, s)

	// check if the build is in a "final" state
	// and if build is not a scheduled event
	if (s.GetStatus() == constants.StatusSuccess ||
		s.GetStatus() == constants.StatusFailure ||
		s.GetStatus() == constants.StatusCanceled ||
		s.GetStatus() == constants.StatusKilled ||
		s.GetStatus() == constants.StatusError) &&
		(b.GetEvent() != constants.EventSchedule) &&
		(len(s.GetReportAs()) > 0) {
		// send API call to set the status on the commit
		err = scm.FromContext(c).StepStatus(ctx, r.GetOwner(), b, s, r.GetOrg(), r.GetName())
		if err != nil {
			l.Errorf("unable to set commit status for build %s: %v", entry, err)
		}
	}
}<|MERGE_RESOLUTION|>--- conflicted
+++ resolved
@@ -5,8 +5,6 @@
 import (
 	"fmt"
 	"net/http"
-
-	"github.com/go-vela/server/scm"
 
 	"github.com/gin-gonic/gin"
 	"github.com/sirupsen/logrus"
@@ -156,7 +154,6 @@
 		return
 	}
 
-<<<<<<< HEAD
 	if s.GetCheckID() != 0 {
 		s.SetReport(input.GetReport())
 
@@ -168,15 +165,6 @@
 
 			return
 		}
-=======
-	err = scm.FromContext(c).UpdateChecks(ctx, r, s, b.GetCommit())
-	if err != nil {
-		retErr := fmt.Errorf("unable to set step check %s: %w", entry, err)
-
-		util.HandleError(c, http.StatusInternalServerError, retErr)
-
-		return
->>>>>>> 8dec758b
 	}
 
 	c.JSON(http.StatusOK, s)
