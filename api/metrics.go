--- conflicted
+++ resolved
@@ -8,9 +8,8 @@
 	"net/http"
 	"time"
 
+	"github.com/gin-gonic/gin"
 	"github.com/go-vela/server/database"
-
-	"github.com/gin-gonic/gin"
 	"github.com/prometheus/client_golang/prometheus"
 	"github.com/prometheus/client_golang/prometheus/promauto"
 	"github.com/prometheus/client_golang/prometheus/promhttp"
@@ -193,16 +192,8 @@
 // helper function to get the totals of resource types.
 // nolint: funlen,gocyclo // ignore function length and cyclomatic complexity
 func recordGauges(c *gin.Context) {
-<<<<<<< HEAD
-	// send API call to capture the total number of users
-	u, err := database.FromContext(c).CountUsers()
-	if err != nil {
-		logrus.Errorf("unable to get count of all users: %v", err)
-	}
-=======
 	// variable to store query parameters
 	q := MetricsQueryParameters{}
->>>>>>> 8672cbca
 
 	// take incoming request and bind query parameters
 	err := c.ShouldBindQuery(&q)
