--- conflicted
+++ resolved
@@ -192,16 +192,8 @@
 
 // helper function to get the totals of resource types.
 func recordGauges(c *gin.Context) {
-<<<<<<< HEAD
 	// variable to store query parameters
 	q := MetricsQueryParameters{}
-=======
-	// send API call to capture the total number of users
-	u, err := database.FromContext(c).CountUsers()
-	if err != nil {
-		logrus.Errorf("unable to get count of all users: %v", err)
-	}
->>>>>>> a08413fa
 
 	// take incoming request and bind query parameters
 	err := c.ShouldBindQuery(&q)
@@ -215,7 +207,7 @@
 	// user_count
 	if q.UserCount {
 		// send API call to capture the total number of users
-		u, err := database.FromContext(c).GetUserCount()
+	  u, err := database.FromContext(c).CountUsers()
 		if err != nil {
 			logrus.Errorf("unable to get count of all users: %v", err)
 		}
