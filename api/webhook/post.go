--- conflicted
+++ resolved
@@ -552,11 +552,7 @@
 
 // handleRepositoryEvent is a helper function that processes repository events from the SCM and updates
 // the database resources with any relevant changes resulting from the event, such as name changes, transfers, etc.
-<<<<<<< HEAD
 func handleRepositoryEvent(ctx context.Context, c *gin.Context, m *internal.Metadata, h *types.Hook, r *types.Repo) (*types.Repo, error) {
-	logrus.Debugf("webhook is repository event, making necessary updates to repo %s", r.GetFullName())
-=======
-func handleRepositoryEvent(ctx context.Context, c *gin.Context, m *internal.Metadata, h *library.Hook, r *types.Repo) (*types.Repo, error) {
 	l := c.MustGet("logger").(*logrus.Entry)
 
 	l = l.WithFields(logrus.Fields{
@@ -564,7 +560,6 @@
 	})
 
 	l.Debugf("webhook is repository event, making necessary updates to repo %s", r.GetFullName())
->>>>>>> bc77ee75
 
 	defer func() {
 		// send API call to update the webhook
@@ -669,11 +664,7 @@
 // queries the database for the repo that matches that name and org, and updates
 // that repo to its new name in order to preserve it. It also updates the secrets
 // associated with that repo as well as build links for the UI.
-<<<<<<< HEAD
 func RenameRepository(ctx context.Context, h *types.Hook, r *types.Repo, c *gin.Context, m *internal.Metadata) (*types.Repo, error) {
-	logrus.Infof("renaming repository from %s to %s", r.GetPreviousName(), r.GetName())
-=======
-func RenameRepository(ctx context.Context, h *library.Hook, r *types.Repo, c *gin.Context, m *internal.Metadata) (*types.Repo, error) {
 	l := c.MustGet("logger").(*logrus.Entry)
 
 	l = l.WithFields(logrus.Fields{
@@ -681,7 +672,6 @@
 	})
 
 	l.Debugf("renaming repository from %s to %s", r.GetPreviousName(), r.GetName())
->>>>>>> bc77ee75
 
 	// get any matching hook with the repo's unique webhook ID in the SCM
 	hook, err := database.FromContext(c).GetHookByWebhookID(ctx, h.GetWebhookID())
