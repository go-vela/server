--- conflicted
+++ resolved
@@ -18,11 +18,7 @@
 	"gorm.io/gorm"
 
 	"github.com/go-vela/server/api/build"
-<<<<<<< HEAD
-	apiTypes "github.com/go-vela/server/api/types"
-=======
 	"github.com/go-vela/server/api/types"
->>>>>>> 04f93086
 	"github.com/go-vela/server/compiler"
 	"github.com/go-vela/server/database"
 	"github.com/go-vela/server/internal"
@@ -699,11 +695,7 @@
 
 // gatekeepBuild is a helper function that will set the status of a build to 'pending approval' and
 // send a status update to the SCM.
-<<<<<<< HEAD
-func gatekeepBuild(c *gin.Context, b *library.Build, r *library.Repo, u *apiTypes.User) error {
-=======
 func gatekeepBuild(c *gin.Context, b *library.Build, r *types.Repo) error {
->>>>>>> 04f93086
 	logrus.Debugf("fork PR build %s/%d waiting for approval", r.GetFullName(), b.GetNumber())
 	b.SetStatus(constants.StatusPendingApproval)
 
