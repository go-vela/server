// SPDX-License-Identifier: Apache-2.0

package webhook

import (
	"bytes"
	"context"
	"errors"
	"fmt"
	"io"
	"net/http"
	"reflect"
	"strings"
	"time"

	"github.com/gin-gonic/gin"
	"github.com/sirupsen/logrus"
	"gorm.io/gorm"

	"github.com/go-vela/server/api/build"
	"github.com/go-vela/server/api/types"
	"github.com/go-vela/server/compiler"
	"github.com/go-vela/server/database"
	"github.com/go-vela/server/internal"
	"github.com/go-vela/server/queue"
	"github.com/go-vela/server/scm"
	"github.com/go-vela/server/util"
	"github.com/go-vela/types/constants"
	"github.com/go-vela/types/library"
)

var baseErr = "unable to process webhook"

// swagger:operation POST /webhook base PostWebhook
//
// Deliver a webhook to the vela api
//
// ---
// produces:
// - application/json
// parameters:
// - in: body
//   name: body
//   description: Webhook payload that we expect from the user or VCS
//   required: true
//   schema:
//     "$ref": "#/definitions/Webhook"
// responses:
//   '200':
//     description: Successfully received the webhook
//     schema:
//       "$ref": "#/definitions/Build"
//   '400':
//     description: Malformed webhook payload
//     schema:
//       "$ref": "#/definitions/Error"
//   '404':
//     description: Unable to receive the webhook
//     schema:
//       "$ref": "#/definitions/Error"
//   '401':
//     description: Unauthenticated
//     schema:
//       "$ref": "#/definitions/Error"
//   '500':
//     description: Unable to receive the webhook
//     schema:
//       "$ref": "#/definitions/Error"

// PostWebhook represents the API handler to capture
// a webhook from a source control provider and
// publish it to the configure queue.
//
//nolint:funlen,gocyclo // ignore function length and cyclomatic complexity
func PostWebhook(c *gin.Context) {
	logrus.Info("webhook received")

	// capture middleware values
	m := c.MustGet("metadata").(*internal.Metadata)
	ctx := c.Request.Context()

	// duplicate request so we can perform operations on the request body
	//
	// https://golang.org/pkg/net/http/#Request.Clone
	dupRequest := c.Request.Clone(ctx)

	// -------------------- Start of TODO: --------------------
	//
	// Remove the below code once http.Request.Clone()
	// actually performs a deep clone.
	//
	// This code is required due to a known bug:
	//
	// * https://github.com/golang/go/issues/36095

	// create buffer for reading request body
	var buf bytes.Buffer

	// read the request body for duplication
	_, err := buf.ReadFrom(c.Request.Body)
	if err != nil {
		retErr := fmt.Errorf("unable to read webhook body: %w", err)
		util.HandleError(c, http.StatusBadRequest, retErr)

		return
	}

	// add the request body to the original request
	c.Request.Body = io.NopCloser(&buf)

	// add the request body to the duplicate request
	dupRequest.Body = io.NopCloser(bytes.NewReader(buf.Bytes()))
	//
	// -------------------- End of TODO: --------------------

	// process the webhook from the source control provider
	//
	// populate build, hook, repo resources as well as PR Number / PR Comment if necessary
	webhook, err := scm.FromContext(c).ProcessWebhook(ctx, c.Request)
	if err != nil {
		retErr := fmt.Errorf("unable to parse webhook: %w", err)
		util.HandleError(c, http.StatusBadRequest, retErr)

		return
	}

	// check if the hook should be skipped
	if skip, skipReason := webhook.ShouldSkip(); skip {
		c.JSON(http.StatusOK, fmt.Sprintf("skipping build: %s", skipReason))

		return
	}

	h, r, b := webhook.Hook, webhook.Repo, webhook.Build

	logrus.Debugf("hook generated from SCM: %v", h)
	logrus.Debugf("repo generated from SCM: %v", r)

	// if event is repository event, handle separately and return
	if strings.EqualFold(h.GetEvent(), constants.EventRepository) {
		r, err = handleRepositoryEvent(ctx, c, m, h, r)
		if err != nil {
			util.HandleError(c, http.StatusInternalServerError, err)
			return
		}

		// if there were actual changes to the repo (database call populated ID field), return the repo object
		if r.GetID() != 0 {
			c.JSON(http.StatusOK, r)
			return
		}

		c.JSON(http.StatusOK, "handled repository event, no build to process")

		return
	}

	// check if build was parsed from webhook.
	if b == nil {
		// typically, this should only happen on a webhook
		// "ping" which gets sent when the webhook is created
		c.JSON(http.StatusOK, "no build to process")

		return
	}

	logrus.Debugf(`build author: %s,
		build branch: %s,
		build commit: %s,
		build ref: %s`,
		b.GetAuthor(), b.GetBranch(), b.GetCommit(), b.GetRef())

	// check if repo was parsed from webhook
	if r == nil {
		retErr := fmt.Errorf("%s: failed to parse repo from webhook", baseErr)
		util.HandleError(c, http.StatusBadRequest, retErr)

		return
	}

	defer func() {
		// send API call to update the webhook
		_, err = database.FromContext(c).UpdateHook(ctx, h)
		if err != nil {
			logrus.Errorf("unable to update webhook %s/%d: %v", r.GetFullName(), h.GetNumber(), err)
		}
	}()

	// send API call to capture parsed repo from webhook
	repo, err := database.FromContext(c).GetRepoForOrg(ctx, r.GetOrg(), r.GetName())
	if err != nil {
		retErr := fmt.Errorf("%s: failed to get repo %s: %w", baseErr, r.GetFullName(), err)
		util.HandleError(c, http.StatusBadRequest, retErr)

		h.SetStatus(constants.StatusFailure)
		h.SetError(retErr.Error())

		return
	}

	// set the RepoID fields
	b.SetRepoID(repo.GetID())
	h.SetRepoID(repo.GetID())

	// send API call to capture the last hook for the repo
	lastHook, err := database.FromContext(c).LastHookForRepo(ctx, repo)
	if err != nil {
		retErr := fmt.Errorf("unable to get last hook for repo %s: %w", repo.GetFullName(), err)
		util.HandleError(c, http.StatusInternalServerError, retErr)

		h.SetStatus(constants.StatusFailure)
		h.SetError(retErr.Error())

		return
	}

	// set the Number field
	if lastHook != nil {
		h.SetNumber(
			lastHook.GetNumber() + 1,
		)
	}

	// send API call to create the webhook
	h, err = database.FromContext(c).CreateHook(ctx, h)
	if err != nil {
		retErr := fmt.Errorf("unable to create webhook %s/%d: %w", repo.GetFullName(), h.GetNumber(), err)
		util.HandleError(c, http.StatusInternalServerError, retErr)

		h.SetStatus(constants.StatusFailure)
		h.SetError(retErr.Error())

		return
	}

	// verify the webhook from the source control provider
	if c.Value("webhookvalidation").(bool) {
		err = scm.FromContext(c).VerifyWebhook(ctx, dupRequest, repo)
		if err != nil {
			retErr := fmt.Errorf("unable to verify webhook: %w", err)
			util.HandleError(c, http.StatusUnauthorized, retErr)

			h.SetStatus(constants.StatusFailure)
			h.SetError(retErr.Error())

			return
		}
	}

	// check if the repo is active
	if !repo.GetActive() {
		retErr := fmt.Errorf("%s: %s is not an active repo", baseErr, repo.GetFullName())
		util.HandleError(c, http.StatusBadRequest, retErr)

		h.SetStatus(constants.StatusFailure)
		h.SetError(retErr.Error())

		return
	}

	// verify the build has a valid event and the repo allows that event type
	if !repo.GetAllowEvents().Allowed(b.GetEvent(), b.GetEventAction()) {
		var actionErr string
		if len(b.GetEventAction()) > 0 {
			actionErr = ":" + b.GetEventAction()
		}

		retErr := fmt.Errorf("%s: %s does not have %s%s event enabled", baseErr, repo.GetFullName(), b.GetEvent(), actionErr)
		util.HandleError(c, http.StatusBadRequest, retErr)

		h.SetStatus(constants.StatusSkipped)
		h.SetError(retErr.Error())

		return
	}

	var (
		prComment string
		prLabels  []string
	)

	if strings.EqualFold(b.GetEvent(), constants.EventComment) {
		prComment = webhook.PullRequest.Comment
	}

	if strings.EqualFold(b.GetEvent(), constants.EventPull) {
		prLabels = webhook.PullRequest.Labels
	}

	// construct CompileAndPublishConfig
	config := build.CompileAndPublishConfig{
		Build:    b,
		Repo:     repo,
		Metadata: m,
		BaseErr:  baseErr,
		Source:   "webhook",
		Comment:  prComment,
		Labels:   prLabels,
		Retries:  3,
	}

	// generate the queue item
	p, item, err := build.CompileAndPublish(
		c,
		config,
		database.FromContext(c),
		scm.FromContext(c),
		compiler.FromContext(c),
		queue.FromContext(c),
	)

	// error handling done in CompileAndPublish
	if err != nil {
<<<<<<< HEAD
		retErr := fmt.Errorf("%s: unable to compile and publish", err)
		util.HandleError(c, http.StatusBadRequest, retErr)

		h.SetStatus(constants.StatusSkipped)
		h.SetError(retErr.Error())

		return
	}

	// capture the build, repo, and user from the items
	b, repo, u := item.Build, item.Repo, item.User
=======
		return
	}

	// capture the build and repo from the items
	b, repo = item.Build, item.Repo
>>>>>>> 04f93086

	// set hook build_id to the generated build id
	h.SetBuildID(b.GetID())

	// check if build was skipped
	if err != nil && strings.EqualFold(b.GetStatus(), constants.StatusSkipped) {
		h.SetStatus(constants.StatusSkipped)
		h.SetError(err.Error())

		c.JSON(http.StatusOK, err.Error())

		return
	}

	if err != nil {
		h.SetStatus(constants.StatusFailure)
		h.SetError(err.Error())

		return
	}

	// if event is deployment, update the deployment record to include this build
	if strings.EqualFold(b.GetEvent(), constants.EventDeploy) {
		d, err := database.FromContext(c).GetDeploymentForRepo(c, repo, webhook.Deployment.GetNumber())
		if err != nil {
			if errors.Is(err, gorm.ErrRecordNotFound) {
				deployment := webhook.Deployment

				deployment.SetRepoID(repo.GetID())
				deployment.SetBuilds([]*library.Build{b})

				_, err := database.FromContext(c).CreateDeployment(c, deployment)
				if err != nil {
					retErr := fmt.Errorf("%s: failed to create deployment %s/%d: %w", baseErr, repo.GetFullName(), deployment.GetNumber(), err)
					util.HandleError(c, http.StatusInternalServerError, retErr)

					h.SetStatus(constants.StatusFailure)
					h.SetError(retErr.Error())

					return
				}
			} else {
				retErr := fmt.Errorf("%s: failed to get deployment %s/%d: %w", baseErr, repo.GetFullName(), webhook.Deployment.GetNumber(), err)
				util.HandleError(c, http.StatusInternalServerError, retErr)

				h.SetStatus(constants.StatusFailure)
				h.SetError(retErr.Error())

				return
			}
		} else {
			build := append(d.GetBuilds(), b)
			d.SetBuilds(build)
			_, err := database.FromContext(c).UpdateDeployment(ctx, d)
			if err != nil {
				retErr := fmt.Errorf("%s: failed to update deployment %s/%d: %w", baseErr, repo.GetFullName(), d.GetNumber(), err)
				util.HandleError(c, http.StatusInternalServerError, retErr)

				h.SetStatus(constants.StatusFailure)
				h.SetError(retErr.Error())

				return
			}
		}
	}

	c.JSON(http.StatusOK, b)

	// regardless of whether the build is published to queue, we want to attempt to auto-cancel if no errors
	defer func() {
		if err == nil && build.ShouldAutoCancel(p.Metadata.AutoCancel, b, repo.GetBranch()) {
			// fetch pending and running builds
			rBs, err := database.FromContext(c).ListPendingAndRunningBuildsForRepo(c, repo)
			if err != nil {
				logrus.Errorf("unable to fetch pending and running builds for %s: %v", repo.GetFullName(), err)
			}

			for _, rB := range rBs {
				// call auto cancel routine
				canceled, err := build.AutoCancel(c, b, rB, repo, p.Metadata.AutoCancel)
				if err != nil {
					// continue cancel loop if error, but log based on type of error
					if canceled {
						logrus.Errorf("unable to update canceled build error message: %v", err)
					} else {
						logrus.Errorf("unable to cancel running build: %v", err)
					}
				}
			}
		}
	}()

	// if the webhook was from a Pull event from a forked repository, verify it is allowed to run
	if webhook.PullRequest.IsFromFork {
		logrus.Tracef("inside %s workflow for fork PR build %s/%d", repo.GetApproveBuild(), r.GetFullName(), b.GetNumber())

		switch repo.GetApproveBuild() {
		case constants.ApproveForkAlways:
			err = gatekeepBuild(c, b, repo)
			if err != nil {
				util.HandleError(c, http.StatusInternalServerError, err)
			}

			return
		case constants.ApproveForkNoWrite:
			// determine if build sender has write access to parent repo. If not, this call will result in an error
			_, err = scm.FromContext(c).RepoAccess(ctx, b.GetSender(), r.GetOwner().GetToken(), r.GetOrg(), r.GetName())
			if err != nil {
				err = gatekeepBuild(c, b, repo)
				if err != nil {
					util.HandleError(c, http.StatusInternalServerError, err)
				}

				return
			}

			logrus.Debugf("fork PR build %s/%d automatically running without approval", repo.GetFullName(), b.GetNumber())
		case constants.ApproveOnce:
			// determine if build sender is in the contributors list for the repo
			//
			// NOTE: this call is cumbersome for repos with lots of contributors. Potential TODO: improve this if
			// GitHub adds a single-contributor API endpoint.
			contributor, err := scm.FromContext(c).RepoContributor(ctx, r.GetOwner(), b.GetSender(), r.GetOrg(), r.GetName())
			if err != nil {
				util.HandleError(c, http.StatusInternalServerError, err)
			}

			if !contributor {
				err = gatekeepBuild(c, b, repo)
				if err != nil {
					util.HandleError(c, http.StatusInternalServerError, err)
				}

				return
			}

			fallthrough
		case constants.ApproveNever:
			fallthrough
		default:
			logrus.Debugf("fork PR build %s/%d automatically running without approval", repo.GetFullName(), b.GetNumber())
		}
	}

	// send API call to set the status on the commit
	err = scm.FromContext(c).Status(ctx, repo.GetOwner(), b, repo.GetOrg(), repo.GetName())
	if err != nil {
		logrus.Errorf("unable to set commit status for %s/%d: %v", repo.GetFullName(), b.GetNumber(), err)
	}

	// publish the build to the queue
	go build.Enqueue(
		ctx,
		queue.FromGinContext(c),
		database.FromContext(c),
		item,
		b.GetHost(),
	)
}

// handleRepositoryEvent is a helper function that processes repository events from the SCM and updates
// the database resources with any relevant changes resulting from the event, such as name changes, transfers, etc.
func handleRepositoryEvent(ctx context.Context, c *gin.Context, m *internal.Metadata, h *library.Hook, r *types.Repo) (*types.Repo, error) {
	logrus.Debugf("webhook is repository event, making necessary updates to repo %s", r.GetFullName())

	defer func() {
		// send API call to update the webhook
		_, err := database.FromContext(c).CreateHook(ctx, h)
		if err != nil {
			logrus.Errorf("unable to create webhook %s/%d: %v", r.GetFullName(), h.GetNumber(), err)
		}
	}()

	switch h.GetEventAction() {
	// if action is renamed or transferred, go through rename routine
	case constants.ActionRenamed, constants.ActionTransferred:
		r, err := RenameRepository(ctx, h, r, c, m)
		if err != nil {
			h.SetStatus(constants.StatusFailure)
			h.SetError(err.Error())

			return nil, err
		}

		return r, nil
	// if action is archived, unarchived, or edited, perform edits to relevant repo fields
	case "archived", "unarchived", constants.ActionEdited:
		logrus.Debugf("repository action %s for %s", h.GetEventAction(), r.GetFullName())
		// send call to get repository from database
		dbRepo, err := database.FromContext(c).GetRepoForOrg(ctx, r.GetOrg(), r.GetName())
		if err != nil {
			retErr := fmt.Errorf("%s: failed to get repo %s: %w", baseErr, r.GetFullName(), err)

			h.SetStatus(constants.StatusFailure)
			h.SetError(retErr.Error())

			return nil, retErr
		}

		// send API call to capture the last hook for the repo
		lastHook, err := database.FromContext(c).LastHookForRepo(ctx, dbRepo)
		if err != nil {
			retErr := fmt.Errorf("unable to get last hook for repo %s: %w", r.GetFullName(), err)

			h.SetStatus(constants.StatusFailure)
			h.SetError(retErr.Error())

			return nil, retErr
		}

		// set the Number field
		if lastHook != nil {
			h.SetNumber(
				lastHook.GetNumber() + 1,
			)
		}

		h.SetRepoID(dbRepo.GetID())

		// the only edits to a repo that impact Vela are to these three fields
		if !strings.EqualFold(dbRepo.GetBranch(), r.GetBranch()) {
			dbRepo.SetBranch(r.GetBranch())
		}

		if dbRepo.GetActive() != r.GetActive() {
			dbRepo.SetActive(r.GetActive())
		}

		if !reflect.DeepEqual(dbRepo.GetTopics(), r.GetTopics()) {
			dbRepo.SetTopics(r.GetTopics())
		}

		// update repo object in the database after applying edits
		dbRepo, err = database.FromContext(c).UpdateRepo(ctx, dbRepo)
		if err != nil {
			retErr := fmt.Errorf("%s: failed to update repo %s: %w", baseErr, r.GetFullName(), err)

			h.SetStatus(constants.StatusFailure)
			h.SetError(retErr.Error())

			return nil, err
		}

		return dbRepo, nil
	// all other repo event actions are skippable
	default:
		return r, nil
	}
}

// RenameRepository is a helper function that takes the old name of the repo,
// queries the database for the repo that matches that name and org, and updates
// that repo to its new name in order to preserve it. It also updates the secrets
// associated with that repo as well as build links for the UI.
func RenameRepository(ctx context.Context, h *library.Hook, r *types.Repo, c *gin.Context, m *internal.Metadata) (*types.Repo, error) {
	logrus.Infof("renaming repository from %s to %s", r.GetPreviousName(), r.GetName())

	// get any matching hook with the repo's unique webhook ID in the SCM
	hook, err := database.FromContext(c).GetHookByWebhookID(ctx, h.GetWebhookID())
	if err != nil {
		return nil, fmt.Errorf("%s: failed to get hook with webhook ID %d from database", baseErr, h.GetWebhookID())
	}

	// get the repo from the database using repo id of matching hook
	dbR, err := database.FromContext(c).GetRepo(ctx, hook.GetRepoID())
	if err != nil {
		return nil, fmt.Errorf("%s: failed to get repo %d from database", baseErr, hook.GetRepoID())
	}

	// update hook object which will be added to DB upon reaching deferred function in PostWebhook
	h.SetRepoID(r.GetID())

	// send API call to capture the last hook for the repo
	lastHook, err := database.FromContext(c).LastHookForRepo(ctx, dbR)
	if err != nil {
		retErr := fmt.Errorf("unable to get last hook for repo %s: %w", r.GetFullName(), err)
		util.HandleError(c, http.StatusInternalServerError, retErr)

		h.SetStatus(constants.StatusFailure)
		h.SetError(retErr.Error())

		return nil, retErr
	}

	// set the Number field
	if lastHook != nil {
		h.SetNumber(
			lastHook.GetNumber() + 1,
		)
	}

	// get total number of secrets associated with repository
	t, err := database.FromContext(c).CountSecretsForRepo(ctx, dbR, map[string]interface{}{})
	if err != nil {
		return nil, fmt.Errorf("unable to get secret count for repo %s/%s: %w", dbR.GetOrg(), dbR.GetName(), err)
	}

	secrets := []*library.Secret{}
	page := 1
	// capture all secrets belonging to certain repo in database
	for repoSecrets := int64(0); repoSecrets < t; repoSecrets += 100 {
		s, _, err := database.FromContext(c).ListSecretsForRepo(ctx, dbR, map[string]interface{}{}, page, 100)
		if err != nil {
			return nil, fmt.Errorf("unable to get secret list for repo %s/%s: %w", dbR.GetOrg(), dbR.GetName(), err)
		}

		secrets = append(secrets, s...)

		page++
	}

	// update secrets to point to the new repository name
	for _, secret := range secrets {
		secret.SetOrg(r.GetOrg())
		secret.SetRepo(r.GetName())

		_, err = database.FromContext(c).UpdateSecret(ctx, secret)
		if err != nil {
			return nil, fmt.Errorf("unable to update secret for repo %s/%s: %w", dbR.GetOrg(), dbR.GetName(), err)
		}
	}

	// get total number of builds associated with repository
	t, err = database.FromContext(c).CountBuildsForRepo(ctx, dbR, nil)
	if err != nil {
		return nil, fmt.Errorf("unable to get build count for repo %s: %w", dbR.GetFullName(), err)
	}

	builds := []*library.Build{}
	page = 1
	// capture all builds belonging to repo in database
	for build := int64(0); build < t; build += 100 {
		b, _, err := database.FromContext(c).ListBuildsForRepo(ctx, dbR, nil, time.Now().Unix(), 0, page, 100)
		if err != nil {
			return nil, fmt.Errorf("unable to get build list for repo %s: %w", dbR.GetFullName(), err)
		}

		builds = append(builds, b...)

		page++
	}

	// update build link to route to proper repo name
	for _, build := range builds {
		build.SetLink(
			fmt.Sprintf("%s/%s/%d", m.Vela.WebAddress, r.GetFullName(), build.GetNumber()),
		)

		_, err = database.FromContext(c).UpdateBuild(ctx, build)
		if err != nil {
			return nil, fmt.Errorf("unable to update build for repo %s: %w", dbR.GetFullName(), err)
		}
	}

	// update the repo name information
	dbR.SetName(r.GetName())
	dbR.SetOrg(r.GetOrg())
	dbR.SetFullName(r.GetFullName())
	dbR.SetClone(r.GetClone())
	dbR.SetLink(r.GetLink())
	dbR.SetPreviousName(r.GetPreviousName())

	// update the repo in the database
	dbR, err = database.FromContext(c).UpdateRepo(ctx, dbR)
	if err != nil {
		retErr := fmt.Errorf("%s: failed to update repo %s/%s in database", baseErr, dbR.GetOrg(), dbR.GetName())
		util.HandleError(c, http.StatusBadRequest, retErr)

		h.SetStatus(constants.StatusFailure)
		h.SetError(retErr.Error())

		return nil, retErr
	}

	return dbR, nil
}

// gatekeepBuild is a helper function that will set the status of a build to 'pending approval' and
// send a status update to the SCM.
func gatekeepBuild(c *gin.Context, b *library.Build, r *types.Repo) error {
	logrus.Debugf("fork PR build %s/%d waiting for approval", r.GetFullName(), b.GetNumber())
	b.SetStatus(constants.StatusPendingApproval)

	_, err := database.FromContext(c).UpdateBuild(c, b)
	if err != nil {
		return fmt.Errorf("unable to update build for %s/%d: %w", r.GetFullName(), b.GetNumber(), err)
	}

	// update the build components to pending approval status
	err = build.UpdateComponentStatuses(c, b, constants.StatusPendingApproval)
	if err != nil {
		return fmt.Errorf("unable to update build components for %s/%d: %w", r.GetFullName(), b.GetNumber(), err)
	}

	// send API call to set the status on the commit
	err = scm.FromContext(c).Status(c, r.GetOwner(), b, r.GetOrg(), r.GetName())
	if err != nil {
		logrus.Errorf("unable to set commit status for %s/%d: %v", r.GetFullName(), b.GetNumber(), err)
	}

	return nil
}<|MERGE_RESOLUTION|>--- conflicted
+++ resolved
@@ -311,25 +311,11 @@
 
 	// error handling done in CompileAndPublish
 	if err != nil {
-<<<<<<< HEAD
-		retErr := fmt.Errorf("%s: unable to compile and publish", err)
-		util.HandleError(c, http.StatusBadRequest, retErr)
-
-		h.SetStatus(constants.StatusSkipped)
-		h.SetError(retErr.Error())
-
-		return
-	}
-
-	// capture the build, repo, and user from the items
-	b, repo, u := item.Build, item.Repo, item.User
-=======
 		return
 	}
 
 	// capture the build and repo from the items
 	b, repo = item.Build, item.Repo
->>>>>>> 04f93086
 
 	// set hook build_id to the generated build id
 	h.SetBuildID(b.GetID())
