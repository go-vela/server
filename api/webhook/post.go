--- conflicted
+++ resolved
@@ -318,41 +318,26 @@
 	)
 
 	// error handling done in CompileAndPublish
-<<<<<<< HEAD
-	if err != nil {
+	if err != nil && code == http.StatusOK {
+		h.SetStatus(constants.StatusSkipped)
+		h.SetError(err.Error())
+
+		c.JSON(http.StatusOK, err.Error())
+
+		return
+	}
+
+	if err != nil {
+		h.SetStatus(constants.StatusFailure)
+		h.SetError(err.Error())
+
+		util.HandleError(c, code, err)
+
 		return
 	}
 
 	// capture the build and repo from the items
 	b = item.Build
-
-	// set hook build_id to the generated build id
-	h.SetBuildID(b.GetID())
-
-	// check if build was skipped
-	if err != nil && strings.EqualFold(b.GetStatus(), constants.StatusSkipped) {
-=======
-	if err != nil && code == http.StatusOK {
->>>>>>> 66b3088e
-		h.SetStatus(constants.StatusSkipped)
-		h.SetError(err.Error())
-
-		c.JSON(http.StatusOK, err.Error())
-
-		return
-	}
-
-	if err != nil {
-		h.SetStatus(constants.StatusFailure)
-		h.SetError(err.Error())
-
-		util.HandleError(c, code, err)
-
-		return
-	}
-
-	// capture the build and repo from the items
-	b, repo = item.Build, item.Repo
 
 	// set hook build_id to the generated build id
 	h.SetBuildID(b.GetID())
