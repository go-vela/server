// Copyright (c) 2020 Target Brands, Inc. All rights reserved.
//
// Use of this source code is governed by the LICENSE file in this repository.

package api

import (
	"fmt"
	"net/http"
	"strconv"
	"strings"
	"time"

	"github.com/go-vela/compiler/compiler"

	"github.com/go-vela/server/database"
	"github.com/go-vela/server/queue"
	"github.com/go-vela/server/router/middleware/build"
	"github.com/go-vela/server/router/middleware/repo"
	"github.com/go-vela/server/source"
	"github.com/go-vela/server/util"

	"github.com/go-vela/types"
	"github.com/go-vela/types/constants"
	"github.com/go-vela/types/library"
	"github.com/go-vela/types/pipeline"

	"github.com/gin-gonic/gin"
	"github.com/sirupsen/logrus"
)

// swagger:operation POST /api/v1/repos/{org}/{repo}/builds builds CreateBuild
//
// Create a build in the configured backend
//
// ---
// x-success_http_code: '201'
// produces:
// - application/json
// parameters:
// - in: body
//   name: body
//   description: Payload containing the build to update
//   required: true
//   schema:
//     "$ref": "#/definitions/Build"
// - in: path
//   name: repo
//   description: Name of the repo
//   required: true
//   type: string
// - in: path
//   name: org
//   description: Name of the org
//   required: true
//   type: string
// security:
//   - ApiKeyAuth: []
// responses:
//   '201':
//     description: Successfully created the build
//     type: json
//     schema:
//       "$ref": "#/definitions/Build"
//   '400':
//     description: Unable to create the build
//     schema:
//       type: string
//   '404':
//     description: Unable to create the build
//     schema:
//       type: string
//   '500':
//     description: Unable to create the build
//     schema:
//       type: string

// CreateBuild represents the API handler to
// create a build in the configured backend.
func CreateBuild(c *gin.Context) {
	// capture middleware values
	m := c.MustGet("metadata").(*types.Metadata)
	r := repo.Retrieve(c)

	logrus.Infof("Creating new build for repo %s", r.GetFullName())

	// capture body from API request
	input := new(library.Build)

	err := c.Bind(input)
	if err != nil {
		retErr := fmt.Errorf("unable to decode JSON for new build for repo %s: %w", r.GetFullName(), err)

		util.HandleError(c, http.StatusBadRequest, retErr)

		return
	}

	// verify the build has a valid event and the repo allows that event type
	if (input.GetEvent() == constants.EventPush && !r.GetAllowPush()) ||
		(input.GetEvent() == constants.EventPull && !r.GetAllowPull()) ||
		(input.GetEvent() == constants.EventTag && !r.GetAllowTag()) ||
		(input.GetEvent() == constants.EventDeploy && !r.GetAllowDeploy()) {
		retErr := fmt.Errorf("unable to create new build: %s does not have %s events enabled", r.GetFullName(), input.GetEvent())

		util.HandleError(c, http.StatusBadRequest, retErr)

		return
	}

	// send API call to capture the repo owner
	u, err := database.FromContext(c).GetUser(r.GetUserID())
	if err != nil {
		retErr := fmt.Errorf("unable to get owner for %s: %w", r.GetFullName(), err)

		util.HandleError(c, http.StatusBadRequest, retErr)

		return
	}

	// send API call to capture the last build for the repo
	lastBuild, err := database.FromContext(c).GetLastBuild(r)
	if err != nil {
		retErr := fmt.Errorf("unable to get last build for %s: %w", r.GetFullName(), err)

		util.HandleError(c, http.StatusInternalServerError, retErr)

		return
	}

	// update fields in build object
	input.SetRepoID(r.GetID())
	input.SetStatus(constants.StatusPending)
	input.SetCreated(time.Now().UTC().Unix())
	input.SetNumber(1)
	input.SetParent(input.GetNumber())

	if lastBuild != nil {
		input.SetNumber(
			lastBuild.GetNumber() + 1,
		)
		input.SetParent(lastBuild.GetNumber())
	}

	// populate the build link if a web address is provided
	if len(m.Vela.WebAddress) > 0 {
		input.SetLink(
			fmt.Sprintf("%s/%s/%d", m.Vela.WebAddress, r.GetFullName(), input.GetNumber()),
		)
	}

	// variable to store changeset files
	var files []string
	// check if the build event is not pull_request
	if !strings.EqualFold(input.GetEvent(), constants.EventPull) {
		// send API call to capture list of files changed for the commit
		files, err = source.FromContext(c).Changeset(u, r, input.GetCommit())
		if err != nil {
			retErr := fmt.Errorf("unable to process webhook: failed to get changeset for %s: %w", r.GetFullName(), err)

			util.HandleError(c, http.StatusInternalServerError, retErr)

			return
		}
	}

	// handle getting changeset from a pull_request
	if strings.EqualFold(input.GetEvent(), constants.EventPull) {
		// capture number from build
		number, err := getPRNumberFromBuild(input)
		if err != nil {
			// nolint:lll // long log message
			retErr := fmt.Errorf("unable to create build: failed to get pull_request number for %s: %w", r.GetFullName(), err)

			util.HandleError(c, http.StatusInternalServerError, retErr)

			return
		}

		// send API call to capture list of files changed for the pull request
		files, err = source.FromContext(c).ChangesetPR(u, r, number)
		if err != nil {
			retErr := fmt.Errorf("unable to process webhook: failed to get changeset for %s: %w", r.GetFullName(), err)

			util.HandleError(c, http.StatusInternalServerError, retErr)

			return
		}
	}

	// send API call to capture the pipeline configuration file
	config, err := source.FromContext(c).ConfigBackoff(u, r.GetOrg(), r.GetName(), input.GetCommit())
	if err != nil {
		retErr := fmt.Errorf("unable to get pipeline configuration for %s/%d: %w", r.GetFullName(), input.GetNumber(), err)

		util.HandleError(c, http.StatusNotFound, retErr)

		return
	}

	// parse and compile the pipeline configuration file
	p, err := compiler.FromContext(c).
		WithBuild(input).
		WithFiles(files).
		WithMetadata(m).
		WithRepo(r).
		WithUser(u).
		Compile(config)
	if err != nil {
		retErr := fmt.Errorf("unable to compile pipeline configuration for %s/%d: %w", r.GetFullName(), input.GetNumber(), err)

		util.HandleError(c, http.StatusInternalServerError, retErr)

		return
	}

	// create the objects from the pipeline in the database
	err = planBuild(database.FromContext(c), p, input, r)
	if err != nil {
		util.HandleError(c, http.StatusInternalServerError, err)

		return
	}

	// send API call to capture the created build
	input, _ = database.FromContext(c).GetBuild(input.GetNumber(), r)

	c.JSON(http.StatusCreated, input)

	// send API call to set the status on the commit
	err = source.FromContext(c).Status(u, input, r.GetOrg(), r.GetName())
	if err != nil {
		logrus.Errorf("unable to set commit status for build %s/%d: %v", r.GetFullName(), input.GetNumber(), err)
	}

	// publish the build to the queue
	go publishToQueue(
		queue.FromContext(c),
		p,
		input,
		r,
		u,
	)
}

// swagger:operation GET /api/v1/repos/{org}/{repo}/builds builds GetBuilds
//
// Create a build in the configured backend
//
// ---
// x-success_http_code: '200'
// produces:
// - application/json
// parameters:
// - in: path
//   name: repo
//   description: Name of the repo
//   required: true
//   type: string
// - in: path
//   name: org
//   description: Name of the org
//   required: true
//   type: string
// security:
//   - ApiKeyAuth: []
// responses:
//   '200':
//     description: Successfully retrieved the build
//     type: json
//     schema:
//       "$ref": "#/definitions/Build"
//   '400':
//     description: Unable to retrieve the list of builds
//     schema:
//       type: string
//   '500':
//     description: Unable to retrieve the list of builds
//     schema:
//       type: string

// GetBuilds represents the API handler to capture a
// list of builds for a repo from the configured backend.
func GetBuilds(c *gin.Context) {
	// variables that will hold the build list and total count
	var (
		b []*library.Build
		t int64
	)

	// capture middleware values
	r := repo.Retrieve(c)
	// capture the event type parameter
	event := c.Query("event")

	logrus.Infof("Reading builds for repo %s", r.GetFullName())

	// capture page query parameter if present
	page, err := strconv.Atoi(c.DefaultQuery("page", "1"))
	if err != nil {
		retErr := fmt.Errorf("unable to convert page query parameter for repo %s: %w", r.GetFullName(), err)

		util.HandleError(c, http.StatusBadRequest, retErr)

		return
	}

	// capture per_page query parameter if present
	perPage, err := strconv.Atoi(c.DefaultQuery("per_page", "10"))
	if err != nil {
		retErr := fmt.Errorf("unable to convert per_page query parameter for repo %s: %w", r.GetFullName(), err)

		util.HandleError(c, http.StatusBadRequest, retErr)

		return
	}

	// ensure per_page isn't above or below allowed values
	perPage = util.MaxInt(1, util.MinInt(100, perPage))

	// send API call to capture the list of builds for the repo (and event type if passed in)
	if len(event) > 0 {
		b, t, err = database.FromContext(c).GetRepoBuildListByEvent(r, page, perPage, event)
	} else {
		b, t, err = database.FromContext(c).GetRepoBuildList(r, page, perPage)
	}

	if err != nil {
		retErr := fmt.Errorf("unable to get builds for repo %s: %w", r.GetFullName(), err)

		util.HandleError(c, http.StatusInternalServerError, retErr)

		return
	}

	// create pagination object
	pagination := Pagination{
		Page:    page,
		PerPage: perPage,
		Total:   t,
	}
	// set pagination headers
	pagination.SetHeaderLink(c)

	c.JSON(http.StatusOK, b)
}

<<<<<<< HEAD
// swagger:operation GET /api/v1/repos/{org}/{repo}/builds/{build} builds GetBuild
=======
// swagger:operation GET /api/v1/repos/{org} builds GetOrgBuilds
//
// Get a list of builds by org in the configured backend
//
// ---
// x-success_http_code: '200'
// produces:
// - application/json
// parameters:
// - in: path
//   name: org
//   description: Name of the org
//   required: true
//   type: string
// - in: header
//   name: Authorization
//   description: Vela bearer token
//   required: true
//   type: string
// responses:
//   '200':
//     description: Successfully retrieved build list
//     type: json
//     schema:
//       "$ref": "#/definitions/Build"
//   '400':
//     description: Unable to retrieve the list of builds
//     schema:
//       type: string
//   '500':
//     description: Unable to retrieve the list of builds
//     schema:
//       type: string

// GetOrgBuilds represents the API handler to capture a
// list of builds associated with an org from the configured backend
func GetOrgBuilds(c *gin.Context) {
	// variables that will hold the build list and total count
	var (
		b []*library.Build
		t int64
	)

	// capture middleware values
	o := c.Param("org")
	// capture the event type parameter
	event := c.Query("event")

	logrus.Infof("Reading builds for org %s", o)

	// capture page query parameter if present
	page, err := strconv.Atoi(c.DefaultQuery("page", "1"))
	if err != nil {
		retErr := fmt.Errorf("unable to convert page query parameter for org %s: %w", o, err)

		util.HandleError(c, http.StatusBadRequest, retErr)

		return
	}

	// capture per_page query parameter if present
	perPage, err := strconv.Atoi(c.DefaultQuery("per_page", "10"))
	if err != nil {
		retErr := fmt.Errorf("unable to convert per_page query parameter for Org %s: %w", o, err)

		util.HandleError(c, http.StatusBadRequest, retErr)

		return
	}

	// ensure per_page isn't above or below allowed values
	perPage = util.MaxInt(1, util.MinInt(100, perPage)) //nolint:gomnd

	// send API call to capture the list of builds for the org (and event type if passed in)
	if len(event) > 0 {
		b, t, err = database.FromContext(c).GetOrgBuildListByEvent(o, page, perPage, event)
	} else {
		b, t, err = database.FromContext(c).GetOrgBuildList(o, page, perPage)
	}

	if err != nil {
		retErr := fmt.Errorf("unable to get builds for org %s: %w", o, err)

		util.HandleError(c, http.StatusInternalServerError, retErr)

		return
	}

	// create pagination object
	pagination := Pagination{
		Page:    page,
		PerPage: perPage,
		Total:   t,
	}
	// set pagination headers
	pagination.SetHeaderLink(c)

	c.JSON(http.StatusOK, b)
}

// swagger:operation POST /api/v1/repos/{org}/{repo}/builds/{build} builds GetBuild
>>>>>>> 4e6e93d9
//
// Get a build in the configured backend
//
// ---
// x-success_http_code: '200'
// produces:
// - application/json
// parameters:
// - in: path
//   name: repo
//   description: Name of the repo
//   required: true
//   type: string
// - in: path
//   name: org
//   description: Name of the org
//   required: true
//   type: string
// - in: path
//   name: build
//   description: Build number to restart
//   required: true
//   type: integer
// security:
//   - ApiKeyAuth: []
// responses:
//   '200':
//     description: Successfully restarted the build
//     type: json
//     schema:
//       "$ref": "#/definitions/Build"

// GetBuild represents the API handler to capture
// a build for a repo from the configured backend.
func GetBuild(c *gin.Context) {
	// capture middleware values
	r := repo.Retrieve(c)

	logrus.Infof("Reading build %s/%s", r.GetFullName(), c.Param("build"))

	// retrieve build from context
	b := build.Retrieve(c)

	c.JSON(http.StatusOK, b)
}

// swagger:operation POST /api/v1/repos/{org}/{repo}/builds/{build} builds RestartBuild
//
// Restart a build in the configured backend
//
// ---
// x-success_http_code: '201'
// produces:
// - application/json
// parameters:
// - in: path
//   name: repo
//   description: Name of the repo
//   required: true
//   type: string
// - in: path
//   name: org
//   description: Name of the org
//   required: true
//   type: string
// - in: path
//   name: build
//   description: Build number to restart
//   required: true
//   type: integer
// security:
//   - ApiKeyAuth: []
// responses:
//   '201':
//     description: Successfully restarted the build
//     type: json
//     schema:
//       "$ref": "#/definitions/Build"
//   '400':
//     description: Unable to restart the build
//     schema:
//       type: string
//   '404':
//     description: Unable to restart the build
//     schema:
//       type: string
//   '500':
//     description: Unable to restart the build
//     schema:
//       type: string

// RestartBuild represents the API handler to
// restart an existing build in the configured backend.
func RestartBuild(c *gin.Context) {
	// capture middleware values
	m := c.MustGet("metadata").(*types.Metadata)
	b := build.Retrieve(c)
	r := repo.Retrieve(c)

	logrus.Infof("Restarting build %s/%d", r.GetFullName(), b.GetNumber())

	// send API call to capture the repo owner
	u, err := database.FromContext(c).GetUser(r.GetUserID())
	if err != nil {
		retErr := fmt.Errorf("unable to get owner for %s: %w", r.GetFullName(), err)

		util.HandleError(c, http.StatusBadRequest, retErr)

		return
	}

	// send API call to capture the last build for the repo
	lastBuild, err := database.FromContext(c).GetLastBuild(r)
	if err != nil {
		retErr := fmt.Errorf("unable to get last build for %s/%d: %w", r.GetFullName(), b.GetNumber(), err)

		util.HandleError(c, http.StatusInternalServerError, retErr)

		return
	}

	// update fields in build object
	b.SetID(0)
	b.SetParent(b.GetNumber())
	b.SetNumber((lastBuild.GetNumber() + 1))
	b.SetCreated(time.Now().UTC().Unix())
	b.SetEnqueued(0)
	b.SetStarted(0)
	b.SetFinished(0)
	b.SetStatus(constants.StatusPending)
	b.SetHost("")
	b.SetRuntime("")
	b.SetDistribution("")

	// populate the build link if a web address is provided
	if len(m.Vela.WebAddress) > 0 {
		b.SetLink(
			fmt.Sprintf("%s/%s/%d", m.Vela.WebAddress, r.GetFullName(), b.GetNumber()),
		)
	}

	// variable to store changeset files
	var files []string
	// check if the build event is not pull_request
	if !strings.EqualFold(b.GetEvent(), constants.EventPull) {
		// send API call to capture list of files changed for the commit
		files, err = source.FromContext(c).Changeset(u, r, b.GetCommit())
		if err != nil {
			retErr := fmt.Errorf("unable to process webhook: failed to get changeset for %s: %w", r.GetFullName(), err)

			util.HandleError(c, http.StatusInternalServerError, retErr)

			return
		}
	}

	// handle getting changeset from a pull_request
	if strings.EqualFold(b.GetEvent(), constants.EventPull) {
		// capture number from build
		number, err := getPRNumberFromBuild(b)
		if err != nil {
			// nolint:lll // long log message
			retErr := fmt.Errorf("unable to restart build: failed to get pull_request number for %s: %w", r.GetFullName(), err)

			util.HandleError(c, http.StatusInternalServerError, retErr)

			return
		}

		// send API call to capture list of files changed for the pull request
		files, err = source.FromContext(c).ChangesetPR(u, r, number)
		if err != nil {
			retErr := fmt.Errorf("unable to process webhook: failed to get changeset for %s: %w", r.GetFullName(), err)

			util.HandleError(c, http.StatusInternalServerError, retErr)

			return
		}
	}

	// send API call to capture the pipeline configuration file
	config, err := source.FromContext(c).ConfigBackoff(u, r.GetOrg(), r.GetName(), b.GetCommit())
	if err != nil {
		retErr := fmt.Errorf("unable to get pipeline configuration for %s/%d: %w", r.GetFullName(), b.GetNumber(), err)

		util.HandleError(c, http.StatusNotFound, retErr)

		return
	}

	// parse and compile the pipeline configuration file
	p, err := compiler.FromContext(c).
		WithBuild(b).
		WithFiles(files).
		WithMetadata(m).
		WithRepo(r).
		WithUser(u).
		Compile(config)
	if err != nil {
		retErr := fmt.Errorf("unable to compile pipeline configuration for %s/%d: %w", r.GetFullName(), b.GetNumber(), err)

		util.HandleError(c, http.StatusInternalServerError, retErr)

		return
	}

	// create the objects from the pipeline in the database
	err = planBuild(database.FromContext(c), p, b, r)
	if err != nil {
		util.HandleError(c, http.StatusInternalServerError, err)

		return
	}

	// send API call to capture the restarted build
	b, _ = database.FromContext(c).GetBuild(b.GetNumber(), r)

	c.JSON(http.StatusCreated, b)

	// send API call to set the status on the commit
	err = source.FromContext(c).Status(u, b, r.GetOrg(), r.GetName())
	if err != nil {
		logrus.Errorf("unable to set commit status for build %s/%d: %v", r.GetFullName(), b.GetNumber(), err)
	}

	// publish the build to the queue
	go publishToQueue(
		queue.FromContext(c),
		p,
		b,
		r,
		u,
	)
}

// swagger:operation PUT /api/v1/repos/{org}/{repo}/builds/{build} builds UpdateBuild
//
// Updates a build in the configured backend
//
// ---
// x-success_http_code: '200'
// produces:
// - application/json
// parameters:
// - in: body
//   name: body
//   description: Payload containing the build to update
//   required: true
//   schema:
//     "$ref": "#/definitions/Build"
// - in: path
//   name: repo
//   description: Name of the repo
//   required: true
//   type: string
// - in: path
//   name: org
//   description: Name of the org
//   required: true
//   type: string
// - in: path
//   name: build
//   description: Build number to restart
//   required: true
//   type: integer
// security:
//   - ApiKeyAuth: []
// responses:
//   '200':
//     description: Successfully restarted the build
//     type: json
//     schema:
//       "$ref": "#/definitions/Build"
//   '404':
//     description: Unable to restart the build
//     schema:
//       type: string
//   '500':
//     description: Unable to restart the build
//     schema:
//       type: string

// UpdateBuild represents the API handler to update
// a build for a repo in the configured backend.
func UpdateBuild(c *gin.Context) {
	// capture middleware values
	b := build.Retrieve(c)
	r := repo.Retrieve(c)

	logrus.Infof("Updating build %s/%d", r.GetFullName(), b.GetNumber())

	// capture body from API request
	input := new(library.Build)

	err := c.Bind(input)
	if err != nil {
		retErr := fmt.Errorf("unable to decode JSON for build %s/%d: %w", r.GetFullName(), b.GetNumber(), err)

		util.HandleError(c, http.StatusNotFound, retErr)

		return
	}

	// update build fields if provided
	if len(input.GetStatus()) > 0 {
		// update status if set
		b.SetStatus(input.GetStatus())
	}

	if len(input.GetError()) > 0 {
		// update error if set
		b.SetError(input.GetError())
	}

	if input.GetStarted() > 0 {
		// update started if set
		b.SetStarted(input.GetStarted())
	}

	if input.GetFinished() > 0 {
		// update finished if set
		b.SetFinished(input.GetFinished())
	}

	if len(input.GetTitle()) > 0 {
		// update title if set
		b.SetTitle(input.GetTitle())
	}

	if len(input.GetMessage()) > 0 {
		// update message if set
		b.SetMessage(input.GetMessage())
	}

	if len(input.GetHost()) > 0 {
		// update host if set
		b.SetHost(input.GetHost())
	}

	if len(input.GetRuntime()) > 0 {
		// update runtime if set
		b.SetRuntime(input.GetRuntime())
	}

	if len(input.GetDistribution()) > 0 {
		// update distribution if set
		b.SetDistribution(input.GetDistribution())
	}

	// send API call to update the build
	err = database.FromContext(c).UpdateBuild(b)
	if err != nil {
		retErr := fmt.Errorf("unable to update build %s/%d: %w", r.GetFullName(), b.GetNumber(), err)

		util.HandleError(c, http.StatusInternalServerError, retErr)

		return
	}

	// send API call to capture the updated build
	b, _ = database.FromContext(c).GetBuild(b.GetNumber(), r)

	c.JSON(http.StatusOK, b)

	// check if the build is in a "final" state
	if b.GetStatus() == constants.StatusSuccess ||
		b.GetStatus() == constants.StatusFailure ||
		b.GetStatus() == constants.StatusKilled ||
		b.GetStatus() == constants.StatusError {
		// send API call to capture the repo owner
		u, err := database.FromContext(c).GetUser(r.GetUserID())
		if err != nil {
			logrus.Errorf("unable to get owner for %s/%d: %v", r.GetFullName(), b.GetNumber(), err)
		}

		// send API call to set the status on the commit
		err = source.FromContext(c).Status(u, b, r.GetOrg(), r.GetName())
		if err != nil {
			logrus.Errorf("unable to set commit status for build %s/%d: %v", r.GetFullName(), b.GetNumber(), err)
		}
	}
}

// swagger:operation DELETE /api/v1/repos/{org}/{repo}/builds/{build} builds DeleteBuild
//
// Delete a build in the configured backend
//
// ---
// x-success_http_code: '200'
// produces:
// - application/json
// parameters:
// - in: path
//   name: repo
//   description: Name of the repo
//   required: true
//   type: string
// - in: path
//   name: org
//   description: Name of the org
//   required: true
//   type: string
// - in: path
//   name: build
//   description: Build number to restart
//   required: true
//   type: integer
// security:
//   - ApiKeyAuth: []
// responses:
//   '200':
//     description: Successfully restarted the build
//     schema:
//       type: string
//   '400':
//     description: Unable to restart the build
//     schema:
//       type: string

// DeleteBuild represents the API handler to remove
// a build for a repo from the configured backend.
func DeleteBuild(c *gin.Context) {
	// capture middleware values
	b := build.Retrieve(c)
	r := repo.Retrieve(c)

	logrus.Infof("Deleting build %s/%d", r.GetFullName(), b.GetNumber())

	// send API call to remove the build
	err := database.FromContext(c).DeleteBuild(b.GetID())
	if err != nil {
		retErr := fmt.Errorf("unable to delete build %s/%d: %v", r.GetFullName(), b.GetNumber(), err)

		util.HandleError(c, http.StatusInternalServerError, retErr)

		return
	}

	c.JSON(http.StatusOK, fmt.Sprintf("Build %s/%d deleted", r.GetFullName(), b.GetNumber()))
}

// getPRNumberFromBuild is a helper function to
// extract the pull request number from a Build.
func getPRNumberFromBuild(b *library.Build) (int, error) {
	// parse out pull request number from base ref
	//
	// pattern: refs/pull/1/head
	var parts []string
	if strings.HasPrefix(b.GetRef(), "refs/pull/") {
		parts = strings.Split(b.GetRef(), "/")
	}

	// just being safe to avoid out of range index errors
	// nolint:gomnd // magic number of 3 used once
	if len(parts) < 3 {
		return 0, fmt.Errorf("invalid ref: %s", b.GetRef())
	}

	// return the results of converting number to string
	return strconv.Atoi(parts[2])
}

// planBuild is a helper function to plan the build for
// execution. This creates all resources, like steps
// and services, for the build in the configured backend.
func planBuild(database database.Service, p *pipeline.Build, b *library.Build, r *library.Repo) error {
	// update fields in build object
	b.SetCreated(time.Now().UTC().Unix())

	// send API call to create the build
	err := database.CreateBuild(b)
	if err != nil {
		// clean up the objects from the pipeline in the database
		cleanBuild(database, b, nil, nil)

		return fmt.Errorf("unable to create new build for %s: %v", r.GetFullName(), err)
	}

	// send API call to capture the created build
	b, _ = database.GetBuild(int(b.GetNumber()), r)

	// plan all services for the build
	services, err := planServices(database, p, b)
	if err != nil {
		// clean up the objects from the pipeline in the database
		cleanBuild(database, b, services, nil)

		return err
	}

	// plan all steps for the build
	steps, err := planSteps(database, p, b)
	if err != nil {
		// clean up the objects from the pipeline in the database
		cleanBuild(database, b, services, steps)

		return err
	}

	return nil
}

// cleanBuild is a helper function to kill the build
// without execution. This will kill all resources,
// like steps and services, for the build in the
// configured backend.
func cleanBuild(database database.Service, b *library.Build, services []*library.Service, steps []*library.Step) {
	// update fields in build object
	b.SetError("unable to publish build to queue")
	b.SetStatus(constants.StatusError)
	b.SetFinished(time.Now().UTC().Unix())

	// send API call to update the build
	err := database.UpdateBuild(b)
	if err != nil {
		logrus.Errorf("unable to kill build %d: %v", b.GetNumber(), err)
	}

	for _, s := range services {
		// update fields in service object
		s.SetStatus(constants.StatusKilled)
		s.SetFinished(time.Now().UTC().Unix())

		// send API call to update the service
		err := database.UpdateService(s)
		if err != nil {
			logrus.Errorf("unable to kill service %s for build %d: %v", s.GetName(), b.GetNumber(), err)
		}
	}

	for _, s := range steps {
		// update fields in step object
		s.SetStatus(constants.StatusKilled)
		s.SetFinished(time.Now().UTC().Unix())

		// send API call to update the step
		err := database.UpdateStep(s)
		if err != nil {
			logrus.Errorf("unable to kill step %s for build %d: %v", s.GetName(), b.GetNumber(), err)
		}
	}
}<|MERGE_RESOLUTION|>--- conflicted
+++ resolved
@@ -345,9 +345,6 @@
 	c.JSON(http.StatusOK, b)
 }
 
-<<<<<<< HEAD
-// swagger:operation GET /api/v1/repos/{org}/{repo}/builds/{build} builds GetBuild
-=======
 // swagger:operation GET /api/v1/repos/{org} builds GetOrgBuilds
 //
 // Get a list of builds by org in the configured backend
@@ -448,8 +445,7 @@
 	c.JSON(http.StatusOK, b)
 }
 
-// swagger:operation POST /api/v1/repos/{org}/{repo}/builds/{build} builds GetBuild
->>>>>>> 4e6e93d9
+// swagger:operation GET /api/v1/repos/{org}/{repo}/builds/{build} builds GetBuild
 //
 // Get a build in the configured backend
 //
