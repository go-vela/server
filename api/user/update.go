// Copyright (c) 2023 Target Brands, Inc. All rights reserved.
//
// Use of this source code is governed by the LICENSE file in this repository.

package user

import (
	"fmt"
	"net/http"

	"github.com/gin-gonic/gin"
	"github.com/go-vela/server/database"
	"github.com/go-vela/server/router/middleware/user"
	"github.com/go-vela/server/util"
	"github.com/go-vela/types/library"
	"github.com/sirupsen/logrus"
)

// swagger:operation PUT /api/v1/users/{user} users UpdateUser
//
// Update a user for the configured backend
//
// ---
// produces:
// - application/json
// parameters:
// - in: path
//   name: user
//   description: Name of the user
//   required: true
//   type: string
// - in: body
//   name: body
//   description: Payload containing the user to update
//   required: true
//   schema:
//     "$ref": "#/definitions/User"
// security:
//   - ApiKeyAuth: []
// responses:
//   '200':
//     description: Successfully updated the user
//     schema:
//       "$ref": "#/definitions/User"
//   '400':
//     description: Unable to update the user
//     schema:
//       "$ref": "#/definitions/Error"
//   '404':
//     description: Unable to update the user
//     schema:
//       "$ref": "#/definitions/Error"
//   '500':
//     description: Unable to update the user
//     schema:
//       "$ref": "#/definitions/Error"

// UpdateUser represents the API handler to update
// a user in the configured backend.
func UpdateUser(c *gin.Context) {
	// capture middleware values
	u := user.Retrieve(c)
	user := util.PathParameter(c, "user")
	ctx := c.Request.Context()

	// update engine logger with API metadata
	//
	// https://pkg.go.dev/github.com/sirupsen/logrus?tab=doc#Entry.WithFields
	logrus.WithFields(logrus.Fields{
		"user": u.GetName(),
	}).Infof("updating user %s", user)

	// capture body from API request
	input := new(library.User)

	err := c.Bind(input)
	if err != nil {
		retErr := fmt.Errorf("unable to decode JSON for user %s: %w", user, err)

		util.HandleError(c, http.StatusBadRequest, retErr)

		return
	}

	// send API call to capture the user
	u, err = database.FromContext(c).GetUserForName(ctx, user)
	if err != nil {
		retErr := fmt.Errorf("unable to get user %s: %w", user, err)

		util.HandleError(c, http.StatusNotFound, retErr)

		return
	}

	// update user fields if provided
	if input.GetActive() {
		// update active if set to true
		u.SetActive(input.GetActive())
	}

	if input.GetAdmin() {
		// update admin if set to true
		u.SetAdmin(input.GetAdmin())
	}

	if input.Favorites != nil {
		// update favorites if set
		u.SetFavorites(input.GetFavorites())
	}

	// send API call to update the user
<<<<<<< HEAD
	err = database.FromContext(c).UpdateUser(ctx, u)
=======
	u, err = database.FromContext(c).UpdateUser(u)
>>>>>>> a3912ea9
	if err != nil {
		retErr := fmt.Errorf("unable to update user %s: %w", user, err)

		util.HandleError(c, http.StatusInternalServerError, retErr)

		return
	}

<<<<<<< HEAD
	// send API call to capture the updated user
	u, _ = database.FromContext(c).GetUserForName(ctx, user)

=======
>>>>>>> a3912ea9
	c.JSON(http.StatusOK, u)
}<|MERGE_RESOLUTION|>--- conflicted
+++ resolved
@@ -109,11 +109,7 @@
 	}
 
 	// send API call to update the user
-<<<<<<< HEAD
-	err = database.FromContext(c).UpdateUser(ctx, u)
-=======
-	u, err = database.FromContext(c).UpdateUser(u)
->>>>>>> a3912ea9
+	u, err = database.FromContext(c).UpdateUser(ctx, u)
 	if err != nil {
 		retErr := fmt.Errorf("unable to update user %s: %w", user, err)
 
@@ -122,11 +118,5 @@
 		return
 	}
 
-<<<<<<< HEAD
-	// send API call to capture the updated user
-	u, _ = database.FromContext(c).GetUserForName(ctx, user)
-
-=======
->>>>>>> a3912ea9
 	c.JSON(http.StatusOK, u)
 }