--- conflicted
+++ resolved
@@ -20,9 +20,179 @@
 	"github.com/sirupsen/logrus"
 )
 
-// swagger:operation POST /api/v1/deployments/{org}/{repo} deployment UpdateDeployment
+// swagger:operation POST /api/v1/deployments/{org}/{repo} deployment CreateDeployment
 //
 // Create a deployment for the configured backend
+//
+// ---
+// x-success_http_code: '201'
+// x-incident_priority: P4
+// produces:
+// - application/json
+// parameters:
+// - in: path
+//   name: repo
+//   description: Name of the repo
+//   required: true
+//   type: string
+// - in: path
+//   name: org
+//   description: Name of the org
+//   required: true
+//   type: string
+// responses:
+//   '201':
+//     description: Successfully created the deployment
+//     schema:
+//       type: string
+//   '400':
+//     description: Successfully created the deployment
+//     schema:
+//       type: string
+//   '500':
+//     description: Successfully created the deployment
+//     schema:
+//       type: string
+
+// CreateDeployment represents the API handler to
+// create a deployment in the configured backend.
+func CreateDeployment(c *gin.Context) {
+	// capture middleware values
+	r := repo.Retrieve(c)
+	u := user.Retrieve(c)
+
+	logrus.Infof("Creating new deployment for %s", r.GetFullName())
+
+	// capture body from API request
+	input := new(library.Deployment)
+
+	err := c.Bind(input)
+	if err != nil {
+		retErr := fmt.Errorf("unable to decode JSON for new deployment for %s: %w", r.GetFullName(), err)
+
+		util.HandleError(c, http.StatusBadRequest, retErr)
+
+		return
+	}
+
+	// update fields in deployment object
+	input.SetRepoID(r.GetID())
+	input.SetUser(u.GetName())
+
+	if len(input.GetDescription()) == 0 {
+		input.SetDescription("Deployment request from Vela")
+	}
+
+	if len(input.GetTask()) == 0 {
+		input.SetTask("deploy:vela")
+	}
+
+	// send API call to create the deployment
+	err = source.FromContext(c).CreateDeployment(u, r, input)
+	if err != nil {
+		retErr := fmt.Errorf("unable to create new deployment for %s: %w", r.GetFullName(), err)
+
+		util.HandleError(c, http.StatusInternalServerError, retErr)
+
+		return
+	}
+
+	c.JSON(http.StatusCreated, input)
+}
+
+// swagger:operation GET /api/v1/deployments/{org}/{repo} deployment GetDeployments
+//
+// Get a list of deployments for the configured backend
+//
+// ---
+// x-success_http_code: '200'
+// x-incident_priority: P4
+// produces:
+// - application/json
+// parameters:
+// - in: path
+//   name: repo
+//   description: Name of the repo
+//   required: true
+//   type: string
+// - in: path
+//   name: org
+//   description: Name of the org
+//   required: true
+//   type: string
+// responses:
+//   '200':
+//     description: Successfully retrieved the list of deployments
+//     schema:
+//       type: string
+
+// GetDeployments represents the API handler to capture
+// a list of deployments from the configured backend.
+func GetDeployments(c *gin.Context) {
+	// capture middleware values
+	r := repo.Retrieve(c)
+	u := user.Retrieve(c)
+
+	logrus.Infof("Reading deployments for %s", r.GetFullName())
+
+	// capture page query parameter if present
+	page, err := strconv.Atoi(c.DefaultQuery("page", "1"))
+	if err != nil {
+		retErr := fmt.Errorf("unable to convert page query parameter for %s: %w", r.GetFullName(), err)
+
+		util.HandleError(c, http.StatusBadRequest, retErr)
+
+		return
+	}
+
+	// capture per_page query parameter if present
+	perPage, err := strconv.Atoi(c.DefaultQuery("per_page", "10"))
+	if err != nil {
+		retErr := fmt.Errorf("unable to convert per_page query parameter for %s: %w", r.GetFullName(), err)
+
+		util.HandleError(c, http.StatusBadRequest, retErr)
+
+		return
+	}
+
+	// ensure per_page isn't above or below allowed values
+	perPage = util.MaxInt(1, util.MinInt(100, perPage))
+
+	// send API call to capture the total number of deployments for the repo
+	t, err := source.FromContext(c).GetDeploymentCount(u, r)
+	if err != nil {
+		retErr := fmt.Errorf("unable to get deployment count for %s: %w", r.GetFullName(), err)
+
+		util.HandleError(c, http.StatusInternalServerError, retErr)
+
+		return
+	}
+
+	// send API call to capture the list of steps for the build
+	d, err := source.FromContext(c).GetDeploymentList(u, r, page, perPage)
+	if err != nil {
+		retErr := fmt.Errorf("unable to get deployments for %s: %w", r.GetFullName(), err)
+
+		util.HandleError(c, http.StatusInternalServerError, retErr)
+
+		return
+	}
+
+	// create pagination object
+	pagination := Pagination{
+		Page:    page,
+		PerPage: perPage,
+		Total:   t,
+	}
+	// set pagination headers
+	pagination.SetHeaderLink(c)
+
+	c.JSON(http.StatusOK, d)
+}
+
+// swagger:operation GET /api/v1/deployments/{org}/{repo}/{deployment} deployment GetDeployment
+//
+// Get a deployment from the configured backend
 //
 // ---
 // x-success_http_code: '501'
@@ -40,176 +210,14 @@
 //   description: Name of the org
 //   required: true
 //   type: string
+// - in: path
+//   name: deployment
+//   description: Name of the org
+//   required: true
+//   type: string
 // responses:
-//   '501':
-//     description: The endpoint is not implemented
-//     schema:
-//       type: string
-
-// CreateDeployment represents the API handler to
-// create a deployment in the configured backend.
-func CreateDeployment(c *gin.Context) {
-	// capture middleware values
-	r := repo.Retrieve(c)
-	u := user.Retrieve(c)
-
-	logrus.Infof("Creating new deployment for %s", r.GetFullName())
-
-	// capture body from API request
-	input := new(library.Deployment)
-
-	err := c.Bind(input)
-	if err != nil {
-		retErr := fmt.Errorf("unable to decode JSON for new deployment for %s: %w", r.GetFullName(), err)
-
-		util.HandleError(c, http.StatusBadRequest, retErr)
-
-		return
-	}
-
-	// update fields in deployment object
-	input.SetRepoID(r.GetID())
-	input.SetUser(u.GetName())
-
-	if len(input.GetDescription()) == 0 {
-		input.SetDescription("Deployment request from Vela")
-	}
-
-	if len(input.GetTask()) == 0 {
-		input.SetTask("deploy:vela")
-	}
-
-	// send API call to create the deployment
-	err = source.FromContext(c).CreateDeployment(u, r, input)
-	if err != nil {
-		retErr := fmt.Errorf("unable to create new deployment for %s: %w", r.GetFullName(), err)
-
-		util.HandleError(c, http.StatusInternalServerError, retErr)
-
-		return
-	}
-
-	c.JSON(http.StatusCreated, input)
-}
-
-// swagger:operation GET /api/v1/deployments/{org}/{repo} deployment GetDeployments
-//
-// Get a list of deployments for the configured backend
-//
-// ---
-// x-success_http_code: '501'
-// x-incident_priority: P4
-// produces:
-// - application/json
-// parameters:
-// - in: path
-//   name: repo
-//   description: Name of the repo
-//   required: true
-//   type: string
-// - in: path
-//   name: org
-//   description: Name of the org
-//   required: true
-//   type: string
-// responses:
-//   '501':
-//     description: The endpoint is not implemented
-//     schema:
-//       type: string
-
-// GetDeployments represents the API handler to capture
-// a list of deployments from the configured backend.
-func GetDeployments(c *gin.Context) {
-	// capture middleware values
-	r := repo.Retrieve(c)
-	u := user.Retrieve(c)
-
-	logrus.Infof("Reading deployments for %s", r.GetFullName())
-
-	// capture page query parameter if present
-	page, err := strconv.Atoi(c.DefaultQuery("page", "1"))
-	if err != nil {
-		retErr := fmt.Errorf("unable to convert page query parameter for %s: %w", r.GetFullName(), err)
-
-		util.HandleError(c, http.StatusBadRequest, retErr)
-
-		return
-	}
-
-	// capture per_page query parameter if present
-	perPage, err := strconv.Atoi(c.DefaultQuery("per_page", "10"))
-	if err != nil {
-		retErr := fmt.Errorf("unable to convert per_page query parameter for %s: %w", r.GetFullName(), err)
-
-		util.HandleError(c, http.StatusBadRequest, retErr)
-
-		return
-	}
-
-	// ensure per_page isn't above or below allowed values
-	perPage = util.MaxInt(1, util.MinInt(100, perPage))
-
-	// send API call to capture the total number of deployments for the repo
-	t, err := source.FromContext(c).GetDeploymentCount(u, r)
-	if err != nil {
-		retErr := fmt.Errorf("unable to get deployment count for %s: %w", r.GetFullName(), err)
-
-		util.HandleError(c, http.StatusInternalServerError, retErr)
-
-		return
-	}
-
-	// send API call to capture the list of steps for the build
-	d, err := source.FromContext(c).GetDeploymentList(u, r, page, perPage)
-	if err != nil {
-		retErr := fmt.Errorf("unable to get deployments for %s: %w", r.GetFullName(), err)
-
-		util.HandleError(c, http.StatusInternalServerError, retErr)
-
-		return
-	}
-
-	// create pagination object
-	pagination := Pagination{
-		Page:    page,
-		PerPage: perPage,
-		Total:   t,
-	}
-	// set pagination headers
-	pagination.SetHeaderLink(c)
-
-	c.JSON(http.StatusOK, d)
-}
-
-// swagger:operation GET /api/v1/deployments/{org}/{repo}/{deployment} deployment GetDeployment
-//
-// Get a deployment from the configured backend
-//
-// ---
-// x-success_http_code: '501'
-// x-incident_priority: P4
-// produces:
-// - application/json
-// parameters:
-// - in: path
-//   name: repo
-//   description: Name of the repo
-//   required: true
-//   type: string
-// - in: path
-//   name: org
-//   description: Name of the org
-//   required: true
-//   type: string
-// - in: path
-//   name: deployment
-//   description: Name of the org
-//   required: true
-//   type: string
-// responses:
-//   '501':
-//     description: The endpoint is not implemented
+//   '502':
+//     description: Successfully retrieved the deployment
 //     schema:
 //       type: string
 
@@ -221,80 +229,6 @@
 	u := user.Retrieve(c)
 	deployment := c.Param("deployment")
 
-<<<<<<< HEAD
-// swagger:operation PUT /api/v1/deployments/{org}/{repo}/{deployment} deployment UpdateDeployment
-//
-// Update a deployment from the configured backend
-//
-// ---
-// x-success_http_code: '501'
-// x-incident_priority: P4
-// produces:
-// - application/json
-// parameters:
-// - in: path
-//   name: repo
-//   description: Name of the repo
-//   required: true
-//   type: string
-// - in: path
-//   name: org
-//   description: Name of the org
-//   required: true
-//   type: string
-// - in: path
-//   name: deployment
-//   description: Name of the org
-//   required: true
-//   type: string
-// responses:
-//   '501':
-//     description: The endpoint is not implemented
-//     schema:
-//       type: string
-
-// UpdateDeployment represents the API handler to
-// update a deployment in the configured backend.
-func UpdateDeployment(c *gin.Context) {
-	c.JSON(http.StatusNotImplemented, "The server does not support the functionality required to fulfill the request.")
-}
-
-// swagger:operation DELETE /api/v1/deployments/{org}/{repo}/{deployment} deployment DeleteDeployment
-//
-// Delete a deployment from the configured backend
-//
-// ---
-// x-success_http_code: '501'
-// x-incident_priority: P4
-// produces:
-// - application/json
-// parameters:
-// - in: path
-//   name: repo
-//   description: Name of the repo
-//   required: true
-//   type: string
-// - in: path
-//   name: org
-//   description: Name of the org
-//   required: true
-//   type: string
-// - in: path
-//   name: deployment
-//   description: Name of the org
-//   required: true
-//   type: string
-// responses:
-//   '501':
-//     description: The endpoint is not implemented
-//     schema:
-//       type: string
-
-// DeleteDeployment represents the API handler to
-// remove a deployment from the configured backend.
-func DeleteDeployment(c *gin.Context) {
-	c.JSON(http.StatusNotImplemented, "The server does not support the functionality required to fulfill the request.")
-=======
 	logrus.Infof("Reading deployment %s/%s", r.GetFullName(), deployment)
 
 	number, err := strconv.Atoi(deployment)
@@ -317,5 +251,4 @@
 	}
 
 	c.JSON(http.StatusOK, d)
->>>>>>> cb74efcb
 }