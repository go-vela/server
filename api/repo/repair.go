// Copyright (c) 2022 Target Brands, Inc. All rights reserved.
//
// Use of this source code is governed by the LICENSE file in this repository.

package repo

import (
	"fmt"
	"net/http"

	"github.com/gin-gonic/gin"
	"github.com/go-vela/server/database"
	"github.com/go-vela/server/router/middleware/org"
	"github.com/go-vela/server/router/middleware/repo"
	"github.com/go-vela/server/router/middleware/user"
	"github.com/go-vela/server/scm"
	"github.com/go-vela/server/util"
	"github.com/sirupsen/logrus"
)

// swagger:operation PATCH /api/v1/repos/{org}/{repo}/repair repos RepairRepo
//
// Remove and recreate the webhook for a repo
//
// ---
// produces:
// - application/json
// parameters:
// - in: path
//   name: org
//   description: Name of the org
//   required: true
//   type: string
// - in: path
//   name: repo
//   description: Name of the repo
//   required: true
//   type: string
// security:
//   - ApiKeyAuth: []
// responses:
//   '200':
//     description: Successfully repaired the repo
//     schema:
//       type: string
//   '500':
//     description: Unable to repair the repo
//     schema:
//       "$ref": "#/definitions/Error"

// RepairRepo represents the API handler to remove
// and then create a webhook for a repo.
func RepairRepo(c *gin.Context) {
	// capture middleware values
	o := org.Retrieve(c)
	r := repo.Retrieve(c)
	u := user.Retrieve(c)
	ctx := c.Request.Context()

	// update engine logger with API metadata
	//
	// https://pkg.go.dev/github.com/sirupsen/logrus?tab=doc#Entry.WithFields
	logrus.WithFields(logrus.Fields{
		"org":  o,
		"repo": r.GetName(),
		"user": u.GetName(),
	}).Infof("repairing repo %s", r.GetFullName())

	// check if we should create the webhook
	if c.Value("webhookvalidation").(bool) {
		// send API call to remove the webhook
<<<<<<< HEAD
		err := scm.FromContext(c).Disable(c.Request.Context(), u, r.GetOrg(), r.GetName())
=======
		err := scm.FromContext(c).Disable(ctx, u, r.GetOrg(), r.GetName())
>>>>>>> 4d424137
		if err != nil {
			retErr := fmt.Errorf("unable to delete webhook for %s: %w", r.GetFullName(), err)

			util.HandleError(c, http.StatusInternalServerError, retErr)

			return
		}

		hook, err := database.FromContext(c).LastHookForRepo(ctx, r)
		if err != nil {
			retErr := fmt.Errorf("unable to get last hook for %s: %w", r.GetFullName(), err)

			util.HandleError(c, http.StatusInternalServerError, retErr)

			return
		}

		// send API call to create the webhook
<<<<<<< HEAD
		hook, _, err = scm.FromContext(c).Enable(c.Request.Context(), u, r, hook)
=======
		hook, _, err = scm.FromContext(c).Enable(ctx, u, r, hook)
>>>>>>> 4d424137
		if err != nil {
			retErr := fmt.Errorf("unable to create webhook for %s: %w", r.GetFullName(), err)

			switch err.Error() {
			case "repo already enabled":
				util.HandleError(c, http.StatusConflict, retErr)
				return
			case "repo not found":
				util.HandleError(c, http.StatusNotFound, retErr)
				return
			}

			util.HandleError(c, http.StatusInternalServerError, retErr)

			return
		}

		hook.SetRepoID(r.GetID())

		_, err = database.FromContext(c).CreateHook(ctx, hook)
		if err != nil {
			retErr := fmt.Errorf("unable to create initialization webhook for %s: %w", r.GetFullName(), err)

			util.HandleError(c, http.StatusInternalServerError, retErr)

			return
		}
	}

	// if the repo was previously inactive, mark it as active
	if !r.GetActive() {
		r.SetActive(true)

		// send API call to update the repo
		_, err := database.FromContext(c).UpdateRepo(ctx, r)
		if err != nil {
			retErr := fmt.Errorf("unable to set repo %s to active: %w", r.GetFullName(), err)

			util.HandleError(c, http.StatusInternalServerError, retErr)

			return
		}
	}

	c.JSON(http.StatusOK, fmt.Sprintf("repo %s repaired", r.GetFullName()))
}<|MERGE_RESOLUTION|>--- conflicted
+++ resolved
@@ -69,11 +69,7 @@
 	// check if we should create the webhook
 	if c.Value("webhookvalidation").(bool) {
 		// send API call to remove the webhook
-<<<<<<< HEAD
-		err := scm.FromContext(c).Disable(c.Request.Context(), u, r.GetOrg(), r.GetName())
-=======
 		err := scm.FromContext(c).Disable(ctx, u, r.GetOrg(), r.GetName())
->>>>>>> 4d424137
 		if err != nil {
 			retErr := fmt.Errorf("unable to delete webhook for %s: %w", r.GetFullName(), err)
 
@@ -92,11 +88,7 @@
 		}
 
 		// send API call to create the webhook
-<<<<<<< HEAD
-		hook, _, err = scm.FromContext(c).Enable(c.Request.Context(), u, r, hook)
-=======
 		hook, _, err = scm.FromContext(c).Enable(ctx, u, r, hook)
->>>>>>> 4d424137
 		if err != nil {
 			retErr := fmt.Errorf("unable to create webhook for %s: %w", r.GetFullName(), err)
 
