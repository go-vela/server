--- conflicted
+++ resolved
@@ -71,11 +71,7 @@
 	}).Infof("deleting repo %s", r.GetFullName())
 
 	// send API call to remove the webhook
-<<<<<<< HEAD
-	err := scm.FromContext(c).Disable(c.Request.Context(), u, r.GetOrg(), r.GetName())
-=======
 	err := scm.FromContext(c).Disable(ctx, u, r.GetOrg(), r.GetName())
->>>>>>> 4d424137
 	if err != nil {
 		retErr := fmt.Errorf("unable to delete webhook for %s: %w", r.GetFullName(), err)
 
