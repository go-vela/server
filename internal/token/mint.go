--- conflicted
+++ resolved
@@ -7,10 +7,6 @@
 	"fmt"
 	"time"
 
-<<<<<<< HEAD
-	"github.com/go-vela/types/constants"
-=======
->>>>>>> 04f93086
 	"github.com/golang-jwt/jwt/v5"
 
 	api "github.com/go-vela/server/api/types"
