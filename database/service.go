--- conflicted
+++ resolved
@@ -6,10 +6,7 @@
 
 import (
 	"github.com/go-vela/server/database/hook"
-<<<<<<< HEAD
 	"github.com/go-vela/server/database/log"
-=======
->>>>>>> f76146b7
 	"github.com/go-vela/server/database/pipeline"
 	"github.com/go-vela/server/database/repo"
 	"github.com/go-vela/server/database/user"
@@ -81,32 +78,9 @@
 	// related to hooks stored in the database.
 	hook.HookService
 
-<<<<<<< HEAD
 	// LogService provides the interface for functionality
 	// related to logs stored in the database.
 	log.LogService
-=======
-	// Log Database Interface Functions
-
-	// GetStepLog defines a function that
-	// gets a step log by unique ID.
-	GetStepLog(int64) (*library.Log, error)
-	// GetServiceLog defines a function that
-	// gets a service log by unique ID.
-	GetServiceLog(int64) (*library.Log, error)
-	// GetBuildLogs defines a function that
-	// gets a list of logs by build ID.
-	GetBuildLogs(int64) ([]*library.Log, error)
-	// CreateLog defines a function that
-	// creates a new log.
-	CreateLog(*library.Log) error
-	// UpdateLog defines a function that
-	// updates a log.
-	UpdateLog(*library.Log) error
-	// DeleteLog defines a function that
-	// deletes a log by unique ID.
-	DeleteLog(int64) error
->>>>>>> f76146b7
 
 	// PipelineService provides the interface for functionality
 	// related to pipelines stored in the database.
