--- conflicted
+++ resolved
@@ -106,7 +106,6 @@
 
 func APIRepo() *api.Repo {
 	return &api.Repo{
-<<<<<<< HEAD
 		ID:              new(int64),
 		Owner:           APIUser(),
 		BuildLimit:      new(int64),
@@ -129,30 +128,7 @@
 		Topics:          new([]string),
 		ApproveBuild:    new(string),
 		ApprovalTimeout: new(int64),
-=======
-		ID:           new(int64),
-		Owner:        APIUser(),
-		BuildLimit:   new(int64),
-		Timeout:      new(int64),
-		Counter:      new(int),
-		PipelineType: new(string),
-		Hash:         new(string),
-		Org:          new(string),
-		Name:         new(string),
-		FullName:     new(string),
-		Link:         new(string),
-		Clone:        new(string),
-		Branch:       new(string),
-		Visibility:   new(string),
-		PreviousName: new(string),
-		Private:      new(bool),
-		Trusted:      new(bool),
-		Active:       new(bool),
-		AllowEvents:  APIEvents(),
-		Topics:       new([]string),
-		ApproveBuild: new(string),
-		InstallID:    new(int64),
->>>>>>> fa93fa87
+		InstallID:       new(int64),
 	}
 }
 
