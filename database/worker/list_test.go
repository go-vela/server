--- conflicted
+++ resolved
@@ -48,20 +48,12 @@
 	_sqlite := testSqlite(t)
 	defer func() { _sql, _ := _sqlite.client.DB(); _sql.Close() }()
 
-<<<<<<< HEAD
-	err := _sqlite.CreateWorker(context.TODO(), _workerOne)
-=======
-	_, err := _sqlite.CreateWorker(_workerOne)
->>>>>>> a3912ea9
+	_, err := _sqlite.CreateWorker(context.TODO(), _workerOne)
 	if err != nil {
 		t.Errorf("unable to create test worker for sqlite: %v", err)
 	}
 
-<<<<<<< HEAD
-	err = _sqlite.CreateWorker(context.TODO(), _workerTwo)
-=======
-	_, err = _sqlite.CreateWorker(_workerTwo)
->>>>>>> a3912ea9
+	_, err = _sqlite.CreateWorker(context.TODO(), _workerTwo)
 	if err != nil {
 		t.Errorf("unable to create test worker for sqlite: %v", err)
 	}
