// Copyright (c) 2022 Target Brands, Inc. All rights reserved.
//
// Use of this source code is governed by the LICENSE file in this repository.

package worker

import (
	"context"

	"github.com/go-vela/types/library"
)

// WorkerInterface represents the Vela interface for worker
// functions with the supported Database backends.
//
//nolint:revive // ignore name stutter
type WorkerInterface interface {
	// Worker Data Definition Language Functions
	//
	// https://en.wikipedia.org/wiki/Data_definition_language

	// CreateWorkerIndexes defines a function that creates the indexes for the workers table.
	CreateWorkerIndexes(context.Context) error
	// CreateWorkerTable defines a function that creates the workers table.
	CreateWorkerTable(context.Context, string) error

	// Worker Data Manipulation Language Functions
	//
	// https://en.wikipedia.org/wiki/Data_manipulation_language

	// CountWorkers defines a function that gets the count of all workers.
	CountWorkers(context.Context) (int64, error)
	// CreateWorker defines a function that creates a new worker.
<<<<<<< HEAD
	CreateWorker(context.Context, *library.Worker) error
=======
	CreateWorker(*library.Worker) (*library.Worker, error)
>>>>>>> a3912ea9
	// DeleteWorker defines a function that deletes an existing worker.
	DeleteWorker(context.Context, *library.Worker) error
	// GetWorker defines a function that gets a worker by ID.
	GetWorker(context.Context, int64) (*library.Worker, error)
	// GetWorkerForHostname defines a function that gets a worker by hostname.
	GetWorkerForHostname(context.Context, string) (*library.Worker, error)
	// ListWorkers defines a function that gets a list of all workers.
	ListWorkers(context.Context) ([]*library.Worker, error)
	// UpdateWorker defines a function that updates an existing worker.
<<<<<<< HEAD
	UpdateWorker(context.Context, *library.Worker) error
=======
	UpdateWorker(*library.Worker) (*library.Worker, error)
>>>>>>> a3912ea9
}<|MERGE_RESOLUTION|>--- conflicted
+++ resolved
@@ -31,11 +31,7 @@
 	// CountWorkers defines a function that gets the count of all workers.
 	CountWorkers(context.Context) (int64, error)
 	// CreateWorker defines a function that creates a new worker.
-<<<<<<< HEAD
-	CreateWorker(context.Context, *library.Worker) error
-=======
-	CreateWorker(*library.Worker) (*library.Worker, error)
->>>>>>> a3912ea9
+	CreateWorker(context.Context, *library.Worker) (*library.Worker, error)
 	// DeleteWorker defines a function that deletes an existing worker.
 	DeleteWorker(context.Context, *library.Worker) error
 	// GetWorker defines a function that gets a worker by ID.
@@ -45,9 +41,5 @@
 	// ListWorkers defines a function that gets a list of all workers.
 	ListWorkers(context.Context) ([]*library.Worker, error)
 	// UpdateWorker defines a function that updates an existing worker.
-<<<<<<< HEAD
-	UpdateWorker(context.Context, *library.Worker) error
-=======
-	UpdateWorker(*library.Worker) (*library.Worker, error)
->>>>>>> a3912ea9
+	UpdateWorker(context.Context, *library.Worker) (*library.Worker, error)
 }