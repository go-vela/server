// Copyright (c) 2022 Target Brands, Inc. All rights reserved.
//
// Use of this source code is governed by the LICENSE file in this repository.

package worker

import (
	"context"

	"github.com/go-vela/types/constants"
	"github.com/go-vela/types/database"
	"github.com/go-vela/types/library"
	"github.com/sirupsen/logrus"
)

// UpdateWorker updates an existing worker in the database.
<<<<<<< HEAD
func (e *engine) UpdateWorker(ctx context.Context, w *library.Worker) error {
=======
func (e *engine) UpdateWorker(w *library.Worker) (*library.Worker, error) {
>>>>>>> a3912ea9
	e.logger.WithFields(logrus.Fields{
		"worker": w.GetHostname(),
	}).Tracef("updating worker %s in the database", w.GetHostname())

	// cast the library type to database type
	//
	// https://pkg.go.dev/github.com/go-vela/types/database#WorkerFromLibrary
	worker := database.WorkerFromLibrary(w)

	// validate the necessary fields are populated
	//
	// https://pkg.go.dev/github.com/go-vela/types/database#Worker.Validate
	err := worker.Validate()
	if err != nil {
		return nil, err
	}

	// send query to the database
	result := e.client.Table(constants.TableWorker).Save(worker)

	return worker.ToLibrary(), result.Error
}<|MERGE_RESOLUTION|>--- conflicted
+++ resolved
@@ -14,11 +14,7 @@
 )
 
 // UpdateWorker updates an existing worker in the database.
-<<<<<<< HEAD
-func (e *engine) UpdateWorker(ctx context.Context, w *library.Worker) error {
-=======
-func (e *engine) UpdateWorker(w *library.Worker) (*library.Worker, error) {
->>>>>>> a3912ea9
+func (e *engine) UpdateWorker(ctx context.Context, w *library.Worker) (*library.Worker, error) {
 	e.logger.WithFields(logrus.Fields{
 		"worker": w.GetHostname(),
 	}).Tracef("updating worker %s in the database", w.GetHostname())
