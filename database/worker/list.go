--- conflicted
+++ resolved
@@ -13,22 +13,12 @@
 )
 
 // ListWorkers gets a list of all workers from the database.
-<<<<<<< HEAD
-func (e *engine) ListWorkers(ctx context.Context) ([]*api.Worker, error) {
+func (e *engine) ListWorkers(ctx context.Context, active string, before, after int64) ([]*api.Worker, error) {
 	e.logger.Trace("listing all workers from the database")
 
 	// variables to store query results and return value
-	count := int64(0)
 	w := new([]types.Worker)
 	workers := []*api.Worker{}
-=======
-func (e *engine) ListWorkers(ctx context.Context, active string, before, after int64) ([]*library.Worker, error) {
-	e.logger.Trace("listing all workers from the database")
-
-	// variables to store query results and return value
-	w := new([]database.Worker)
-	workers := []*library.Worker{}
->>>>>>> 0563995e
 
 	// build query with checked in constraints
 	query := e.client.Table(constants.TableWorker).
