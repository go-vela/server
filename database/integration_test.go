// Copyright (c) 2023 Target Brands, Inc. All rights reserved.
//
// Use of this source code is governed by the LICENSE file in this repository.

package database

import (
	"context"
	"os"
	"reflect"
	"strings"
	"testing"
	"time"

	"github.com/go-vela/server/database/build"
	"github.com/go-vela/server/database/executable"
	"github.com/go-vela/server/database/hook"
	"github.com/go-vela/server/database/log"
	"github.com/go-vela/server/database/pipeline"
	"github.com/go-vela/server/database/repo"
	"github.com/go-vela/server/database/schedule"
	"github.com/go-vela/server/database/secret"
	"github.com/go-vela/server/database/service"
	"github.com/go-vela/server/database/step"
	"github.com/go-vela/server/database/user"
	"github.com/go-vela/server/database/worker"
	"github.com/go-vela/types/constants"
	"github.com/go-vela/types/library"
	"github.com/go-vela/types/raw"
)

// Resources represents the object containing test resources.
type Resources struct {
	Builds      []*library.Build
	Deployments []*library.Deployment
	Executables []*library.BuildExecutable
	Hooks       []*library.Hook
	Logs        []*library.Log
	Pipelines   []*library.Pipeline
	Repos       []*library.Repo
	Schedules   []*library.Schedule
	Secrets     []*library.Secret
	Services    []*library.Service
	Steps       []*library.Step
	Users       []*library.User
	Workers     []*library.Worker
}

func TestDatabase_Integration(t *testing.T) {
	// check if we should skip the integration test
	//
	// https://konradreiche.com/blog/how-to-separate-integration-tests-in-go
	if os.Getenv("INTEGRATION") == "" {
		t.Skipf("skipping %s integration test due to environment variable constraint", t.Name())
	}

	// setup tests
	tests := []struct {
		name   string
		config *config
	}{
		{
			name: "postgres",
			config: &config{
				Driver:           "postgres",
				Address:          os.Getenv("POSTGRES_ADDR"),
				CompressionLevel: 3,
				ConnectionLife:   10 * time.Second,
				ConnectionIdle:   5,
				ConnectionOpen:   20,
				EncryptionKey:    "A1B2C3D4E5G6H7I8J9K0LMNOPQRSTUVW",
				SkipCreation:     false,
			},
		},
		{
			name: "sqlite3",
			config: &config{
				Driver:           "sqlite3",
				Address:          os.Getenv("SQLITE_ADDR"),
				CompressionLevel: 3,
				ConnectionLife:   10 * time.Second,
				ConnectionIdle:   5,
				ConnectionOpen:   20,
				EncryptionKey:    "A1B2C3D4E5G6H7I8J9K0LMNOPQRSTUVW",
				SkipCreation:     false,
			},
		},
	}

	// run tests
	for _, test := range tests {
		t.Run(test.name, func(t *testing.T) {
			// create resources for testing
			resources := newResources()

			db, err := New(
				WithAddress(test.config.Address),
				WithCompressionLevel(test.config.CompressionLevel),
				WithConnectionLife(test.config.ConnectionLife),
				WithConnectionIdle(test.config.ConnectionIdle),
				WithConnectionOpen(test.config.ConnectionOpen),
				WithDriver(test.config.Driver),
				WithEncryptionKey(test.config.EncryptionKey),
				WithSkipCreation(test.config.SkipCreation),
			)
			if err != nil {
				t.Errorf("unable to create new database engine for %s: %v", test.name, err)
			}

			driver := db.Driver()
			if !strings.EqualFold(driver, test.config.Driver) {
				t.Errorf("Driver() is %v, want %v", driver, test.config.Driver)
			}

			err = db.Ping()
			if err != nil {
				t.Errorf("unable to ping database engine for %s: %v", test.name, err)
			}

			t.Run("test_builds", func(t *testing.T) { testBuilds(t, db, resources) })

			t.Run("test_executables", func(t *testing.T) { testExecutables(t, db, resources) })

			t.Run("test_hooks", func(t *testing.T) { testHooks(t, db, resources) })

			t.Run("test_logs", func(t *testing.T) { testLogs(t, db, resources) })

			t.Run("test_pipelines", func(t *testing.T) { testPipelines(t, db, resources) })

			t.Run("test_repos", func(t *testing.T) { testRepos(t, db, resources) })

			t.Run("test_schedules", func(t *testing.T) { testSchedules(t, db, resources) })

			t.Run("test_secrets", func(t *testing.T) { testSecrets(t, db, resources) })

			t.Run("test_services", func(t *testing.T) { testServices(t, db, resources) })

			t.Run("test_steps", func(t *testing.T) { testSteps(t, db, resources) })

			t.Run("test_users", func(t *testing.T) { testUsers(t, db, resources) })

			t.Run("test_workers", func(t *testing.T) { testWorkers(t, db, resources) })

			err = db.Close()
			if err != nil {
				t.Errorf("unable to close database engine for %s: %v", test.name, err)
			}
		})
	}
}

func testBuilds(t *testing.T, db Interface, resources *Resources) {
	// create a variable to track the number of methods called for builds
	methods := make(map[string]bool)
	// capture the element type of the build interface
	element := reflect.TypeOf(new(build.BuildInterface)).Elem()
	// iterate through all methods found in the build interface
	for i := 0; i < element.NumMethod(); i++ {
		// skip tracking the methods to create indexes and tables for builds
		// since those are already called when the database engine starts
		if strings.Contains(element.Method(i).Name, "Index") ||
			strings.Contains(element.Method(i).Name, "Table") {
			continue
		}

		// add the method name to the list of functions
		methods[element.Method(i).Name] = false
	}

	// create the repos for build related functions
	for _, repo := range resources.Repos {
		_, err := db.CreateRepo(context.TODO(), repo)
		if err != nil {
			t.Errorf("unable to create repo %d: %v", repo.GetID(), err)
		}
	}

	buildOne := new(library.BuildQueue)
	buildOne.SetCreated(1563474076)
	buildOne.SetFullName("github/octocat")
	buildOne.SetNumber(1)
	buildOne.SetStatus("running")

	buildTwo := new(library.BuildQueue)
	buildTwo.SetCreated(1563474076)
	buildTwo.SetFullName("github/octocat")
	buildTwo.SetNumber(2)
	buildTwo.SetStatus("running")

	queueBuilds := []*library.BuildQueue{buildOne, buildTwo}

	// create the builds
	for _, build := range resources.Builds {
		_, err := db.CreateBuild(context.TODO(), build)
		if err != nil {
			t.Errorf("unable to create build %d: %v", build.GetID(), err)
		}
	}
	methods["CreateBuild"] = true

	// count the builds
	count, err := db.CountBuilds(context.TODO())
	if err != nil {
		t.Errorf("unable to count builds: %v", err)
	}
	if int(count) != len(resources.Builds) {
		t.Errorf("CountBuilds() is %v, want %v", count, len(resources.Builds))
	}
	methods["CountBuilds"] = true

	// count the builds for a deployment
	count, err = db.CountBuildsForDeployment(context.TODO(), resources.Deployments[0], nil)
	if err != nil {
		t.Errorf("unable to count builds for deployment %d: %v", resources.Deployments[0].GetID(), err)
	}
	if int(count) != len(resources.Builds) {
		t.Errorf("CountBuildsForDeployment() is %v, want %v", count, len(resources.Builds))
	}
	methods["CountBuildsForDeployment"] = true

	// count the builds for an org
	count, err = db.CountBuildsForOrg(context.TODO(), resources.Repos[0].GetOrg(), nil)
	if err != nil {
		t.Errorf("unable to count builds for org %s: %v", resources.Repos[0].GetOrg(), err)
	}
	if int(count) != len(resources.Builds) {
		t.Errorf("CountBuildsForOrg() is %v, want %v", count, len(resources.Builds))
	}
	methods["CountBuildsForOrg"] = true

	// count the builds for a repo
	count, err = db.CountBuildsForRepo(context.TODO(), resources.Repos[0], nil)
	if err != nil {
		t.Errorf("unable to count builds for repo %d: %v", resources.Repos[0].GetID(), err)
	}
	if int(count) != len(resources.Builds) {
		t.Errorf("CountBuildsForRepo() is %v, want %v", count, len(resources.Builds))
	}
	methods["CountBuildsForRepo"] = true

	// count the builds for a status
	count, err = db.CountBuildsForStatus(context.TODO(), "running", nil)
	if err != nil {
		t.Errorf("unable to count builds for status %s: %v", "running", err)
	}
	if int(count) != len(resources.Builds) {
		t.Errorf("CountBuildsForStatus() is %v, want %v", count, len(resources.Builds))
	}
	methods["CountBuildsForStatus"] = true

	// list the builds
	list, err := db.ListBuilds(context.TODO())
	if err != nil {
		t.Errorf("unable to list builds: %v", err)
	}
	if !reflect.DeepEqual(list, resources.Builds) {
		t.Errorf("ListBuilds() is %v, want %v", list, resources.Builds)
	}
	methods["ListBuilds"] = true

	// list the builds for a deployment
	list, count, err = db.ListBuildsForDeployment(context.TODO(), resources.Deployments[0], nil, 1, 10)
	if err != nil {
		t.Errorf("unable to list builds for deployment %d: %v", resources.Deployments[0].GetID(), err)
	}
	if int(count) != len(resources.Builds) {
		t.Errorf("ListBuildsForDeployment() is %v, want %v", count, len(resources.Builds))
	}
	if !reflect.DeepEqual(list, []*library.Build{resources.Builds[1], resources.Builds[0]}) {
		t.Errorf("ListBuildsForDeployment() is %v, want %v", list, []*library.Build{resources.Builds[1], resources.Builds[0]})
	}
	methods["ListBuildsForDeployment"] = true

	// list the builds for an org
	list, count, err = db.ListBuildsForOrg(context.TODO(), resources.Repos[0].GetOrg(), nil, 1, 10)
	if err != nil {
		t.Errorf("unable to list builds for org %s: %v", resources.Repos[0].GetOrg(), err)
	}
	if int(count) != len(resources.Builds) {
		t.Errorf("ListBuildsForOrg() is %v, want %v", count, len(resources.Builds))
	}
	if !reflect.DeepEqual(list, resources.Builds) {
		t.Errorf("ListBuildsForOrg() is %v, want %v", list, resources.Builds)
	}
	methods["ListBuildsForOrg"] = true

	// list the builds for a repo
	list, count, err = db.ListBuildsForRepo(context.TODO(), resources.Repos[0], nil, time.Now().UTC().Unix(), 0, 1, 10)
	if err != nil {
		t.Errorf("unable to list builds for repo %d: %v", resources.Repos[0].GetID(), err)
	}
	if int(count) != len(resources.Builds) {
		t.Errorf("ListBuildsForRepo() is %v, want %v", count, len(resources.Builds))
	}
	if !reflect.DeepEqual(list, []*library.Build{resources.Builds[1], resources.Builds[0]}) {
		t.Errorf("ListBuildsForRepo() is %v, want %v", list, []*library.Build{resources.Builds[1], resources.Builds[0]})
	}
	methods["ListBuildsForRepo"] = true

	// list the pending and running builds
	queueList, err := db.ListPendingAndRunningBuilds(context.TODO(), "0")
	if err != nil {
		t.Errorf("unable to list pending and running builds: %v", err)
	}
	if !reflect.DeepEqual(queueList, queueBuilds) {
		t.Errorf("ListPendingAndRunningBuilds() is %v, want %v", queueList, queueBuilds)
	}
	methods["ListPendingAndRunningBuilds"] = true

	// lookup the last build by repo
	got, err := db.LastBuildForRepo(context.TODO(), resources.Repos[0], "main")
	if err != nil {
		t.Errorf("unable to get last build for repo %d: %v", resources.Repos[0].GetID(), err)
	}
	if !reflect.DeepEqual(got, resources.Builds[1]) {
		t.Errorf("LastBuildForRepo() is %v, want %v", got, resources.Builds[1])
	}
	methods["LastBuildForRepo"] = true

	// lookup the builds by repo and number
	for _, build := range resources.Builds {
		repo := resources.Repos[build.GetRepoID()-1]
		got, err = db.GetBuildForRepo(context.TODO(), repo, build.GetNumber())
		if err != nil {
			t.Errorf("unable to get build %d for repo %d: %v", build.GetID(), repo.GetID(), err)
		}
		if !reflect.DeepEqual(got, build) {
			t.Errorf("GetBuildForRepo() is %v, want %v", got, build)
		}
	}
	methods["GetBuildForRepo"] = true

	// clean the builds
	count, err = db.CleanBuilds(context.TODO(), "integration testing", 1563474090)
	if err != nil {
		t.Errorf("unable to clean builds: %v", err)
	}
	if int(count) != len(resources.Builds) {
		t.Errorf("CleanBuilds() is %v, want %v", count, len(resources.Builds))
	}
	methods["CleanBuilds"] = true

	// update the builds
	for _, build := range resources.Builds {
		build.SetStatus("success")
		_, err = db.UpdateBuild(context.TODO(), build)
		if err != nil {
			t.Errorf("unable to update build %d: %v", build.GetID(), err)
		}

		// lookup the build by ID
		got, err = db.GetBuild(context.TODO(), build.GetID())
		if err != nil {
			t.Errorf("unable to get build %d by ID: %v", build.GetID(), err)
		}
		if !reflect.DeepEqual(got, build) {
			t.Errorf("GetBuild() is %v, want %v", got, build)
		}
	}
	methods["UpdateBuild"] = true
	methods["GetBuild"] = true

	// delete the builds
	for _, build := range resources.Builds {
		err = db.DeleteBuild(context.TODO(), build)
		if err != nil {
			t.Errorf("unable to delete build %d: %v", build.GetID(), err)
		}
	}
	methods["DeleteBuild"] = true

	// delete the repos for build related functions
	for _, repo := range resources.Repos {
		err = db.DeleteRepo(context.TODO(), repo)
		if err != nil {
			t.Errorf("unable to delete repo %d: %v", repo.GetID(), err)
		}
	}

	// ensure we called all the methods we expected to
	for method, called := range methods {
		if !called {
			t.Errorf("method %s was not called for builds", method)
		}
	}
}

func testExecutables(t *testing.T, db Interface, resources *Resources) {
	// create a variable to track the number of methods called for pipelines
	methods := make(map[string]bool)
	// capture the element type of the pipeline interface
	element := reflect.TypeOf(new(executable.BuildExecutableInterface)).Elem()
	// iterate through all methods found in the pipeline interface
	for i := 0; i < element.NumMethod(); i++ {
		// skip tracking the methods to create indexes and tables for pipelines
		// since those are already called when the database engine starts
		if strings.Contains(element.Method(i).Name, "Index") ||
			strings.Contains(element.Method(i).Name, "Table") {
			continue
		}

		// add the method name to the list of functions
		methods[element.Method(i).Name] = false
	}

	// create the pipelines
	for _, executable := range resources.Executables {
		err := db.CreateBuildExecutable(context.TODO(), executable)
		if err != nil {
			t.Errorf("unable to create executable %d: %v", executable.GetID(), err)
		}
	}
	methods["CreateBuildExecutable"] = true

	// pop executables for builds
	for _, executable := range resources.Executables {
		got, err := db.PopBuildExecutable(context.TODO(), executable.GetBuildID())
		if err != nil {
			t.Errorf("unable to get executable %d for build %d: %v", executable.GetID(), executable.GetBuildID(), err)
		}
		if !reflect.DeepEqual(got, executable) {
			t.Errorf("PopBuildExecutable() is %v, want %v", got, executable)
		}
	}
	methods["PopBuildExecutable"] = true

	// ensure we called all the methods we expected to
	for method, called := range methods {
		if !called {
			t.Errorf("method %s was not called for pipelines", method)
		}
	}
}

func testHooks(t *testing.T, db Interface, resources *Resources) {
	// create a variable to track the number of methods called for hooks
	methods := make(map[string]bool)
	// capture the element type of the hook interface
	element := reflect.TypeOf(new(hook.HookInterface)).Elem()
	// iterate through all methods found in the hook interface
	for i := 0; i < element.NumMethod(); i++ {
		// skip tracking the methods to create indexes and tables for hooks
		// since those are already called when the database engine starts
		if strings.Contains(element.Method(i).Name, "Index") ||
			strings.Contains(element.Method(i).Name, "Table") {
			continue
		}

		// add the method name to the list of functions
		methods[element.Method(i).Name] = false
	}

	// create the hooks
	for _, hook := range resources.Hooks {
		_, err := db.CreateHook(context.TODO(), hook)
		if err != nil {
			t.Errorf("unable to create hook %d: %v", hook.GetID(), err)
		}
	}
	methods["CreateHook"] = true

	// count the hooks
	count, err := db.CountHooks(context.TODO())
	if err != nil {
		t.Errorf("unable to count hooks: %v", err)
	}
	if int(count) != len(resources.Hooks) {
		t.Errorf("CountHooks() is %v, want %v", count, len(resources.Hooks))
	}
	methods["CountHooks"] = true

	// count the hooks for a repo
	count, err = db.CountHooksForRepo(context.TODO(), resources.Repos[0])
	if err != nil {
		t.Errorf("unable to count hooks for repo %d: %v", resources.Repos[0].GetID(), err)
	}
	if int(count) != len(resources.Builds) {
		t.Errorf("CountHooksForRepo() is %v, want %v", count, len(resources.Builds))
	}
	methods["CountHooksForRepo"] = true

	// list the hooks
	list, err := db.ListHooks(context.TODO())
	if err != nil {
		t.Errorf("unable to list hooks: %v", err)
	}
	if !reflect.DeepEqual(list, resources.Hooks) {
		t.Errorf("ListHooks() is %v, want %v", list, resources.Hooks)
	}
	methods["ListHooks"] = true

	// list the hooks for a repo
	list, count, err = db.ListHooksForRepo(context.TODO(), resources.Repos[0], 1, 10)
	if err != nil {
		t.Errorf("unable to list hooks for repo %d: %v", resources.Repos[0].GetID(), err)
	}
	if int(count) != len(resources.Hooks) {
		t.Errorf("ListHooksForRepo() is %v, want %v", count, len(resources.Hooks))
	}
	if !reflect.DeepEqual(list, []*library.Hook{resources.Hooks[1], resources.Hooks[0]}) {
		t.Errorf("ListHooksForRepo() is %v, want %v", list, []*library.Hook{resources.Hooks[1], resources.Hooks[0]})
	}
	methods["ListHooksForRepo"] = true

	// lookup the last build by repo
	got, err := db.LastHookForRepo(context.TODO(), resources.Repos[0])
	if err != nil {
		t.Errorf("unable to get last hook for repo %d: %v", resources.Repos[0].GetID(), err)
	}
	if !reflect.DeepEqual(got, resources.Hooks[1]) {
		t.Errorf("LastHookForRepo() is %v, want %v", got, resources.Hooks[1])
	}
	methods["LastHookForRepo"] = true

	// lookup the hooks by name
	for _, hook := range resources.Hooks {
		repo := resources.Repos[hook.GetRepoID()-1]
		got, err = db.GetHookForRepo(context.TODO(), repo, hook.GetNumber())
		if err != nil {
			t.Errorf("unable to get hook %d for repo %d: %v", hook.GetID(), repo.GetID(), err)
		}
		if !reflect.DeepEqual(got, hook) {
			t.Errorf("GetHookForRepo() is %v, want %v", got, hook)
		}
	}
	methods["GetHookForRepo"] = true

	// update the hooks
	for _, hook := range resources.Hooks {
		hook.SetStatus("success")
		_, err = db.UpdateHook(context.TODO(), hook)
		if err != nil {
			t.Errorf("unable to update hook %d: %v", hook.GetID(), err)
		}

		// lookup the hook by ID
		got, err = db.GetHook(context.TODO(), hook.GetID())
		if err != nil {
			t.Errorf("unable to get hook %d by ID: %v", hook.GetID(), err)
		}
		if !reflect.DeepEqual(got, hook) {
			t.Errorf("GetHook() is %v, want %v", got, hook)
		}
	}
	methods["UpdateHook"] = true
	methods["GetHook"] = true

	// delete the hooks
	for _, hook := range resources.Hooks {
		err = db.DeleteHook(context.TODO(), hook)
		if err != nil {
			t.Errorf("unable to delete hook %d: %v", hook.GetID(), err)
		}
	}
	methods["DeleteHook"] = true

	// ensure we called all the methods we expected to
	for method, called := range methods {
		if !called {
			t.Errorf("method %s was not called for hooks", method)
		}
	}
}

func testLogs(t *testing.T, db Interface, resources *Resources) {
	// create a variable to track the number of methods called for logs
	methods := make(map[string]bool)
	// capture the element type of the log interface
	element := reflect.TypeOf(new(log.LogInterface)).Elem()
	// iterate through all methods found in the log interface
	for i := 0; i < element.NumMethod(); i++ {
		// skip tracking the methods to create indexes and tables for logs
		// since those are already called when the database engine starts
		if strings.Contains(element.Method(i).Name, "Index") ||
			strings.Contains(element.Method(i).Name, "Table") {
			continue
		}

		// add the method name to the list of functions
		methods[element.Method(i).Name] = false
	}

	// create the logs
	for _, log := range resources.Logs {
		err := db.CreateLog(log)
		if err != nil {
			t.Errorf("unable to create log %d: %v", log.GetID(), err)
		}
	}
	methods["CreateLog"] = true

	// count the logs
	count, err := db.CountLogs()
	if err != nil {
		t.Errorf("unable to count logs: %v", err)
	}
	if int(count) != len(resources.Logs) {
		t.Errorf("CountLogs() is %v, want %v", count, len(resources.Logs))
	}
	methods["CountLogs"] = true

	// count the logs for a build
	count, err = db.CountLogsForBuild(resources.Builds[0])
	if err != nil {
		t.Errorf("unable to count logs for build %d: %v", resources.Builds[0].GetID(), err)
	}
	if int(count) != len(resources.Logs) {
		t.Errorf("CountLogs() is %v, want %v", count, len(resources.Logs))
	}
	methods["CountLogsForBuild"] = true

	// list the logs
	list, err := db.ListLogs()
	if err != nil {
		t.Errorf("unable to list logs: %v", err)
	}
	if !reflect.DeepEqual(list, resources.Logs) {
		t.Errorf("ListLogs() is %v, want %v", list, resources.Logs)
	}
	methods["ListLogs"] = true

	// list the logs for a build
	list, count, err = db.ListLogsForBuild(resources.Builds[0], 1, 10)
	if err != nil {
		t.Errorf("unable to list logs for build %d: %v", resources.Builds[0].GetID(), err)
	}
	if int(count) != len(resources.Logs) {
		t.Errorf("ListLogsForBuild() is %v, want %v", count, len(resources.Logs))
	}
	if !reflect.DeepEqual(list, resources.Logs) {
		t.Errorf("ListLogsForBuild() is %v, want %v", list, resources.Logs)
	}
	methods["ListLogsForBuild"] = true

	// lookup the logs by service
	for _, log := range []*library.Log{resources.Logs[0], resources.Logs[1]} {
		service := resources.Services[log.GetServiceID()-1]
		got, err := db.GetLogForService(service)
		if err != nil {
			t.Errorf("unable to get log %d for service %d: %v", log.GetID(), service.GetID(), err)
		}
		if !reflect.DeepEqual(got, log) {
			t.Errorf("GetLogForService() is %v, want %v", got, log)
		}
	}
	methods["GetLogForService"] = true

	// lookup the logs by service
	for _, log := range []*library.Log{resources.Logs[2], resources.Logs[3]} {
		step := resources.Steps[log.GetStepID()-1]
		got, err := db.GetLogForStep(step)
		if err != nil {
			t.Errorf("unable to get log %d for step %d: %v", log.GetID(), step.GetID(), err)
		}
		if !reflect.DeepEqual(got, log) {
			t.Errorf("GetLogForStep() is %v, want %v", got, log)
		}
	}
	methods["GetLogForStep"] = true

	// update the logs
	for _, log := range resources.Logs {
		log.SetData([]byte("bar"))
		err = db.UpdateLog(log)
		if err != nil {
			t.Errorf("unable to update log %d: %v", log.GetID(), err)
		}

		// lookup the log by ID
		got, err := db.GetLog(log.GetID())
		if err != nil {
			t.Errorf("unable to get log %d by ID: %v", log.GetID(), err)
		}
		if !reflect.DeepEqual(got, log) {
			t.Errorf("GetLog() is %v, want %v", got, log)
		}
	}
	methods["UpdateLog"] = true
	methods["GetLog"] = true

	// delete the logs
	for _, log := range resources.Logs {
		err = db.DeleteLog(log)
		if err != nil {
			t.Errorf("unable to delete log %d: %v", log.GetID(), err)
		}
	}
	methods["DeleteLog"] = true

	// ensure we called all the methods we expected to
	for method, called := range methods {
		if !called {
			t.Errorf("method %s was not called for logs", method)
		}
	}
}

func testPipelines(t *testing.T, db Interface, resources *Resources) {
	// create a variable to track the number of methods called for pipelines
	methods := make(map[string]bool)
	// capture the element type of the pipeline interface
	element := reflect.TypeOf(new(pipeline.PipelineInterface)).Elem()
	// iterate through all methods found in the pipeline interface
	for i := 0; i < element.NumMethod(); i++ {
		// skip tracking the methods to create indexes and tables for pipelines
		// since those are already called when the database engine starts
		if strings.Contains(element.Method(i).Name, "Index") ||
			strings.Contains(element.Method(i).Name, "Table") {
			continue
		}

		// add the method name to the list of functions
		methods[element.Method(i).Name] = false
	}

	// create the pipelines
	for _, pipeline := range resources.Pipelines {
		_, err := db.CreatePipeline(context.TODO(), pipeline)
		if err != nil {
			t.Errorf("unable to create pipeline %d: %v", pipeline.GetID(), err)
		}
	}
	methods["CreatePipeline"] = true

	// count the pipelines
	count, err := db.CountPipelines(context.TODO())
	if err != nil {
		t.Errorf("unable to count pipelines: %v", err)
	}
	if int(count) != len(resources.Pipelines) {
		t.Errorf("CountPipelines() is %v, want %v", count, len(resources.Pipelines))
	}
	methods["CountPipelines"] = true

	// count the pipelines for a repo
	count, err = db.CountPipelinesForRepo(context.TODO(), resources.Repos[0])
	if err != nil {
		t.Errorf("unable to count pipelines for repo %d: %v", resources.Repos[0].GetID(), err)
	}
	if int(count) != len(resources.Pipelines) {
		t.Errorf("CountPipelinesForRepo() is %v, want %v", count, len(resources.Pipelines))
	}
	methods["CountPipelinesForRepo"] = true

	// list the pipelines
	list, err := db.ListPipelines(context.TODO())
	if err != nil {
		t.Errorf("unable to list pipelines: %v", err)
	}
	if !reflect.DeepEqual(list, resources.Pipelines) {
		t.Errorf("ListPipelines() is %v, want %v", list, resources.Pipelines)
	}
	methods["ListPipelines"] = true

	// list the pipelines for a repo
	list, count, err = db.ListPipelinesForRepo(context.TODO(), resources.Repos[0], 1, 10)
	if err != nil {
		t.Errorf("unable to list pipelines for repo %d: %v", resources.Repos[0].GetID(), err)
	}
	if int(count) != len(resources.Pipelines) {
		t.Errorf("ListPipelinesForRepo() is %v, want %v", count, len(resources.Pipelines))
	}
	if !reflect.DeepEqual(list, resources.Pipelines) {
		t.Errorf("ListPipelines() is %v, want %v", list, resources.Pipelines)
	}
	methods["ListPipelinesForRepo"] = true

	// lookup the pipelines by name
	for _, pipeline := range resources.Pipelines {
		repo := resources.Repos[pipeline.GetRepoID()-1]
		got, err := db.GetPipelineForRepo(context.TODO(), pipeline.GetCommit(), repo)
		if err != nil {
			t.Errorf("unable to get pipeline %d for repo %d: %v", pipeline.GetID(), repo.GetID(), err)
		}
		if !reflect.DeepEqual(got, pipeline) {
			t.Errorf("GetPipelineForRepo() is %v, want %v", got, pipeline)
		}
	}
	methods["GetPipelineForRepo"] = true

	// update the pipelines
	for _, pipeline := range resources.Pipelines {
		pipeline.SetVersion("2")
		_, err = db.UpdatePipeline(context.TODO(), pipeline)
		if err != nil {
			t.Errorf("unable to update pipeline %d: %v", pipeline.GetID(), err)
		}

		// lookup the pipeline by ID
		got, err := db.GetPipeline(context.TODO(), pipeline.GetID())
		if err != nil {
			t.Errorf("unable to get pipeline %d by ID: %v", pipeline.GetID(), err)
		}
		if !reflect.DeepEqual(got, pipeline) {
			t.Errorf("GetPipeline() is %v, want %v", got, pipeline)
		}
	}
	methods["UpdatePipeline"] = true
	methods["GetPipeline"] = true

	// delete the pipelines
	for _, pipeline := range resources.Pipelines {
		err = db.DeletePipeline(context.TODO(), pipeline)
		if err != nil {
			t.Errorf("unable to delete pipeline %d: %v", pipeline.GetID(), err)
		}
	}
	methods["DeletePipeline"] = true

	// ensure we called all the methods we expected to
	for method, called := range methods {
		if !called {
			t.Errorf("method %s was not called for pipelines", method)
		}
	}
}

func testRepos(t *testing.T, db Interface, resources *Resources) {
	// create a variable to track the number of methods called for repos
	methods := make(map[string]bool)
	// capture the element type of the repo interface
	element := reflect.TypeOf(new(repo.RepoInterface)).Elem()
	// iterate through all methods found in the repo interface
	for i := 0; i < element.NumMethod(); i++ {
		// skip tracking the methods to create indexes and tables for repos
		// since those are already called when the database engine starts
		if strings.Contains(element.Method(i).Name, "Index") ||
			strings.Contains(element.Method(i).Name, "Table") {
			continue
		}

		// add the method name to the list of functions
		methods[element.Method(i).Name] = false
	}

	// create the repos
	for _, repo := range resources.Repos {
		_, err := db.CreateRepo(context.TODO(), repo)
		if err != nil {
			t.Errorf("unable to create repo %d: %v", repo.GetID(), err)
		}
	}
	methods["CreateRepo"] = true

	// count the repos
	count, err := db.CountRepos(context.TODO())
	if err != nil {
		t.Errorf("unable to count repos: %v", err)
	}
	if int(count) != len(resources.Repos) {
		t.Errorf("CountRepos() is %v, want %v", count, len(resources.Repos))
	}
	methods["CountRepos"] = true

	// count the repos for an org
	count, err = db.CountReposForOrg(context.TODO(), resources.Repos[0].GetOrg(), nil)
	if err != nil {
		t.Errorf("unable to count repos for org %s: %v", resources.Repos[0].GetOrg(), err)
	}
	if int(count) != len(resources.Repos) {
		t.Errorf("CountReposForOrg() is %v, want %v", count, len(resources.Repos))
	}
	methods["CountReposForOrg"] = true

	// count the repos for a user
	count, err = db.CountReposForUser(context.TODO(), resources.Users[0], nil)
	if err != nil {
		t.Errorf("unable to count repos for user %d: %v", resources.Users[0].GetID(), err)
	}
	if int(count) != len(resources.Repos) {
		t.Errorf("CountReposForUser() is %v, want %v", count, len(resources.Repos))
	}
	methods["CountReposForUser"] = true

	// list the repos
	list, err := db.ListRepos(context.TODO())
	if err != nil {
		t.Errorf("unable to list repos: %v", err)
	}
	if !reflect.DeepEqual(list, resources.Repos) {
		t.Errorf("ListRepos() is %v, want %v", list, resources.Repos)
	}
	methods["ListRepos"] = true

	// list the repos for an org
	list, count, err = db.ListReposForOrg(context.TODO(), resources.Repos[0].GetOrg(), "name", nil, 1, 10)
	if err != nil {
		t.Errorf("unable to list repos for org %s: %v", resources.Repos[0].GetOrg(), err)
	}
	if int(count) != len(resources.Repos) {
		t.Errorf("ListReposForOrg() is %v, want %v", count, len(resources.Repos))
	}
	if !reflect.DeepEqual(list, resources.Repos) {
		t.Errorf("ListReposForOrg() is %v, want %v", list, resources.Repos)
	}
	methods["ListReposForOrg"] = true

	// list the repos for a user
	list, count, err = db.ListReposForUser(context.TODO(), resources.Users[0], "name", nil, 1, 10)
	if err != nil {
		t.Errorf("unable to list repos for user %d: %v", resources.Users[0].GetID(), err)
	}
	if int(count) != len(resources.Repos) {
		t.Errorf("ListReposForUser() is %v, want %v", count, len(resources.Repos))
	}
	if !reflect.DeepEqual(list, resources.Repos) {
		t.Errorf("ListReposForUser() is %v, want %v", list, resources.Repos)
	}
	methods["ListReposForUser"] = true

	// lookup the repos by name
	for _, repo := range resources.Repos {
		got, err := db.GetRepoForOrg(context.TODO(), repo.GetOrg(), repo.GetName())
		if err != nil {
			t.Errorf("unable to get repo %d by org: %v", repo.GetID(), err)
		}
		if !reflect.DeepEqual(got, repo) {
			t.Errorf("GetRepoForOrg() is %v, want %v", got, repo)
		}
	}
	methods["GetRepoForOrg"] = true

	// update the repos
	for _, repo := range resources.Repos {
		repo.SetActive(false)
		_, err = db.UpdateRepo(context.TODO(), repo)
		if err != nil {
			t.Errorf("unable to update repo %d: %v", repo.GetID(), err)
		}

		// lookup the repo by ID
		got, err := db.GetRepo(context.TODO(), repo.GetID())
		if err != nil {
			t.Errorf("unable to get repo %d by ID: %v", repo.GetID(), err)
		}
		if !reflect.DeepEqual(got, repo) {
			t.Errorf("GetRepo() is %v, want %v", got, repo)
		}
	}
	methods["UpdateRepo"] = true
	methods["GetRepo"] = true

	// delete the repos
	for _, repo := range resources.Repos {
		err = db.DeleteRepo(context.TODO(), repo)
		if err != nil {
			t.Errorf("unable to delete repo %d: %v", repo.GetID(), err)
		}
	}
	methods["DeleteRepo"] = true

	// ensure we called all the methods we expected to
	for method, called := range methods {
		if !called {
			t.Errorf("method %s was not called for repos", method)
		}
	}
}

func testSchedules(t *testing.T, db Interface, resources *Resources) {
	// create a variable to track the number of methods called for schedules
	methods := make(map[string]bool)
	// capture the element type of the schedule interface
	element := reflect.TypeOf(new(schedule.ScheduleInterface)).Elem()
	// iterate through all methods found in the schedule interface
	for i := 0; i < element.NumMethod(); i++ {
		// skip tracking the methods to create indexes and tables for schedules
		// since those are already called when the database engine starts
		if strings.Contains(element.Method(i).Name, "Index") ||
			strings.Contains(element.Method(i).Name, "Table") {
			continue
		}

		// add the method name to the list of functions
		methods[element.Method(i).Name] = false
	}

	ctx := context.TODO()

	// create the schedules
	for _, schedule := range resources.Schedules {
		_, err := db.CreateSchedule(ctx, schedule)
		if err != nil {
			t.Errorf("unable to create schedule %d: %v", schedule.GetID(), err)
		}
	}
	methods["CreateSchedule"] = true

	// count the schedules
	count, err := db.CountSchedules(ctx)
	if err != nil {
		t.Errorf("unable to count schedules: %v", err)
	}
	if int(count) != len(resources.Schedules) {
		t.Errorf("CountSchedules() is %v, want %v", count, len(resources.Schedules))
	}
	methods["CountSchedules"] = true

	// count the schedules for a repo
	count, err = db.CountSchedulesForRepo(ctx, resources.Repos[0])
	if err != nil {
		t.Errorf("unable to count schedules for repo %d: %v", resources.Repos[0].GetID(), err)
	}
	if int(count) != len(resources.Schedules) {
		t.Errorf("CountSchedulesForRepo() is %v, want %v", count, len(resources.Schedules))
	}
	methods["CountSchedulesForRepo"] = true

	// list the schedules
	list, err := db.ListSchedules(ctx)
	if err != nil {
		t.Errorf("unable to list schedules: %v", err)
	}
	if !reflect.DeepEqual(list, resources.Schedules) {
		t.Errorf("ListSchedules() is %v, want %v", list, resources.Schedules)
	}
	methods["ListSchedules"] = true

	// list the active schedules
	list, err = db.ListActiveSchedules(ctx)
	if err != nil {
		t.Errorf("unable to list schedules: %v", err)
	}
	if !reflect.DeepEqual(list, resources.Schedules) {
		t.Errorf("ListActiveSchedules() is %v, want %v", list, resources.Schedules)
	}
	methods["ListActiveSchedules"] = true

	// list the schedules for a repo
	list, count, err = db.ListSchedulesForRepo(ctx, resources.Repos[0], 1, 10)
	if err != nil {
		t.Errorf("unable to count schedules for repo %d: %v", resources.Repos[0].GetID(), err)
	}
	if int(count) != len(resources.Schedules) {
		t.Errorf("ListSchedulesForRepo() is %v, want %v", count, len(resources.Schedules))
	}
	if !reflect.DeepEqual(list, []*library.Schedule{resources.Schedules[1], resources.Schedules[0]}) {
		t.Errorf("ListSchedulesForRepo() is %v, want %v", list, []*library.Schedule{resources.Schedules[1], resources.Schedules[0]})
	}
	methods["ListSchedulesForRepo"] = true

	// lookup the schedules by name
	for _, schedule := range resources.Schedules {
		repo := resources.Repos[schedule.GetRepoID()-1]
		got, err := db.GetScheduleForRepo(ctx, repo, schedule.GetName())
		if err != nil {
			t.Errorf("unable to get schedule %d for repo %d: %v", schedule.GetID(), repo.GetID(), err)
		}
		if !reflect.DeepEqual(got, schedule) {
			t.Errorf("GetScheduleForRepo() is %v, want %v", got, schedule)
		}
	}
	methods["GetScheduleForRepo"] = true

	// update the schedules
	for _, schedule := range resources.Schedules {
		schedule.SetUpdatedAt(time.Now().UTC().Unix())
		got, err := db.UpdateSchedule(ctx, schedule, true)
		if err != nil {
			t.Errorf("unable to update schedule %d: %v", schedule.GetID(), err)
		}

		if !reflect.DeepEqual(got, schedule) {
			t.Errorf("GetSchedule() is %v, want %v", got, schedule)
		}
	}
	methods["UpdateSchedule"] = true
	methods["GetSchedule"] = true

	// delete the schedules
	for _, schedule := range resources.Schedules {
		err = db.DeleteSchedule(ctx, schedule)
		if err != nil {
			t.Errorf("unable to delete schedule %d: %v", schedule.GetID(), err)
		}
	}
	methods["DeleteSchedule"] = true

	// ensure we called all the methods we expected to
	for method, called := range methods {
		if !called {
			t.Errorf("method %s was not called for schedules", method)
		}
	}
}

func testSecrets(t *testing.T, db Interface, resources *Resources) {
	// create a variable to track the number of methods called for secrets
	methods := make(map[string]bool)
	// capture the element type of the secret interface
	element := reflect.TypeOf(new(secret.SecretInterface)).Elem()
	// iterate through all methods found in the secret interface
	for i := 0; i < element.NumMethod(); i++ {
		// skip tracking the methods to create indexes and tables for secrets
		// since those are already called when the database engine starts
		if strings.Contains(element.Method(i).Name, "Index") ||
			strings.Contains(element.Method(i).Name, "Table") {
			continue
		}

		// add the method name to the list of functions
		methods[element.Method(i).Name] = false
	}

	// create the secrets
	for _, secret := range resources.Secrets {
		_, err := db.CreateSecret(secret)
		if err != nil {
			t.Errorf("unable to create secret %d: %v", secret.GetID(), err)
		}
	}
	methods["CreateSecret"] = true

	// count the secrets
	count, err := db.CountSecrets()
	if err != nil {
		t.Errorf("unable to count secrets: %v", err)
	}
	if int(count) != len(resources.Secrets) {
		t.Errorf("CountSecrets() is %v, want %v", count, len(resources.Secrets))
	}
	methods["CountSecrets"] = true

	for _, secret := range resources.Secrets {
		switch secret.GetType() {
		case constants.SecretOrg:
			// count the secrets for an org
			count, err = db.CountSecretsForOrg(secret.GetOrg(), nil)
			if err != nil {
				t.Errorf("unable to count secrets for org %s: %v", secret.GetOrg(), err)
			}
			if int(count) != 1 {
				t.Errorf("CountSecretsForOrg() is %v, want %v", count, 1)
			}
			methods["CountSecretsForOrg"] = true
		case constants.SecretRepo:
			// count the secrets for a repo
			count, err = db.CountSecretsForRepo(resources.Repos[0], nil)
			if err != nil {
				t.Errorf("unable to count secrets for repo %d: %v", resources.Repos[0].GetID(), err)
			}
			if int(count) != 1 {
				t.Errorf("CountSecretsForRepo() is %v, want %v", count, 1)
			}
			methods["CountSecretsForRepo"] = true
		case constants.SecretShared:
			// count the secrets for a team
			count, err = db.CountSecretsForTeam(secret.GetOrg(), secret.GetTeam(), nil)
			if err != nil {
				t.Errorf("unable to count secrets for team %s: %v", secret.GetTeam(), err)
			}
			if int(count) != 1 {
				t.Errorf("CountSecretsForTeam() is %v, want %v", count, 1)
			}
			methods["CountSecretsForTeam"] = true

			// count the secrets for a list of teams
			count, err = db.CountSecretsForTeams(secret.GetOrg(), []string{secret.GetTeam()}, nil)
			if err != nil {
				t.Errorf("unable to count secrets for teams %s: %v", []string{secret.GetTeam()}, err)
			}
			if int(count) != 1 {
				t.Errorf("CountSecretsForTeams() is %v, want %v", count, 1)
			}
			methods["CountSecretsForTeams"] = true
		default:
			t.Errorf("unsupported type %s for secret %d", secret.GetType(), secret.GetID())
		}
	}

	// list the secrets
	list, err := db.ListSecrets()
	if err != nil {
		t.Errorf("unable to list secrets: %v", err)
	}
	if !reflect.DeepEqual(list, resources.Secrets) {
		t.Errorf("ListSecrets() is %v, want %v", list, resources.Secrets)
	}
	methods["ListSecrets"] = true

	for _, secret := range resources.Secrets {
		switch secret.GetType() {
		case constants.SecretOrg:
			// list the secrets for an org
			list, count, err = db.ListSecretsForOrg(secret.GetOrg(), nil, 1, 10)
			if err != nil {
				t.Errorf("unable to list secrets for org %s: %v", secret.GetOrg(), err)
			}
			if int(count) != 1 {
				t.Errorf("ListSecretsForOrg() is %v, want %v", count, 1)
			}
			if !reflect.DeepEqual(list, []*library.Secret{secret}) {
				t.Errorf("ListSecretsForOrg() is %v, want %v", list, []*library.Secret{secret})
			}
			methods["ListSecretsForOrg"] = true
		case constants.SecretRepo:
			// list the secrets for a repo
			list, count, err = db.ListSecretsForRepo(resources.Repos[0], nil, 1, 10)
			if err != nil {
				t.Errorf("unable to list secrets for repo %d: %v", resources.Repos[0].GetID(), err)
			}
			if int(count) != 1 {
				t.Errorf("ListSecretsForRepo() is %v, want %v", count, 1)
			}
			if !reflect.DeepEqual(list, []*library.Secret{secret}) {
				t.Errorf("ListSecretsForRepo() is %v, want %v", list, []*library.Secret{secret})
			}
			methods["ListSecretsForRepo"] = true
		case constants.SecretShared:
			// list the secrets for a team
			list, count, err = db.ListSecretsForTeam(secret.GetOrg(), secret.GetTeam(), nil, 1, 10)
			if err != nil {
				t.Errorf("unable to list secrets for team %s: %v", secret.GetTeam(), err)
			}
			if int(count) != 1 {
				t.Errorf("ListSecretsForTeam() is %v, want %v", count, 1)
			}
			if !reflect.DeepEqual(list, []*library.Secret{secret}) {
				t.Errorf("ListSecretsForTeam() is %v, want %v", list, []*library.Secret{secret})
			}
			methods["ListSecretsForTeam"] = true

			// list the secrets for a list of teams
			list, count, err = db.ListSecretsForTeams(secret.GetOrg(), []string{secret.GetTeam()}, nil, 1, 10)
			if err != nil {
				t.Errorf("unable to list secrets for teams %s: %v", []string{secret.GetTeam()}, err)
			}
			if int(count) != 1 {
				t.Errorf("ListSecretsForTeams() is %v, want %v", count, 1)
			}
			if !reflect.DeepEqual(list, []*library.Secret{secret}) {
				t.Errorf("ListSecretsForTeams() is %v, want %v", list, []*library.Secret{secret})
			}
			methods["ListSecretsForTeams"] = true
		default:
			t.Errorf("unsupported type %s for secret %d", secret.GetType(), secret.GetID())
		}
	}

	for _, secret := range resources.Secrets {
		switch secret.GetType() {
		case constants.SecretOrg:
			// lookup the secret by org
			got, err := db.GetSecretForOrg(secret.GetOrg(), secret.GetName())
			if err != nil {
				t.Errorf("unable to get secret %d for org %s: %v", secret.GetID(), secret.GetOrg(), err)
			}
			if !reflect.DeepEqual(got, secret) {
				t.Errorf("GetSecretForOrg() is %v, want %v", got, secret)
			}
			methods["GetSecretForOrg"] = true
		case constants.SecretRepo:
			// lookup the secret by repo
			got, err := db.GetSecretForRepo(secret.GetName(), resources.Repos[0])
			if err != nil {
				t.Errorf("unable to get secret %d for repo %d: %v", secret.GetID(), resources.Repos[0].GetID(), err)
			}
			if !reflect.DeepEqual(got, secret) {
				t.Errorf("GetSecretForRepo() is %v, want %v", got, secret)
			}
			methods["GetSecretForRepo"] = true
		case constants.SecretShared:
			// lookup the secret by team
			got, err := db.GetSecretForTeam(secret.GetOrg(), secret.GetTeam(), secret.GetName())
			if err != nil {
				t.Errorf("unable to get secret %d for team %s: %v", secret.GetID(), secret.GetTeam(), err)
			}
			if !reflect.DeepEqual(got, secret) {
				t.Errorf("GetSecretForTeam() is %v, want %v", got, secret)
			}
			methods["GetSecretForTeam"] = true
		default:
			t.Errorf("unsupported type %s for secret %d", secret.GetType(), secret.GetID())
		}
	}

	// update the secrets
	for _, secret := range resources.Secrets {
		secret.SetUpdatedAt(time.Now().UTC().Unix())
		got, err := db.UpdateSecret(secret)
		if err != nil {
			t.Errorf("unable to update secret %d: %v", secret.GetID(), err)
		}

		if !reflect.DeepEqual(got, secret) {
			t.Errorf("GetSecret() is %v, want %v", got, secret)
		}
	}
	methods["UpdateSecret"] = true
	methods["GetSecret"] = true

	// delete the secrets
	for _, secret := range resources.Secrets {
		err = db.DeleteSecret(secret)
		if err != nil {
			t.Errorf("unable to delete secret %d: %v", secret.GetID(), err)
		}
	}
	methods["DeleteSecret"] = true

	// ensure we called all the methods we expected to
	for method, called := range methods {
		if !called {
			t.Errorf("method %s was not called for secrets", method)
		}
	}
}

func testServices(t *testing.T, db Interface, resources *Resources) {
	// create a variable to track the number of methods called for services
	methods := make(map[string]bool)
	// capture the element type of the service interface
	element := reflect.TypeOf(new(service.ServiceInterface)).Elem()
	// iterate through all methods found in the service interface
	for i := 0; i < element.NumMethod(); i++ {
		// skip tracking the methods to create indexes and tables for services
		// since those are already called when the database engine starts
		if strings.Contains(element.Method(i).Name, "Index") ||
			strings.Contains(element.Method(i).Name, "Table") {
			continue
		}

		// add the method name to the list of functions
		methods[element.Method(i).Name] = false
	}

	// create the services
	for _, service := range resources.Services {
		_, err := db.CreateService(service)
		if err != nil {
			t.Errorf("unable to create service %d: %v", service.GetID(), err)
		}
	}
	methods["CreateService"] = true

	// count the services
	count, err := db.CountServices()
	if err != nil {
		t.Errorf("unable to count services: %v", err)
	}
	if int(count) != len(resources.Services) {
		t.Errorf("CountServices() is %v, want %v", count, len(resources.Services))
	}
	methods["CountServices"] = true

	// count the services for a build
	count, err = db.CountServicesForBuild(resources.Builds[0], nil)
	if err != nil {
		t.Errorf("unable to count services for build %d: %v", resources.Builds[0].GetID(), err)
	}
	if int(count) != len(resources.Services) {
		t.Errorf("CountServicesForBuild() is %v, want %v", count, len(resources.Services))
	}
	methods["CountServicesForBuild"] = true

	// list the services
	list, err := db.ListServices()
	if err != nil {
		t.Errorf("unable to list services: %v", err)
	}
	if !reflect.DeepEqual(list, resources.Services) {
		t.Errorf("ListServices() is %v, want %v", list, resources.Services)
	}
	methods["ListServices"] = true

	// list the services for a build
	list, count, err = db.ListServicesForBuild(resources.Builds[0], nil, 1, 10)
	if err != nil {
		t.Errorf("unable to list services for build %d: %v", resources.Builds[0].GetID(), err)
	}
	if !reflect.DeepEqual(list, []*library.Service{resources.Services[1], resources.Services[0]}) {
		t.Errorf("ListServicesForBuild() is %v, want %v", list, []*library.Service{resources.Services[1], resources.Services[0]})
	}
	if int(count) != len(resources.Services) {
		t.Errorf("ListServicesForBuild() is %v, want %v", count, len(resources.Services))
	}
	methods["ListServicesForBuild"] = true

	expected := map[string]float64{
		"#init":                  1,
		"target/vela-git:v0.3.0": 1,
	}
	images, err := db.ListServiceImageCount()
	if err != nil {
		t.Errorf("unable to list service image count: %v", err)
	}
	if !reflect.DeepEqual(images, expected) {
		t.Errorf("ListServiceImageCount() is %v, want %v", images, expected)
	}
	methods["ListServiceImageCount"] = true

	expected = map[string]float64{
		"pending": 1,
		"failure": 0,
		"killed":  0,
		"running": 1,
		"success": 0,
	}
	statuses, err := db.ListServiceStatusCount()
	if err != nil {
		t.Errorf("unable to list service status count: %v", err)
	}
	if !reflect.DeepEqual(statuses, expected) {
		t.Errorf("ListServiceStatusCount() is %v, want %v", statuses, expected)
	}
	methods["ListServiceStatusCount"] = true

	// lookup the services by name
	for _, service := range resources.Services {
		build := resources.Builds[service.GetBuildID()-1]
		got, err := db.GetServiceForBuild(build, service.GetNumber())
		if err != nil {
			t.Errorf("unable to get service %d for build %d: %v", service.GetID(), build.GetID(), err)
		}
		if !reflect.DeepEqual(got, service) {
			t.Errorf("GetServiceForBuild() is %v, want %v", got, service)
		}
	}
	methods["GetServiceForBuild"] = true

	// clean the services
	count, err = db.CleanServices("integration testing", 1563474090)
	if err != nil {
		t.Errorf("unable to clean services: %v", err)
	}
	if int(count) != len(resources.Services) {
		t.Errorf("CleanServices() is %v, want %v", count, len(resources.Services))
	}
	methods["CleanServices"] = true

	// update the services
	for _, service := range resources.Services {
		service.SetStatus("success")
		got, err := db.UpdateService(service)
		if err != nil {
			t.Errorf("unable to update service %d: %v", service.GetID(), err)
		}

		if !reflect.DeepEqual(got, service) {
			t.Errorf("UpdateService() is %v, want %v", got, service)
		}
	}
	methods["UpdateService"] = true
	methods["GetService"] = true

	// delete the services
	for _, service := range resources.Services {
		err = db.DeleteService(service)
		if err != nil {
			t.Errorf("unable to delete service %d: %v", service.GetID(), err)
		}
	}
	methods["DeleteService"] = true

	// ensure we called all the methods we expected to
	for method, called := range methods {
		if !called {
			t.Errorf("method %s was not called for services", method)
		}
	}
}

func testSteps(t *testing.T, db Interface, resources *Resources) {
	// create a variable to track the number of methods called for steps
	methods := make(map[string]bool)
	// capture the element type of the step interface
	element := reflect.TypeOf(new(step.StepInterface)).Elem()
	// iterate through all methods found in the step interface
	for i := 0; i < element.NumMethod(); i++ {
		// skip tracking the methods to create indexes and tables for steps
		// since those are already called when the database engine starts
		if strings.Contains(element.Method(i).Name, "Index") ||
			strings.Contains(element.Method(i).Name, "Table") {
			continue
		}

		// add the method name to the list of functions
		methods[element.Method(i).Name] = false
	}

	// create the steps
	for _, step := range resources.Steps {
		_, err := db.CreateStep(step)
		if err != nil {
			t.Errorf("unable to create step %d: %v", step.GetID(), err)
		}
	}
	methods["CreateStep"] = true

	// count the steps
	count, err := db.CountSteps()
	if err != nil {
		t.Errorf("unable to count steps: %v", err)
	}
	if int(count) != len(resources.Steps) {
		t.Errorf("CountSteps() is %v, want %v", count, len(resources.Steps))
	}
	methods["CountSteps"] = true

	// count the steps for a build
	count, err = db.CountStepsForBuild(resources.Builds[0], nil)
	if err != nil {
		t.Errorf("unable to count steps for build %d: %v", resources.Builds[0].GetID(), err)
	}
	if int(count) != len(resources.Steps) {
		t.Errorf("CountStepsForBuild() is %v, want %v", count, len(resources.Steps))
	}
	methods["CountStepsForBuild"] = true

	// list the steps
	list, err := db.ListSteps()
	if err != nil {
		t.Errorf("unable to list steps: %v", err)
	}
	if !reflect.DeepEqual(list, resources.Steps) {
		t.Errorf("ListSteps() is %v, want %v", list, resources.Steps)
	}
	methods["ListSteps"] = true

	// list the steps for a build
	list, count, err = db.ListStepsForBuild(resources.Builds[0], nil, 1, 10)
	if err != nil {
		t.Errorf("unable to list steps for build %d: %v", resources.Builds[0].GetID(), err)
	}
	if !reflect.DeepEqual(list, []*library.Step{resources.Steps[1], resources.Steps[0]}) {
		t.Errorf("ListStepsForBuild() is %v, want %v", list, []*library.Step{resources.Steps[1], resources.Steps[0]})
	}
	if int(count) != len(resources.Steps) {
		t.Errorf("ListStepsForBuild() is %v, want %v", count, len(resources.Steps))
	}
	methods["ListStepsForBuild"] = true

	expected := map[string]float64{
		"#init":                  1,
		"target/vela-git:v0.3.0": 1,
	}
	images, err := db.ListStepImageCount()
	if err != nil {
		t.Errorf("unable to list step image count: %v", err)
	}
	if !reflect.DeepEqual(images, expected) {
		t.Errorf("ListStepImageCount() is %v, want %v", images, expected)
	}
	methods["ListStepImageCount"] = true

	expected = map[string]float64{
		"pending": 1,
		"failure": 0,
		"killed":  0,
		"running": 1,
		"success": 0,
	}
	statuses, err := db.ListStepStatusCount()
	if err != nil {
		t.Errorf("unable to list step status count: %v", err)
	}
	if !reflect.DeepEqual(statuses, expected) {
		t.Errorf("ListStepStatusCount() is %v, want %v", statuses, expected)
	}
	methods["ListStepStatusCount"] = true

	// lookup the steps by name
	for _, step := range resources.Steps {
		build := resources.Builds[step.GetBuildID()-1]
		got, err := db.GetStepForBuild(build, step.GetNumber())
		if err != nil {
			t.Errorf("unable to get step %d for build %d: %v", step.GetID(), build.GetID(), err)
		}
		if !reflect.DeepEqual(got, step) {
			t.Errorf("GetStepForBuild() is %v, want %v", got, step)
		}
	}
	methods["GetStepForBuild"] = true

	// clean the steps
	count, err = db.CleanSteps("integration testing", 1563474090)
	if err != nil {
		t.Errorf("unable to clean steps: %v", err)
	}
	if int(count) != len(resources.Steps) {
		t.Errorf("CleanSteps() is %v, want %v", count, len(resources.Steps))
	}
	methods["CleanSteps"] = true

	// update the steps
	for _, step := range resources.Steps {
		step.SetStatus("success")
		got, err := db.UpdateStep(step)
		if err != nil {
			t.Errorf("unable to update step %d: %v", step.GetID(), err)
		}

		if !reflect.DeepEqual(got, step) {
			t.Errorf("GetStep() is %v, want %v", got, step)
		}
	}
	methods["UpdateStep"] = true
	methods["GetStep"] = true

	// delete the steps
	for _, step := range resources.Steps {
		err = db.DeleteStep(step)
		if err != nil {
			t.Errorf("unable to delete step %d: %v", step.GetID(), err)
		}
	}
	methods["DeleteStep"] = true

	// ensure we called all the methods we expected to
	for method, called := range methods {
		if !called {
			t.Errorf("method %s was not called for steps", method)
		}
	}
}

func testUsers(t *testing.T, db Interface, resources *Resources) {
	// create a variable to track the number of methods called for users
	methods := make(map[string]bool)
	// capture the element type of the user interface
	element := reflect.TypeOf(new(user.UserInterface)).Elem()
	// iterate through all methods found in the user interface
	for i := 0; i < element.NumMethod(); i++ {
		// skip tracking the methods to create indexes and tables for users
		// since those are already called when the database engine starts
		if strings.Contains(element.Method(i).Name, "Index") ||
			strings.Contains(element.Method(i).Name, "Table") {
			continue
		}

		// add the method name to the list of functions
		methods[element.Method(i).Name] = false
	}

	userOne := new(library.User)
	userOne.SetID(1)
	userOne.SetName("octocat")
	userOne.SetToken("")
	userOne.SetRefreshToken("")
	userOne.SetHash("")
	userOne.SetFavorites(nil)
	userOne.SetActive(false)
	userOne.SetAdmin(false)

	userTwo := new(library.User)
	userTwo.SetID(2)
	userTwo.SetName("octokitty")
	userTwo.SetToken("")
	userTwo.SetRefreshToken("")
	userTwo.SetHash("")
	userTwo.SetFavorites(nil)
	userTwo.SetActive(false)
	userTwo.SetAdmin(false)

	liteUsers := []*library.User{userOne, userTwo}

	// create the users
	for _, user := range resources.Users {
		_, err := db.CreateUser(user)
		if err != nil {
			t.Errorf("unable to create user %d: %v", user.GetID(), err)
		}
	}
	methods["CreateUser"] = true

	// count the users
	count, err := db.CountUsers()
	if err != nil {
		t.Errorf("unable to count users: %v", err)
	}
	if int(count) != len(resources.Users) {
		t.Errorf("CountUsers() is %v, want %v", count, len(resources.Users))
	}
	methods["CountUsers"] = true

	// list the users
	list, err := db.ListUsers()
	if err != nil {
		t.Errorf("unable to list users: %v", err)
	}
	if !reflect.DeepEqual(list, resources.Users) {
		t.Errorf("ListUsers() is %v, want %v", list, resources.Users)
	}
	methods["ListUsers"] = true

	// lite list the users
	list, count, err = db.ListLiteUsers(1, 10)
	if err != nil {
		t.Errorf("unable to list lite users: %v", err)
	}
	if !reflect.DeepEqual(list, liteUsers) {
		t.Errorf("ListLiteUsers() is %v, want %v", list, liteUsers)
	}
	if int(count) != len(liteUsers) {
		t.Errorf("ListLiteUsers() is %v, want %v", count, len(liteUsers))
	}
	methods["ListLiteUsers"] = true

	// lookup the users by name
	for _, user := range resources.Users {
		got, err := db.GetUserForName(user.GetName())
		if err != nil {
			t.Errorf("unable to get user %d by name: %v", user.GetID(), err)
		}
		if !reflect.DeepEqual(got, user) {
			t.Errorf("GetUserForName() is %v, want %v", got, user)
		}
	}
	methods["GetUserForName"] = true

	// update the users
	for _, user := range resources.Users {
		user.SetActive(false)
		got, err := db.UpdateUser(user)
		if err != nil {
			t.Errorf("unable to update user %d: %v", user.GetID(), err)
		}

		if !reflect.DeepEqual(got, user) {
			t.Errorf("GetUser() is %v, want %v", got, user)
		}
	}
	methods["UpdateUser"] = true
	methods["GetUser"] = true

	// delete the users
	for _, user := range resources.Users {
		err = db.DeleteUser(user)
		if err != nil {
			t.Errorf("unable to delete user %d: %v", user.GetID(), err)
		}
	}
	methods["DeleteUser"] = true

	// ensure we called all the methods we expected to
	for method, called := range methods {
		if !called {
			t.Errorf("method %s was not called for users", method)
		}
	}
}

func testWorkers(t *testing.T, db Interface, resources *Resources) {
	// create a variable to track the number of methods called for workers
	methods := make(map[string]bool)
	// capture the element type of the worker interface
	element := reflect.TypeOf(new(worker.WorkerInterface)).Elem()
	// iterate through all methods found in the worker interface
	for i := 0; i < element.NumMethod(); i++ {
		// skip tracking the methods to create indexes and tables for workers
		// since those are already called when the database engine starts
		if strings.Contains(element.Method(i).Name, "Index") ||
			strings.Contains(element.Method(i).Name, "Table") {
			continue
		}

		// add the method name to the list of functions
		methods[element.Method(i).Name] = false
	}

	// create the workers
	for _, worker := range resources.Workers {
<<<<<<< HEAD
		err := db.CreateWorker(context.TODO(), worker)
=======
		_, err := db.CreateWorker(worker)
>>>>>>> a3912ea9
		if err != nil {
			t.Errorf("unable to create worker %d: %v", worker.GetID(), err)
		}
	}
	methods["CreateWorker"] = true

	// count the workers
	count, err := db.CountWorkers(context.TODO())
	if err != nil {
		t.Errorf("unable to count workers: %v", err)
	}
	if int(count) != len(resources.Workers) {
		t.Errorf("CountWorkers() is %v, want %v", count, len(resources.Workers))
	}
	methods["CountWorkers"] = true

	// list the workers
	list, err := db.ListWorkers(context.TODO())
	if err != nil {
		t.Errorf("unable to list workers: %v", err)
	}
	if !reflect.DeepEqual(list, resources.Workers) {
		t.Errorf("ListWorkers() is %v, want %v", list, resources.Workers)
	}
	methods["ListWorkers"] = true

	// lookup the workers by hostname
	for _, worker := range resources.Workers {
		got, err := db.GetWorkerForHostname(context.TODO(), worker.GetHostname())
		if err != nil {
			t.Errorf("unable to get worker %d by hostname: %v", worker.GetID(), err)
		}
		if !reflect.DeepEqual(got, worker) {
			t.Errorf("GetWorkerForHostname() is %v, want %v", got, worker)
		}
	}
	methods["GetWorkerForHostname"] = true

	// update the workers
	for _, worker := range resources.Workers {
		worker.SetActive(false)
<<<<<<< HEAD
		err = db.UpdateWorker(context.TODO(), worker)
=======
		got, err := db.UpdateWorker(worker)
>>>>>>> a3912ea9
		if err != nil {
			t.Errorf("unable to update worker %d: %v", worker.GetID(), err)
		}

<<<<<<< HEAD
		// lookup the worker by ID
		got, err := db.GetWorker(context.TODO(), worker.GetID())
		if err != nil {
			t.Errorf("unable to get worker %d by ID: %v", worker.GetID(), err)
		}
=======
>>>>>>> a3912ea9
		if !reflect.DeepEqual(got, worker) {
			t.Errorf("GetWorker() is %v, want %v", got, worker)
		}
	}
	methods["UpdateWorker"] = true
	methods["GetWorker"] = true

	// delete the workers
	for _, worker := range resources.Workers {
		err = db.DeleteWorker(context.TODO(), worker)
		if err != nil {
			t.Errorf("unable to delete worker %d: %v", worker.GetID(), err)
		}
	}
	methods["DeleteWorker"] = true

	// ensure we called all the methods we expected to
	for method, called := range methods {
		if !called {
			t.Errorf("method %s was not called for workers", method)
		}
	}
}

func newResources() *Resources {
	buildOne := new(library.Build)
	buildOne.SetID(1)
	buildOne.SetRepoID(1)
	buildOne.SetPipelineID(1)
	buildOne.SetNumber(1)
	buildOne.SetParent(1)
	buildOne.SetEvent("push")
	buildOne.SetEventAction("")
	buildOne.SetStatus("running")
	buildOne.SetError("")
	buildOne.SetEnqueued(1563474077)
	buildOne.SetCreated(1563474076)
	buildOne.SetStarted(1563474078)
	buildOne.SetFinished(1563474079)
	buildOne.SetDeploy("")
	buildOne.SetDeployPayload(raw.StringSliceMap{"foo": "test1"})
	buildOne.SetClone("https://github.com/github/octocat.git")
	buildOne.SetSource("https://github.com/github/octocat/deployments/1")
	buildOne.SetTitle("push received from https://github.com/github/octocat")
	buildOne.SetMessage("First commit...")
	buildOne.SetCommit("48afb5bdc41ad69bf22588491333f7cf71135163")
	buildOne.SetSender("OctoKitty")
	buildOne.SetAuthor("OctoKitty")
	buildOne.SetEmail("OctoKitty@github.com")
	buildOne.SetLink("https://example.company.com/github/octocat/1")
	buildOne.SetBranch("main")
	buildOne.SetRef("refs/heads/main")
	buildOne.SetBaseRef("")
	buildOne.SetHeadRef("changes")
	buildOne.SetHost("example.company.com")
	buildOne.SetRuntime("docker")
	buildOne.SetDistribution("linux")

	buildTwo := new(library.Build)
	buildTwo.SetID(2)
	buildTwo.SetRepoID(1)
	buildTwo.SetPipelineID(1)
	buildTwo.SetNumber(2)
	buildTwo.SetParent(1)
	buildTwo.SetEvent("pull_request")
	buildTwo.SetEventAction("")
	buildTwo.SetStatus("running")
	buildTwo.SetError("")
	buildTwo.SetEnqueued(1563474077)
	buildTwo.SetCreated(1563474076)
	buildTwo.SetStarted(1563474078)
	buildTwo.SetFinished(1563474079)
	buildTwo.SetDeploy("")
	buildTwo.SetDeployPayload(raw.StringSliceMap{"foo": "test1"})
	buildTwo.SetClone("https://github.com/github/octocat.git")
	buildTwo.SetSource("https://github.com/github/octocat/deployments/1")
	buildTwo.SetTitle("pull_request received from https://github.com/github/octocat")
	buildTwo.SetMessage("Second commit...")
	buildTwo.SetCommit("48afb5bdc41ad69bf22588491333f7cf71135164")
	buildTwo.SetSender("OctoKitty")
	buildTwo.SetAuthor("OctoKitty")
	buildTwo.SetEmail("OctoKitty@github.com")
	buildTwo.SetLink("https://example.company.com/github/octocat/2")
	buildTwo.SetBranch("main")
	buildTwo.SetRef("refs/heads/main")
	buildTwo.SetBaseRef("")
	buildTwo.SetHeadRef("changes")
	buildTwo.SetHost("example.company.com")
	buildTwo.SetRuntime("docker")
	buildTwo.SetDistribution("linux")

	executableOne := new(library.BuildExecutable)
	executableOne.SetID(1)
	executableOne.SetBuildID(1)
	executableOne.SetData([]byte("foo"))

	executableTwo := new(library.BuildExecutable)
	executableTwo.SetID(2)
	executableTwo.SetBuildID(2)
	executableTwo.SetData([]byte("foo"))

	deploymentOne := new(library.Deployment)
	deploymentOne.SetID(1)
	deploymentOne.SetRepoID(1)
	deploymentOne.SetURL("https://github.com/github/octocat/deployments/1")
	deploymentOne.SetUser("octocat")
	deploymentOne.SetCommit("48afb5bdc41ad69bf22588491333f7cf71135163")
	deploymentOne.SetRef("refs/heads/master")
	deploymentOne.SetTask("vela-deploy")
	deploymentOne.SetTarget("production")
	deploymentOne.SetDescription("Deployment request from Vela")
	deploymentOne.SetPayload(map[string]string{"foo": "test1"})

	deploymentTwo := new(library.Deployment)
	deploymentTwo.SetID(1)
	deploymentTwo.SetRepoID(1)
	deploymentTwo.SetURL("https://github.com/github/octocat/deployments/2")
	deploymentTwo.SetUser("octocat")
	deploymentTwo.SetCommit("48afb5bdc41ad69bf22588491333f7cf71135164")
	deploymentTwo.SetRef("refs/heads/master")
	deploymentTwo.SetTask("vela-deploy")
	deploymentTwo.SetTarget("production")
	deploymentTwo.SetDescription("Deployment request from Vela")
	deploymentTwo.SetPayload(map[string]string{"foo": "test1"})

	hookOne := new(library.Hook)
	hookOne.SetID(1)
	hookOne.SetRepoID(1)
	hookOne.SetBuildID(1)
	hookOne.SetNumber(1)
	hookOne.SetSourceID("c8da1302-07d6-11ea-882f-4893bca275b8")
	hookOne.SetCreated(time.Now().UTC().Unix())
	hookOne.SetHost("github.com")
	hookOne.SetEvent("push")
	hookOne.SetEventAction("")
	hookOne.SetBranch("main")
	hookOne.SetError("")
	hookOne.SetStatus("success")
	hookOne.SetLink("https://github.com/github/octocat/settings/hooks/1")
	hookOne.SetWebhookID(123456)

	hookTwo := new(library.Hook)
	hookTwo.SetID(2)
	hookTwo.SetRepoID(1)
	hookTwo.SetBuildID(1)
	hookTwo.SetNumber(2)
	hookTwo.SetSourceID("c8da1302-07d6-11ea-882f-4893bca275b8")
	hookTwo.SetCreated(time.Now().UTC().Unix())
	hookTwo.SetHost("github.com")
	hookTwo.SetEvent("push")
	hookTwo.SetEventAction("")
	hookTwo.SetBranch("main")
	hookTwo.SetError("")
	hookTwo.SetStatus("success")
	hookTwo.SetLink("https://github.com/github/octocat/settings/hooks/1")
	hookTwo.SetWebhookID(123456)

	logServiceOne := new(library.Log)
	logServiceOne.SetID(1)
	logServiceOne.SetBuildID(1)
	logServiceOne.SetRepoID(1)
	logServiceOne.SetServiceID(1)
	logServiceOne.SetStepID(0)
	logServiceOne.SetData([]byte("foo"))

	logServiceTwo := new(library.Log)
	logServiceTwo.SetID(2)
	logServiceTwo.SetBuildID(1)
	logServiceTwo.SetRepoID(1)
	logServiceTwo.SetServiceID(2)
	logServiceTwo.SetStepID(0)
	logServiceTwo.SetData([]byte("foo"))

	logStepOne := new(library.Log)
	logStepOne.SetID(3)
	logStepOne.SetBuildID(1)
	logStepOne.SetRepoID(1)
	logStepOne.SetServiceID(0)
	logStepOne.SetStepID(1)
	logStepOne.SetData([]byte("foo"))

	logStepTwo := new(library.Log)
	logStepTwo.SetID(4)
	logStepTwo.SetBuildID(1)
	logStepTwo.SetRepoID(1)
	logStepTwo.SetServiceID(0)
	logStepTwo.SetStepID(2)
	logStepTwo.SetData([]byte("foo"))

	pipelineOne := new(library.Pipeline)
	pipelineOne.SetID(1)
	pipelineOne.SetRepoID(1)
	pipelineOne.SetCommit("48afb5bdc41ad69bf22588491333f7cf71135163")
	pipelineOne.SetFlavor("large")
	pipelineOne.SetPlatform("docker")
	pipelineOne.SetRef("refs/heads/main")
	pipelineOne.SetType("yaml")
	pipelineOne.SetVersion("1")
	pipelineOne.SetExternalSecrets(false)
	pipelineOne.SetInternalSecrets(false)
	pipelineOne.SetServices(true)
	pipelineOne.SetStages(false)
	pipelineOne.SetSteps(true)
	pipelineOne.SetTemplates(false)
	pipelineOne.SetData([]byte("version: 1"))

	pipelineTwo := new(library.Pipeline)
	pipelineTwo.SetID(2)
	pipelineTwo.SetRepoID(1)
	pipelineTwo.SetCommit("48afb5bdc41ad69bf22588491333f7cf71135164")
	pipelineTwo.SetFlavor("large")
	pipelineTwo.SetPlatform("docker")
	pipelineTwo.SetRef("refs/heads/main")
	pipelineTwo.SetType("yaml")
	pipelineTwo.SetVersion("1")
	pipelineTwo.SetExternalSecrets(false)
	pipelineTwo.SetInternalSecrets(false)
	pipelineTwo.SetServices(true)
	pipelineTwo.SetStages(false)
	pipelineTwo.SetSteps(true)
	pipelineTwo.SetTemplates(false)
	pipelineTwo.SetData([]byte("version: 1"))

	repoOne := new(library.Repo)
	repoOne.SetID(1)
	repoOne.SetUserID(1)
	repoOne.SetHash("MzM4N2MzMDAtNmY4Mi00OTA5LWFhZDAtNWIzMTlkNTJkODMy")
	repoOne.SetOrg("github")
	repoOne.SetName("octocat")
	repoOne.SetFullName("github/octocat")
	repoOne.SetLink("https://github.com/github/octocat")
	repoOne.SetClone("https://github.com/github/octocat.git")
	repoOne.SetBranch("main")
	repoOne.SetTopics([]string{"cloud", "security"})
	repoOne.SetBuildLimit(10)
	repoOne.SetTimeout(30)
	repoOne.SetCounter(0)
	repoOne.SetVisibility("public")
	repoOne.SetPrivate(false)
	repoOne.SetTrusted(false)
	repoOne.SetActive(true)
	repoOne.SetAllowPull(false)
	repoOne.SetAllowPush(true)
	repoOne.SetAllowDeploy(false)
	repoOne.SetAllowTag(false)
	repoOne.SetAllowComment(false)
	repoOne.SetPipelineType("")
	repoOne.SetPreviousName("")

	repoTwo := new(library.Repo)
	repoTwo.SetID(2)
	repoTwo.SetUserID(1)
	repoTwo.SetHash("MzM4N2MzMDAtNmY4Mi00OTA5LWFhZDAtNWIzMTlkNTJkODMy")
	repoTwo.SetOrg("github")
	repoTwo.SetName("octokitty")
	repoTwo.SetFullName("github/octokitty")
	repoTwo.SetLink("https://github.com/github/octokitty")
	repoTwo.SetClone("https://github.com/github/octokitty.git")
	repoTwo.SetBranch("main")
	repoTwo.SetTopics([]string{"cloud", "security"})
	repoTwo.SetBuildLimit(10)
	repoTwo.SetTimeout(30)
	repoTwo.SetCounter(0)
	repoTwo.SetVisibility("public")
	repoTwo.SetPrivate(false)
	repoTwo.SetTrusted(false)
	repoTwo.SetActive(true)
	repoTwo.SetAllowPull(false)
	repoTwo.SetAllowPush(true)
	repoTwo.SetAllowDeploy(false)
	repoTwo.SetAllowTag(false)
	repoTwo.SetAllowComment(false)
	repoTwo.SetPipelineType("")
	repoTwo.SetPreviousName("")

	scheduleOne := new(library.Schedule)
	scheduleOne.SetID(1)
	scheduleOne.SetRepoID(1)
	scheduleOne.SetActive(true)
	scheduleOne.SetName("nightly")
	scheduleOne.SetEntry("0 0 * * *")
	scheduleOne.SetCreatedAt(time.Now().UTC().Unix())
	scheduleOne.SetCreatedBy("octocat")
	scheduleOne.SetUpdatedAt(time.Now().Add(time.Hour * 1).UTC().Unix())
	scheduleOne.SetUpdatedBy("octokitty")
	scheduleOne.SetScheduledAt(time.Now().Add(time.Hour * 2).UTC().Unix())
	scheduleOne.SetBranch("main")

	scheduleTwo := new(library.Schedule)
	scheduleTwo.SetID(2)
	scheduleTwo.SetRepoID(1)
	scheduleTwo.SetActive(true)
	scheduleTwo.SetName("hourly")
	scheduleTwo.SetEntry("0 * * * *")
	scheduleTwo.SetCreatedAt(time.Now().UTC().Unix())
	scheduleTwo.SetCreatedBy("octocat")
	scheduleTwo.SetUpdatedAt(time.Now().Add(time.Hour * 1).UTC().Unix())
	scheduleTwo.SetUpdatedBy("octokitty")
	scheduleTwo.SetScheduledAt(time.Now().Add(time.Hour * 2).UTC().Unix())
	scheduleTwo.SetBranch("main")

	secretOrg := new(library.Secret)
	secretOrg.SetID(1)
	secretOrg.SetOrg("github")
	secretOrg.SetRepo("*")
	secretOrg.SetTeam("")
	secretOrg.SetName("foo")
	secretOrg.SetValue("bar")
	secretOrg.SetType("org")
	secretOrg.SetImages([]string{"alpine"})
	secretOrg.SetEvents([]string{"push", "tag", "deployment"})
	secretOrg.SetAllowCommand(true)
	secretOrg.SetCreatedAt(time.Now().UTC().Unix())
	secretOrg.SetCreatedBy("octocat")
	secretOrg.SetUpdatedAt(time.Now().Add(time.Hour * 1).UTC().Unix())
	secretOrg.SetUpdatedBy("octokitty")

	secretRepo := new(library.Secret)
	secretRepo.SetID(2)
	secretRepo.SetOrg("github")
	secretRepo.SetRepo("octocat")
	secretRepo.SetTeam("")
	secretRepo.SetName("foo")
	secretRepo.SetValue("bar")
	secretRepo.SetType("repo")
	secretRepo.SetImages([]string{"alpine"})
	secretRepo.SetEvents([]string{"push", "tag", "deployment"})
	secretRepo.SetAllowCommand(true)
	secretRepo.SetCreatedAt(time.Now().UTC().Unix())
	secretRepo.SetCreatedBy("octocat")
	secretRepo.SetUpdatedAt(time.Now().Add(time.Hour * 1).UTC().Unix())
	secretRepo.SetUpdatedBy("octokitty")

	secretShared := new(library.Secret)
	secretShared.SetID(3)
	secretShared.SetOrg("github")
	secretShared.SetRepo("")
	secretShared.SetTeam("octocat")
	secretShared.SetName("foo")
	secretShared.SetValue("bar")
	secretShared.SetType("shared")
	secretShared.SetImages([]string{"alpine"})
	secretShared.SetEvents([]string{"push", "tag", "deployment"})
	secretShared.SetAllowCommand(true)
	secretShared.SetCreatedAt(time.Now().UTC().Unix())
	secretShared.SetCreatedBy("octocat")
	secretShared.SetUpdatedAt(time.Now().Add(time.Hour * 1).UTC().Unix())
	secretShared.SetUpdatedBy("octokitty")

	serviceOne := new(library.Service)
	serviceOne.SetID(1)
	serviceOne.SetBuildID(1)
	serviceOne.SetRepoID(1)
	serviceOne.SetNumber(1)
	serviceOne.SetName("init")
	serviceOne.SetImage("#init")
	serviceOne.SetStatus("running")
	serviceOne.SetError("")
	serviceOne.SetExitCode(0)
	serviceOne.SetCreated(1563474076)
	serviceOne.SetStarted(1563474078)
	serviceOne.SetFinished(1563474079)
	serviceOne.SetHost("example.company.com")
	serviceOne.SetRuntime("docker")
	serviceOne.SetDistribution("linux")

	serviceTwo := new(library.Service)
	serviceTwo.SetID(2)
	serviceTwo.SetBuildID(1)
	serviceTwo.SetRepoID(1)
	serviceTwo.SetNumber(2)
	serviceTwo.SetName("clone")
	serviceTwo.SetImage("target/vela-git:v0.3.0")
	serviceTwo.SetStatus("pending")
	serviceTwo.SetError("")
	serviceTwo.SetExitCode(0)
	serviceTwo.SetCreated(1563474086)
	serviceTwo.SetStarted(1563474088)
	serviceTwo.SetFinished(1563474089)
	serviceTwo.SetHost("example.company.com")
	serviceTwo.SetRuntime("docker")
	serviceTwo.SetDistribution("linux")

	stepOne := new(library.Step)
	stepOne.SetID(1)
	stepOne.SetBuildID(1)
	stepOne.SetRepoID(1)
	stepOne.SetNumber(1)
	stepOne.SetName("init")
	stepOne.SetImage("#init")
	stepOne.SetStage("init")
	stepOne.SetStatus("running")
	stepOne.SetError("")
	stepOne.SetExitCode(0)
	stepOne.SetCreated(1563474076)
	stepOne.SetStarted(1563474078)
	stepOne.SetFinished(1563474079)
	stepOne.SetHost("example.company.com")
	stepOne.SetRuntime("docker")
	stepOne.SetDistribution("linux")

	stepTwo := new(library.Step)
	stepTwo.SetID(2)
	stepTwo.SetBuildID(1)
	stepTwo.SetRepoID(1)
	stepTwo.SetNumber(2)
	stepTwo.SetName("clone")
	stepTwo.SetImage("target/vela-git:v0.3.0")
	stepTwo.SetStage("init")
	stepTwo.SetStatus("pending")
	stepTwo.SetError("")
	stepTwo.SetExitCode(0)
	stepTwo.SetCreated(1563474086)
	stepTwo.SetStarted(1563474088)
	stepTwo.SetFinished(1563474089)
	stepTwo.SetHost("example.company.com")
	stepTwo.SetRuntime("docker")
	stepTwo.SetDistribution("linux")

	userOne := new(library.User)
	userOne.SetID(1)
	userOne.SetName("octocat")
	userOne.SetToken("superSecretToken")
	userOne.SetRefreshToken("superSecretRefreshToken")
	userOne.SetHash("MzM4N2MzMDAtNmY4Mi00OTA5LWFhZDAtNWIzMTlkNTJkODMy")
	userOne.SetFavorites([]string{"github/octocat"})
	userOne.SetActive(true)
	userOne.SetAdmin(false)

	userTwo := new(library.User)
	userTwo.SetID(2)
	userTwo.SetName("octokitty")
	userTwo.SetToken("superSecretToken")
	userTwo.SetRefreshToken("superSecretRefreshToken")
	userTwo.SetHash("MzM4N2MzMDAtNmY4Mi00OTA5LWFhZDAtNWIzMTlkNTJkODMy")
	userTwo.SetFavorites([]string{"github/octocat"})
	userTwo.SetActive(true)
	userTwo.SetAdmin(false)

	workerOne := new(library.Worker)
	workerOne.SetID(1)
	workerOne.SetHostname("worker-1.example.com")
	workerOne.SetAddress("https://worker-1.example.com")
	workerOne.SetRoutes([]string{"vela"})
	workerOne.SetActive(true)
	workerOne.SetStatus("available")
	workerOne.SetLastStatusUpdateAt(time.Now().UTC().Unix())
	workerOne.SetRunningBuildIDs([]string{"12345"})
	workerOne.SetLastBuildStartedAt(time.Now().UTC().Unix())
	workerOne.SetLastBuildFinishedAt(time.Now().UTC().Unix())
	workerOne.SetLastCheckedIn(time.Now().UTC().Unix())
	workerOne.SetBuildLimit(1)

	workerTwo := new(library.Worker)
	workerTwo.SetID(2)
	workerTwo.SetHostname("worker-2.example.com")
	workerTwo.SetAddress("https://worker-2.example.com")
	workerTwo.SetRoutes([]string{"vela"})
	workerTwo.SetActive(true)
	workerTwo.SetStatus("available")
	workerTwo.SetLastStatusUpdateAt(time.Now().UTC().Unix())
	workerTwo.SetRunningBuildIDs([]string{"12345"})
	workerTwo.SetLastBuildStartedAt(time.Now().UTC().Unix())
	workerTwo.SetLastBuildFinishedAt(time.Now().UTC().Unix())
	workerTwo.SetLastCheckedIn(time.Now().UTC().Unix())
	workerTwo.SetBuildLimit(1)

	return &Resources{
		Builds:      []*library.Build{buildOne, buildTwo},
		Deployments: []*library.Deployment{deploymentOne, deploymentTwo},
		Executables: []*library.BuildExecutable{executableOne, executableTwo},
		Hooks:       []*library.Hook{hookOne, hookTwo},
		Logs:        []*library.Log{logServiceOne, logServiceTwo, logStepOne, logStepTwo},
		Pipelines:   []*library.Pipeline{pipelineOne, pipelineTwo},
		Repos:       []*library.Repo{repoOne, repoTwo},
		Schedules:   []*library.Schedule{scheduleOne, scheduleTwo},
		Secrets:     []*library.Secret{secretOrg, secretRepo, secretShared},
		Services:    []*library.Service{serviceOne, serviceTwo},
		Steps:       []*library.Step{stepOne, stepTwo},
		Users:       []*library.User{userOne, userTwo},
		Workers:     []*library.Worker{workerOne, workerTwo},
	}
}<|MERGE_RESOLUTION|>--- conflicted
+++ resolved
@@ -1760,11 +1760,7 @@
 
 	// create the workers
 	for _, worker := range resources.Workers {
-<<<<<<< HEAD
-		err := db.CreateWorker(context.TODO(), worker)
-=======
-		_, err := db.CreateWorker(worker)
->>>>>>> a3912ea9
+		_, err := db.CreateWorker(context.TODO(), worker)
 		if err != nil {
 			t.Errorf("unable to create worker %d: %v", worker.GetID(), err)
 		}
@@ -1806,23 +1802,11 @@
 	// update the workers
 	for _, worker := range resources.Workers {
 		worker.SetActive(false)
-<<<<<<< HEAD
-		err = db.UpdateWorker(context.TODO(), worker)
-=======
-		got, err := db.UpdateWorker(worker)
->>>>>>> a3912ea9
+		got, err := db.UpdateWorker(context.TODO(), worker)
 		if err != nil {
 			t.Errorf("unable to update worker %d: %v", worker.GetID(), err)
 		}
 
-<<<<<<< HEAD
-		// lookup the worker by ID
-		got, err := db.GetWorker(context.TODO(), worker.GetID())
-		if err != nil {
-			t.Errorf("unable to get worker %d by ID: %v", worker.GetID(), err)
-		}
-=======
->>>>>>> a3912ea9
 		if !reflect.DeepEqual(got, worker) {
 			t.Errorf("GetWorker() is %v, want %v", got, worker)
 		}
