--- conflicted
+++ resolved
@@ -12,11 +12,8 @@
 
 	api "github.com/go-vela/server/api/types"
 	"github.com/go-vela/server/database/build"
-<<<<<<< HEAD
 	"github.com/go-vela/server/database/dashboard"
-=======
 	"github.com/go-vela/server/database/deployment"
->>>>>>> f591935d
 	"github.com/go-vela/server/database/executable"
 	"github.com/go-vela/server/database/hook"
 	"github.com/go-vela/server/database/log"
@@ -37,7 +34,7 @@
 // Resources represents the object containing test resources.
 type Resources struct {
 	Builds      []*library.Build
-	Dashboards  []*library.Dashboard
+	Dashboards  []*api.Dashboard
 	Deployments []*library.Deployment
 	Executables []*library.BuildExecutable
 	Hooks       []*library.Hook
@@ -48,7 +45,7 @@
 	Secrets     []*library.Secret
 	Services    []*library.Service
 	Steps       []*library.Step
-	Users       []*library.User
+	Users       []*api.User
 	Workers     []*api.Worker
 }
 
@@ -125,11 +122,9 @@
 
 			t.Run("test_builds", func(t *testing.T) { testBuilds(t, db, resources) })
 
-<<<<<<< HEAD
 			t.Run("test_dashboards", func(t *testing.T) { testDashboards(t, db, resources) })
-=======
+
 			t.Run("test_deployments", func(t *testing.T) { testDeployments(t, db, resources) })
->>>>>>> f591935d
 
 			t.Run("test_executables", func(t *testing.T) { testExecutables(t, db, resources) })
 
@@ -1887,7 +1882,7 @@
 		methods[element.Method(i).Name] = false
 	}
 
-	userOne := new(library.User)
+	userOne := new(api.User)
 	userOne.SetID(1)
 	userOne.SetName("octocat")
 	userOne.SetToken("")
@@ -1897,7 +1892,7 @@
 	userOne.SetActive(false)
 	userOne.SetAdmin(false)
 
-	userTwo := new(library.User)
+	userTwo := new(api.User)
 	userTwo.SetID(2)
 	userTwo.SetName("octokitty")
 	userTwo.SetToken("")
@@ -1907,7 +1902,7 @@
 	userTwo.SetActive(false)
 	userTwo.SetAdmin(false)
 
-	liteUsers := []*library.User{userOne, userTwo}
+	liteUsers := []*api.User{userOne, userTwo}
 
 	// create the users
 	for _, user := range resources.Users {
@@ -2159,13 +2154,13 @@
 	buildTwo.SetApprovedAt(1563474078)
 	buildTwo.SetApprovedBy("OctoCat")
 
-	dashRepo := new(library.DashboardRepo)
+	dashRepo := new(api.DashboardRepo)
 	dashRepo.SetID(1)
 	dashRepo.SetName("go-vela/server")
 	dashRepo.SetBranches([]string{"main"})
 	dashRepo.SetEvents([]string{"push"})
 
-	dashboardOne := new(library.Dashboard)
+	dashboardOne := new(api.Dashboard)
 	dashboardOne.SetID("ba657dab-bc6e-421f-9188-86272bd0069a")
 	dashboardOne.SetName("vela")
 	dashboardOne.SetCreatedAt(1)
@@ -2173,9 +2168,9 @@
 	dashboardOne.SetUpdatedAt(2)
 	dashboardOne.SetUpdatedBy("octokitty")
 	dashboardOne.SetAdmins([]string{"octocat", "octokitty"})
-	dashboardOne.SetRepos([]*library.DashboardRepo{dashRepo})
-
-	dashboardTwo := new(library.Dashboard)
+	dashboardOne.SetRepos([]*api.DashboardRepo{dashRepo})
+
+	dashboardTwo := new(api.Dashboard)
 	dashboardTwo.SetID("45bcf19b-c151-4e2d-b8c6-80a62ba2eae7")
 	dashboardTwo.SetName("vela")
 	dashboardTwo.SetCreatedAt(1)
@@ -2183,7 +2178,7 @@
 	dashboardTwo.SetUpdatedAt(2)
 	dashboardTwo.SetUpdatedBy("octokitty")
 	dashboardTwo.SetAdmins([]string{"octocat", "octokitty"})
-	dashboardTwo.SetRepos([]*library.DashboardRepo{dashRepo})
+	dashboardTwo.SetRepos([]*api.DashboardRepo{dashRepo})
 
 	executableOne := new(library.BuildExecutable)
 	executableOne.SetID(1)
@@ -2535,7 +2530,7 @@
 	stepTwo.SetDistribution("linux")
 	stepTwo.SetReportAs("test")
 
-	userOne := new(library.User)
+	userOne := new(api.User)
 	userOne.SetID(1)
 	userOne.SetName("octocat")
 	userOne.SetToken("superSecretToken")
@@ -2546,7 +2541,7 @@
 	userOne.SetAdmin(false)
 	userOne.SetDashboards([]string{"45bcf19b-c151-4e2d-b8c6-80a62ba2eae7"})
 
-	userTwo := new(library.User)
+	userTwo := new(api.User)
 	userTwo.SetID(2)
 	userTwo.SetName("octokitty")
 	userTwo.SetToken("superSecretToken")
@@ -2593,7 +2588,7 @@
 
 	return &Resources{
 		Builds:      []*library.Build{buildOne, buildTwo},
-		Dashboards:  []*library.Dashboard{dashboardOne, dashboardTwo},
+		Dashboards:  []*api.Dashboard{dashboardOne, dashboardTwo},
 		Deployments: []*library.Deployment{deploymentOne, deploymentTwo},
 		Executables: []*library.BuildExecutable{executableOne, executableTwo},
 		Hooks:       []*library.Hook{hookOne, hookTwo, hookThree},
@@ -2604,7 +2599,7 @@
 		Secrets:     []*library.Secret{secretOrg, secretRepo, secretShared},
 		Services:    []*library.Service{serviceOne, serviceTwo},
 		Steps:       []*library.Step{stepOne, stepTwo},
-		Users:       []*library.User{userOne, userTwo},
+		Users:       []*api.User{userOne, userTwo},
 		Workers:     []*api.Worker{workerOne, workerTwo},
 	}
 }
