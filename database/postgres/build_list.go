--- conflicted
+++ resolved
@@ -80,15 +80,10 @@
 // GetOrgBuildList gets a list of all builds by org name and allows filters from the database.
 //
 // nolint: lll // ignore long line length due to variable names
-<<<<<<< HEAD
 func (c *client) GetOrgBuildList(org string, filters map[string]interface{}, page, perPage int) ([]*library.Build, int64, error) {
-	logrus.Tracef("listing builds for org %s from the database", org)
-=======
-func (c *client) GetOrgBuildList(org string, filters map[string]string, page, perPage int) ([]*library.Build, int64, error) {
 	c.Logger.WithFields(logrus.Fields{
 		"org": org,
 	}).Tracef("listing builds for org %s from the database", org)
->>>>>>> 2e452a87
 
 	// variables to store query results
 	b := new([]database.Build)
@@ -136,16 +131,11 @@
 // GetRepoBuildList gets a list of all builds by repo ID from the database.
 //
 // nolint: lll // ignore long line length due to variable names
-<<<<<<< HEAD
 func (c *client) GetRepoBuildList(r *library.Repo, filters map[string]interface{}, page, perPage int) ([]*library.Build, int64, error) {
-	logrus.Tracef("listing builds for repo %s from the database", r.GetFullName())
-=======
-func (c *client) GetRepoBuildList(r *library.Repo, filters map[string]string, page, perPage int) ([]*library.Build, int64, error) {
 	c.Logger.WithFields(logrus.Fields{
 		"org":  r.GetOrg(),
 		"repo": r.GetName(),
 	}).Tracef("listing builds for repo %s from the database", r.GetFullName())
->>>>>>> 2e452a87
 
 	// variable to store query results
 	b := new([]database.Build)
