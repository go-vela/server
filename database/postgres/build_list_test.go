// Copyright (c) 2022 Target Brands, Inc. All rights reserved.
//
// Use of this source code is governed by the LICENSE file in this repository.

package postgres

import (
	"reflect"
	"testing"
	"time"

	"github.com/DATA-DOG/go-sqlmock"

	"github.com/go-vela/server/database/postgres/dml"
	"github.com/go-vela/types/library"

	"gorm.io/gorm"
)

func TestPostgres_Client_GetBuildList(t *testing.T) {
	// setup types
	_buildOne := testBuild()
	_buildOne.SetID(1)
	_buildOne.SetRepoID(1)
	_buildOne.SetNumber(1)
	_buildOne.SetDeployPayload(nil)

	_buildTwo := testBuild()
	_buildTwo.SetID(2)
	_buildTwo.SetRepoID(1)
	_buildTwo.SetNumber(2)
	_buildTwo.SetDeployPayload(nil)

	// setup the test database client
	_database, _mock, err := NewTest()
	if err != nil {
		t.Errorf("unable to create new postgres test database: %v", err)
	}
	defer func() { _sql, _ := _database.Postgres.DB(); _sql.Close() }()

	// capture the current expected SQL query
	//
	// https://gorm.io/docs/sql_builder.html#DryRun-Mode
	_query := _database.Postgres.Session(&gorm.Session{DryRun: true}).Raw(dml.ListBuilds).Statement

	// create expected return in mock
	_rows := sqlmock.NewRows(
		[]string{"id", "repo_id", "pipeline_id", "number", "parent", "event", "status", "error", "enqueued", "created", "started", "finished", "deploy", "deploy_payload", "clone", "source", "title", "message", "commit", "sender", "author", "email", "link", "branch", "ref", "base_ref", "head_ref", "host", "runtime", "distribution", "timestamp"},
	).AddRow(1, 1, nil, 1, 0, "", "", "", 0, 0, 0, 0, "", nil, "", "", "", "", "", "", "", "", "", "", "", "", "", "", "", "", 0).
		AddRow(2, 1, nil, 2, 0, "", "", "", 0, 0, 0, 0, "", nil, "", "", "", "", "", "", "", "", "", "", "", "", "", "", "", "", 0)

	// ensure the mock expects the query
	_mock.ExpectQuery(_query.SQL.String()).WillReturnRows(_rows)

	// setup tests
	tests := []struct {
		failure bool
		want    []*library.Build
	}{
		{
			failure: false,
			want:    []*library.Build{_buildOne, _buildTwo},
		},
	}

	// run tests
	for _, test := range tests {
		got, err := _database.GetBuildList()

		if test.failure {
			if err == nil {
				t.Errorf("GetBuildList should have returned err")
			}

			continue
		}

		if err != nil {
			t.Errorf("GetBuildList returned err: %v", err)
		}

		if !reflect.DeepEqual(got, test.want) {
			t.Errorf("GetBuildList is %v, want %v", got, test.want)
		}
	}
}

func TestPostgres_Client_GetDeploymentBuildList(t *testing.T) {
	// setup types
	_buildOne := testBuild()
	_buildOne.SetID(1)
	_buildOne.SetRepoID(1)
	_buildOne.SetNumber(1)
	_buildOne.SetDeployPayload(nil)
	_buildOne.SetSource("https://github.com/github/octocat/deployments/1")

	_buildTwo := testBuild()
	_buildTwo.SetID(2)
	_buildTwo.SetRepoID(1)
	_buildTwo.SetNumber(2)
	_buildTwo.SetDeployPayload(nil)
	_buildTwo.SetSource("https://github.com/github/octocat/deployments/1")

	// setup the test database client
	_database, _mock, err := NewTest()
	if err != nil {
		t.Errorf("unable to create new postgres test database: %v", err)
	}
	defer func() { _sql, _ := _database.Postgres.DB(); _sql.Close() }()

	// create expected return in mock
	_rows := sqlmock.NewRows(
		[]string{"id", "repo_id", "pipeline_id", "number", "parent", "event", "status", "error", "enqueued", "created", "started", "finished", "deploy", "deploy_payload", "clone", "source", "title", "message", "commit", "sender", "author", "email", "link", "branch", "ref", "base_ref", "head_ref", "host", "runtime", "distribution", "timestamp"},
	).AddRow(2, 1, nil, 2, 0, "", "", "", 0, 0, 0, 0, "", nil, "", "https://github.com/github/octocat/deployments/1", "", "", "", "", "", "", "", "", "", "", "", "", "", "", 0).
		AddRow(1, 1, nil, 1, 0, "", "", "", 0, 0, 0, 0, "", nil, "", "https://github.com/github/octocat/deployments/1", "", "", "", "", "", "", "", "", "", "", "", "", "", "", 0)

	// ensure the mock expects the query
	_mock.ExpectQuery("SELECT * FROM \"builds\" WHERE \"source\" = $1 ORDER BY number DESC LIMIT 3").WillReturnRows(_rows)

	// setup tests
	tests := []struct {
		failure bool
		want    []*library.Build
	}{
		{
			failure: false,
			want:    []*library.Build{_buildTwo, _buildOne},
		},
	}

	// run tests
	for _, test := range tests {
		got, err := _database.GetDeploymentBuildList("https://github.com/github/octocat/deployments/1")

		if test.failure {
			if err == nil {
				t.Errorf("GetDeploymentBuildList should have returned err")
			}

			continue
		}

		if err != nil {
			t.Errorf("GetDeploymentBuildList returned err: %v", err)
		}

		if !reflect.DeepEqual(got, test.want) {
			t.Errorf("GetDeploymentBuildList is %v, want %v", got, test.want)
		}
	}
}

func TestPostgres_Client_GetOrgBuildList(t *testing.T) {
	// setup types
	_buildOne := testBuild()
	_buildOne.SetID(1)
	_buildOne.SetRepoID(1)
	_buildOne.SetNumber(1)
	_buildOne.SetDeployPayload(nil)

	_buildTwo := testBuild()
	_buildTwo.SetID(2)
	_buildTwo.SetRepoID(1)
	_buildTwo.SetNumber(2)
	_buildTwo.SetDeployPayload(nil)

	// setup the test database client
	_database, _mock, err := NewTest()
	if err != nil {
		t.Errorf("unable to create new postgres test database: %v", err)
	}
	defer func() { _sql, _ := _database.Postgres.DB(); _sql.Close() }()

	// create expected return in mock
	_rows := sqlmock.NewRows([]string{"count"}).AddRow(2)

	// ensure the mock expects the query
	_mock.ExpectQuery("SELECT count(*) FROM \"builds\" JOIN repos ON builds.repo_id = repos.id and repos.org = $1").WillReturnRows(_rows)

	// create expected return in mock
	_rows = sqlmock.NewRows(
		[]string{"id", "repo_id", "pipeline_id", "number", "parent", "event", "status", "error", "enqueued", "created", "started", "finished", "deploy", "deploy_payload", "clone", "source", "title", "message", "commit", "sender", "author", "email", "link", "branch", "ref", "base_ref", "head_ref", "host", "runtime", "distribution", "timestamp"},
	).AddRow(1, 1, nil, 1, 0, "", "", "", 0, 0, 0, 0, "", nil, "", "", "", "", "", "", "", "", "", "", "", "", "", "", "", "", 0).
		AddRow(2, 1, nil, 2, 0, "", "", "", 0, 0, 0, 0, "", nil, "", "", "", "", "", "", "", "", "", "", "", "", "", "", "", "", 0)

	// ensure the mock expects the query
	_mock.ExpectQuery("SELECT builds.* FROM \"builds\" JOIN repos ON builds.repo_id = repos.id and repos.org = $1 ORDER BY created DESC,id LIMIT 10").WillReturnRows(_rows)

	// setup tests
	tests := []struct {
		failure bool
		want    []*library.Build
	}{
		{
			failure: false,
			want:    []*library.Build{_buildOne, _buildTwo},
		},
	}

	filters := map[string]interface{}{}

	// run tests
	for _, test := range tests {
		got, _, err := _database.GetOrgBuildList("foo", filters, 1, 10)

		if test.failure {
			if err == nil {
				t.Errorf("GetOrgBuildList should have returned err")
			}

			continue
		}

		if err != nil {
			t.Errorf("GetOrgBuildList returned err: %v", err)
		}

		if !reflect.DeepEqual(got, test.want) {
			t.Errorf("GetOrgBuildList is %v, want %v", got, test.want)
		}
	}
}

func TestPostgres_Client_GetOrgBuildList_NonAdmin(t *testing.T) {
	// setup types
	_buildOne := testBuild()
	_buildOne.SetID(1)
	_buildOne.SetRepoID(1)
	_buildOne.SetNumber(1)
	_buildOne.SetDeployPayload(nil)

	_buildTwo := testBuild()
	_buildTwo.SetID(2)
	_buildTwo.SetRepoID(1)
	_buildTwo.SetNumber(2)
	_buildTwo.SetDeployPayload(nil)

	// setup the test database client
	_database, _mock, err := NewTest()
	if err != nil {
		t.Errorf("unable to create new postgres test database: %v", err)
	}
	defer func() { _sql, _ := _database.Postgres.DB(); _sql.Close() }()

	// create expected return in mock
	_rows := sqlmock.NewRows([]string{"count"}).AddRow(2)

	// ensure the mock expects the query
	_mock.ExpectQuery("SELECT count(*) FROM \"builds\" JOIN repos ON builds.repo_id = repos.id and repos.org = $1 WHERE \"visibility\" = $2").WillReturnRows(_rows)

	// create expected return in mock
	_rows = sqlmock.NewRows(
		[]string{"id", "repo_id", "pipeline_id", "number", "parent", "event", "status", "error", "enqueued", "created", "started", "finished", "deploy", "deploy_payload", "clone", "source", "title", "message", "commit", "sender", "author", "email", "link", "branch", "ref", "base_ref", "head_ref", "host", "runtime", "distribution", "timestamp"},
	).AddRow(1, 1, nil, 1, 0, "", "", "", 0, 0, 0, 0, "", nil, "", "", "", "", "", "", "", "", "", "", "", "", "", "", "", "", 0)

	// ensure the mock expects the query
	_mock.ExpectQuery("SELECT builds.* FROM \"builds\" JOIN repos ON builds.repo_id = repos.id and repos.org = $1 WHERE \"visibility\" = $2 ORDER BY created DESC,id LIMIT 10").WillReturnRows(_rows)

	// setup tests
	tests := []struct {
		failure bool
		want    []*library.Build
	}{
		{
			failure: false,
			want:    []*library.Build{_buildOne},
		},
	}

	filters := map[string]interface{}{
		"visibility": "public",
	}

	// run tests
	for _, test := range tests {
		got, _, err := _database.GetOrgBuildList("foo", filters, 1, 10)

		if test.failure {
			if err == nil {
				t.Errorf("GetOrgBuildList should have returned err")
			}

			continue
		}

		if err != nil {
			t.Errorf("GetOrgBuildList returned err: %v", err)
		}

		if !reflect.DeepEqual(got, test.want) {
			t.Errorf("GetOrgBuildList is %v, want %v", got, test.want)
		}
	}
}

func TestPostgres_Client_GetOrgBuildListByEvent(t *testing.T) {
	// setup types
	_buildOne := testBuild()
	_buildOne.SetID(1)
	_buildOne.SetRepoID(1)
	_buildOne.SetNumber(1)
	_buildOne.SetDeployPayload(nil)

	_buildTwo := testBuild()
	_buildTwo.SetID(2)
	_buildTwo.SetRepoID(1)
	_buildTwo.SetNumber(2)
	_buildTwo.SetDeployPayload(nil)

	// setup the test database client
	_database, _mock, err := NewTest()
	if err != nil {
		t.Errorf("unable to create new postgres test database: %v", err)
	}
	defer func() { _sql, _ := _database.Postgres.DB(); _sql.Close() }()

	// create expected return in mock
	_rows := sqlmock.NewRows([]string{"count"}).AddRow(2)

	// ensure the mock expects the query
	_mock.ExpectQuery("SELECT count(*) FROM \"builds\" JOIN repos ON builds.repo_id = repos.id and repos.org = $1 WHERE \"event\" = $2").WillReturnRows(_rows)

	// create expected return in mock
	_rows = sqlmock.NewRows(
		[]string{"id", "repo_id", "pipeline_id", "number", "parent", "event", "status", "error", "enqueued", "created", "started", "finished", "deploy", "deploy_payload", "clone", "source", "title", "message", "commit", "sender", "author", "email", "link", "branch", "ref", "base_ref", "head_ref", "host", "runtime", "distribution", "timestamp"},
	).AddRow(1, 1, nil, 1, 0, "", "", "", 0, 0, 0, 0, "", nil, "", "", "", "", "", "", "", "", "", "", "", "", "", "", "", "", 0).
		AddRow(2, 1, nil, 2, 0, "", "", "", 0, 0, 0, 0, "", nil, "", "", "", "", "", "", "", "", "", "", "", "", "", "", "", "", 0)

	// ensure the mock expects the query
	_mock.ExpectQuery("SELECT builds.* FROM \"builds\" JOIN repos ON builds.repo_id = repos.id and repos.org = $1 WHERE \"event\" = $2 ORDER BY created DESC,id LIMIT 10").WillReturnRows(_rows)

	// setup tests
	tests := []struct {
		failure bool
		want    []*library.Build
	}{
		{
			failure: false,
			want:    []*library.Build{_buildOne, _buildTwo},
		},
	}

	filters := map[string]interface{}{
		"event": "push",
	}

	// run tests
	for _, test := range tests {
		got, _, err := _database.GetOrgBuildList("foo", filters, 1, 10)

		if test.failure {
			if err == nil {
				t.Errorf("GetOrgBuildListByEvent should have returned err")
			}

			continue
		}

		if err != nil {
			t.Errorf("GetOrgBuildListByEvent returned err: %v", err)
		}

		if !reflect.DeepEqual(got, test.want) {
			t.Errorf("GetOrgBuildListByEvent is %v, want %v", got, test.want)
		}
	}
}

func TestPostgres_Client_GetRepoBuildList(t *testing.T) {
	// setup types
	_buildOne := testBuild()
	_buildOne.SetID(1)
	_buildOne.SetRepoID(1)
	_buildOne.SetNumber(1)
	_buildOne.SetDeployPayload(nil)
	_buildOne.SetCreated(1)

	_buildTwo := testBuild()
	_buildTwo.SetID(2)
	_buildTwo.SetRepoID(1)
	_buildTwo.SetNumber(2)
	_buildTwo.SetDeployPayload(nil)
	_buildTwo.SetCreated(2)

	_repo := testRepo()
	_repo.SetID(1)
	_repo.SetUserID(1)
	_repo.SetHash("baz")
	_repo.SetOrg("foo")
	_repo.SetName("bar")
	_repo.SetFullName("foo/bar")
	_repo.SetVisibility("public")

	// setup the test database client
	_database, _mock, err := NewTest()
	if err != nil {
		t.Errorf("unable to create new postgres test database: %v", err)
	}
	defer func() { _sql, _ := _database.Postgres.DB(); _sql.Close() }()

	// create expected return in mock
	_rows := sqlmock.NewRows([]string{"count"}).AddRow(3)

	// ensure the mock expects the query
	_mock.ExpectQuery(`SELECT count(*) FROM "builds" WHERE repo_id = $1`).WillReturnRows(_rows)

	// create expected return in mock
	_rows = sqlmock.NewRows(
<<<<<<< HEAD
		[]string{"id", "repo_id", "pipeline_id", "number", "parent", "event", "status", "error", "enqueued", "created", "started", "finished", "deploy", "deploy_payload", "clone", "source", "title", "message", "commit", "sender", "author", "email", "link", "branch", "ref", "base_ref", "head_ref", "host", "runtime", "distribution", "timestamp"},
	).AddRow(1, 1, nil, 1, 0, "", "", "", 0, 0, 0, 0, "", nil, "", "", "", "", "", "", "", "", "", "", "", "", "", "", "", "", 0).
		AddRow(2, 1, nil, 2, 0, "", "", "", 0, 0, 0, 0, "", nil, "", "", "", "", "", "", "", "", "", "", "", "", "", "", "", "", 0)
=======
		[]string{"id", "repo_id", "number", "parent", "event", "status", "error", "enqueued", "created", "started", "finished", "deploy", "deploy_payload", "clone", "source", "title", "message", "commit", "sender", "author", "email", "link", "branch", "ref", "base_ref", "head_ref", "host", "runtime", "distribution", "timestamp"},
	).AddRow(1, 1, 1, 0, "", "", "", 0, 1, 0, 0, "", nil, "", "", "", "", "", "", "", "", "", "", "", "", "", "", "", "", 0).
		AddRow(2, 1, 2, 0, "", "", "", 0, 2, 0, 0, "", nil, "", "", "", "", "", "", "", "", "", "", "", "", "", "", "", "", 0)
>>>>>>> 01cf76c3

	// ensure the mock expects the query
	_mock.ExpectQuery(`SELECT * FROM "builds" WHERE repo_id = $1 AND created < $2 AND created > $3 ORDER BY number DESC LIMIT 10`).WillReturnRows(_rows)

	// setup tests
	tests := []struct {
		failure bool
		before  int64
		after   int64
		want    []*library.Build
	}{
		{
			failure: false,
			before:  time.Now().UTC().Unix(),
			after:   0,
			want:    []*library.Build{_buildOne, _buildTwo},
		},
	}

	filters := map[string]interface{}{}

	// run tests
	for _, test := range tests {
		got, _, err := _database.GetRepoBuildList(_repo, filters, test.before, test.after, 1, 10)

		if test.failure {
			if err == nil {
				t.Errorf("GetRepoBuildList should have returned err")
			}

			continue
		}

		if err != nil {
			t.Errorf("GetRepoBuildList returned err: %v", err)
		}

		if !reflect.DeepEqual(got, test.want) {
			t.Errorf("GetRepoBuildList is %v, want %v", got, test.want)
		}
	}
}<|MERGE_RESOLUTION|>--- conflicted
+++ resolved
@@ -406,15 +406,9 @@
 
 	// create expected return in mock
 	_rows = sqlmock.NewRows(
-<<<<<<< HEAD
 		[]string{"id", "repo_id", "pipeline_id", "number", "parent", "event", "status", "error", "enqueued", "created", "started", "finished", "deploy", "deploy_payload", "clone", "source", "title", "message", "commit", "sender", "author", "email", "link", "branch", "ref", "base_ref", "head_ref", "host", "runtime", "distribution", "timestamp"},
 	).AddRow(1, 1, nil, 1, 0, "", "", "", 0, 0, 0, 0, "", nil, "", "", "", "", "", "", "", "", "", "", "", "", "", "", "", "", 0).
 		AddRow(2, 1, nil, 2, 0, "", "", "", 0, 0, 0, 0, "", nil, "", "", "", "", "", "", "", "", "", "", "", "", "", "", "", "", 0)
-=======
-		[]string{"id", "repo_id", "number", "parent", "event", "status", "error", "enqueued", "created", "started", "finished", "deploy", "deploy_payload", "clone", "source", "title", "message", "commit", "sender", "author", "email", "link", "branch", "ref", "base_ref", "head_ref", "host", "runtime", "distribution", "timestamp"},
-	).AddRow(1, 1, 1, 0, "", "", "", 0, 1, 0, 0, "", nil, "", "", "", "", "", "", "", "", "", "", "", "", "", "", "", "", 0).
-		AddRow(2, 1, 2, 0, "", "", "", 0, 2, 0, 0, "", nil, "", "", "", "", "", "", "", "", "", "", "", "", "", "", "", "", 0)
->>>>>>> 01cf76c3
 
 	// ensure the mock expects the query
 	_mock.ExpectQuery(`SELECT * FROM "builds" WHERE repo_id = $1 AND created < $2 AND created > $3 ORDER BY number DESC LIMIT 10`).WillReturnRows(_rows)
