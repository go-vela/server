--- conflicted
+++ resolved
@@ -15,10 +15,7 @@
 	"github.com/go-vela/server/database/postgres/ddl"
 	"github.com/go-vela/server/database/repo"
 	"github.com/go-vela/server/database/secret"
-<<<<<<< HEAD
 	"github.com/go-vela/server/database/service"
-=======
->>>>>>> 7bdcd54f
 	"github.com/go-vela/server/database/step"
 	"github.com/go-vela/server/database/user"
 	"github.com/go-vela/server/database/worker"
@@ -53,7 +50,6 @@
 		Postgres *gorm.DB
 		// https://pkg.go.dev/github.com/sirupsen/logrus#Entry
 		Logger *logrus.Entry
-<<<<<<< HEAD
 		// https://pkg.go.dev/github.com/go-vela/server/database/hook#HookInterface
 		hook.HookInterface
 		// https://pkg.go.dev/github.com/go-vela/server/database/log#LogInterface
@@ -72,24 +68,6 @@
 		user.UserInterface
 		// https://pkg.go.dev/github.com/go-vela/server/database/worker#WorkerInterface
 		worker.WorkerInterface
-=======
-		// https://pkg.go.dev/github.com/go-vela/server/database/hook#HookService
-		hook.HookService
-		// https://pkg.go.dev/github.com/go-vela/server/database/log#LogService
-		log.LogService
-		// https://pkg.go.dev/github.com/go-vela/server/database/pipeline#PipelineService
-		pipeline.PipelineService
-		// https://pkg.go.dev/github.com/go-vela/server/database/repo#RepoService
-		repo.RepoService
-		// https://pkg.go.dev/github.com/go-vela/server/database/secret#SecretService
-		secret.SecretService
-		// https://pkg.go.dev/github.com/go-vela/server/database/step#StepService
-		step.StepService
-		// https://pkg.go.dev/github.com/go-vela/server/database/user#UserService
-		user.UserService
-		// https://pkg.go.dev/github.com/go-vela/server/database/worker#WorkerService
-		worker.WorkerService
->>>>>>> 7bdcd54f
 	}
 )
 
@@ -203,11 +181,8 @@
 	_mock.ExpectExec(secret.CreateTypeOrgRepo).WillReturnResult(sqlmock.NewResult(1, 1))
 	_mock.ExpectExec(secret.CreateTypeOrgTeam).WillReturnResult(sqlmock.NewResult(1, 1))
 	_mock.ExpectExec(secret.CreateTypeOrg).WillReturnResult(sqlmock.NewResult(1, 1))
-<<<<<<< HEAD
 	// ensure the mock expects the service queries
 	_mock.ExpectExec(service.CreatePostgresTable).WillReturnResult(sqlmock.NewResult(1, 1))
-=======
->>>>>>> 7bdcd54f
 	// ensure the mock expects the step queries
 	_mock.ExpectExec(step.CreatePostgresTable).WillReturnResult(sqlmock.NewResult(1, 1))
 	// ensure the mock expects the user queries
@@ -302,15 +277,6 @@
 		return fmt.Errorf("unable to create %s table: %w", constants.TableBuild, err)
 	}
 
-<<<<<<< HEAD
-=======
-	// create the services table
-	err = c.Postgres.Exec(ddl.CreateServiceTable).Error
-	if err != nil {
-		return fmt.Errorf("unable to create %s table: %w", constants.TableService, err)
-	}
-
->>>>>>> 7bdcd54f
 	return nil
 }
 
@@ -350,7 +316,7 @@
 func createServices(c *client) error {
 	var err error
 
-	// create the database agnostic service for hooks
+	// create the database agnostic engine for hooks
 	//
 	// https://pkg.go.dev/github.com/go-vela/server/database/hook#New
 	c.HookInterface, err = hook.New(
@@ -362,7 +328,7 @@
 		return err
 	}
 
-	// create the database agnostic service for logs
+	// create the database agnostic engine for logs
 	//
 	// https://pkg.go.dev/github.com/go-vela/server/database/log#New
 	c.LogInterface, err = log.New(
@@ -375,7 +341,7 @@
 		return err
 	}
 
-	// create the database agnostic service for pipelines
+	// create the database agnostic engine for pipelines
 	//
 	// https://pkg.go.dev/github.com/go-vela/server/database/pipeline#New
 	c.PipelineInterface, err = pipeline.New(
@@ -388,7 +354,7 @@
 		return err
 	}
 
-	// create the database agnostic service for repos
+	// create the database agnostic engine for repos
 	//
 	// https://pkg.go.dev/github.com/go-vela/server/database/repo#New
 	c.RepoInterface, err = repo.New(
@@ -401,7 +367,7 @@
 		return err
 	}
 
-	// create the database agnostic service for secrets
+	// create the database agnostic engine for secrets
 	//
 	// https://pkg.go.dev/github.com/go-vela/server/database/secret#New
 	c.SecretInterface, err = secret.New(
@@ -414,8 +380,7 @@
 		return err
 	}
 
-<<<<<<< HEAD
-	// create the database agnostic service for services
+	// create the database agnostic engine for services
 	//
 	// https://pkg.go.dev/github.com/go-vela/server/database/service#New
 	c.ServiceInterface, err = service.New(
@@ -427,16 +392,10 @@
 		return err
 	}
 
-	// create the database agnostic service for steps
+	// create the database agnostic engine for steps
 	//
 	// https://pkg.go.dev/github.com/go-vela/server/database/step#New
 	c.StepInterface, err = step.New(
-=======
-	// create the database agnostic step service
-	//
-	// https://pkg.go.dev/github.com/go-vela/server/database/repo#New
-	c.StepService, err = step.New(
->>>>>>> 7bdcd54f
 		step.WithClient(c.Postgres),
 		step.WithLogger(c.Logger),
 		step.WithSkipCreation(c.config.SkipCreation),
@@ -445,11 +404,7 @@
 		return err
 	}
 
-<<<<<<< HEAD
-	// create the database agnostic service for users
-=======
-	// create the database agnostic user service
->>>>>>> 7bdcd54f
+	// create the database agnostic engine for users
 	//
 	// https://pkg.go.dev/github.com/go-vela/server/database/user#New
 	c.UserInterface, err = user.New(
@@ -462,7 +417,7 @@
 		return err
 	}
 
-	// create the database agnostic service for workers
+	// create the database agnostic engine for workers
 	//
 	// https://pkg.go.dev/github.com/go-vela/server/database/worker#New
 	c.WorkerInterface, err = worker.New(
