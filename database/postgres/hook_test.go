// Copyright (c) 2022 Target Brands, Inc. All rights reserved.
//
// Use of this source code is governed by the LICENSE file in this repository.

package postgres

import (
	"reflect"
	"testing"

	"github.com/DATA-DOG/go-sqlmock"

	"github.com/go-vela/server/database/postgres/dml"
	"github.com/go-vela/types/library"

	"gorm.io/gorm"
)

func TestPostgres_Client_GetHook(t *testing.T) {
	// setup types
	_repo := testRepo()
	_repo.SetID(1)
	_repo.SetUserID(1)
	_repo.SetOrg("foo")
	_repo.SetName("bar")
	_repo.SetFullName("foo/bar")

	_hook := testHook()
	_hook.SetID(1)
	_hook.SetRepoID(1)
	_hook.SetBuildID(1)
	_hook.SetNumber(1)
	_hook.SetSourceID("c8da1302-07d6-11ea-882f-4893bca275b8")
<<<<<<< HEAD
	_hook.SetWebhookID(123456)
=======
	_hook.SetWebhookID(1)
>>>>>>> db117c01

	// setup the test database client
	_database, _mock, err := NewTest()
	if err != nil {
		t.Errorf("unable to create new postgres test database: %v", err)
	}

	defer func() { _sql, _ := _database.Postgres.DB(); _sql.Close() }()

	// capture the current expected SQL query
	//
	// https://gorm.io/docs/sql_builder.html#DryRun-Mode
	_query := _database.Postgres.Session(&gorm.Session{DryRun: true}).Raw(dml.SelectRepoHook, 1, 1).Statement

	// create expected return in mock
	_rows := sqlmock.NewRows(
		[]string{"id", "repo_id", "build_id", "number", "source_id", "created", "host", "event", "branch", "error", "status", "link", "webhook_id"},
<<<<<<< HEAD
	).AddRow(1, 1, 1, 1, "c8da1302-07d6-11ea-882f-4893bca275b8", 0, "", "", "", "", "", "", 123456)
=======
	).AddRow(1, 1, 1, 1, "c8da1302-07d6-11ea-882f-4893bca275b8", 0, "", "", "", "", "", "", 1)
>>>>>>> db117c01

	// ensure the mock expects the query for test case 1
	_mock.ExpectQuery(_query.SQL.String()).WillReturnRows(_rows)
	// ensure the mock expects the error for test case 2
	_mock.ExpectQuery(_query.SQL.String()).WillReturnError(gorm.ErrRecordNotFound)

	// setup tests
	tests := []struct {
		failure bool
		want    *library.Hook
	}{
		{
			failure: false,
			want:    _hook,
		},
		{
			failure: true,
			want:    nil,
		},
	}

	// run tests
	for _, test := range tests {
		got, err := _database.GetHook(1, _repo)

		if test.failure {
			if err == nil {
				t.Errorf("GetHook should have returned err")
			}

			continue
		}

		if err != nil {
			t.Errorf("GetHook returned err: %v", err)
		}

		if !reflect.DeepEqual(got, test.want) {
			t.Errorf("GetHook is %v, want %v", got, test.want)
		}
	}
}

func TestPostgres_Client_GetLastHook(t *testing.T) {
	// setup types
	_repo := testRepo()
	_repo.SetID(1)
	_repo.SetUserID(1)
	_repo.SetOrg("foo")
	_repo.SetName("bar")
	_repo.SetFullName("foo/bar")

	_hook := testHook()
	_hook.SetID(1)
	_hook.SetRepoID(1)
	_hook.SetBuildID(1)
	_hook.SetNumber(1)
	_hook.SetSourceID("c8da1302-07d6-11ea-882f-4893bca275b8")
<<<<<<< HEAD
	_hook.SetWebhookID(123456)
=======
	_hook.SetWebhookID(1)
>>>>>>> db117c01

	// setup the test database client
	_database, _mock, err := NewTest()
	if err != nil {
		t.Errorf("unable to create new postgres test database: %v", err)
	}

	defer func() { _sql, _ := _database.Postgres.DB(); _sql.Close() }()

	// capture the current expected SQL query
	//
	// https://gorm.io/docs/sql_builder.html#DryRun-Mode
	_query := _database.Postgres.Session(&gorm.Session{DryRun: true}).Raw(dml.SelectLastRepoHook, 1).Statement

	// create expected return in mock
	_rows := sqlmock.NewRows(
		[]string{"id", "repo_id", "build_id", "number", "source_id", "created", "host", "event", "branch", "error", "status", "link", "webhook_id"},
<<<<<<< HEAD
	).AddRow(1, 1, 1, 1, "c8da1302-07d6-11ea-882f-4893bca275b8", 0, "", "", "", "", "", "", 123456)
=======
	).AddRow(1, 1, 1, 1, "c8da1302-07d6-11ea-882f-4893bca275b8", 0, "", "", "", "", "", "", 1)
>>>>>>> db117c01

	// ensure the mock expects the query for test case 1
	_mock.ExpectQuery(_query.SQL.String()).WillReturnRows(_rows)
	// ensure the mock expects the error for test case 2
	_mock.ExpectQuery(_query.SQL.String()).WillReturnError(gorm.ErrRecordNotFound)

	// setup tests
	tests := []struct {
		failure bool
		want    *library.Hook
	}{
		{
			failure: false,
			want:    _hook,
		},
		{
			failure: false,
			want:    nil,
		},
	}

	// run tests
	for _, test := range tests {
		got, err := _database.GetLastHook(_repo)

		if test.failure {
			if err == nil {
				t.Errorf("GetLastHook should have returned err")
			}

			continue
		}

		if err != nil {
			t.Errorf("GetLastHook returned err: %v", err)
		}

		if !reflect.DeepEqual(got, test.want) {
			t.Errorf("GetLastHook is %v, want %v", got, test.want)
		}
	}
}

func TestPostgres_Client_CreateHook(t *testing.T) {
	// setup types
	_hook := testHook()
	_hook.SetID(1)
	_hook.SetRepoID(1)
	_hook.SetBuildID(1)
	_hook.SetNumber(1)
	_hook.SetSourceID("c8da1302-07d6-11ea-882f-4893bca275b8")
<<<<<<< HEAD
	_hook.SetWebhookID(123456)
=======
	_hook.SetWebhookID(1)
>>>>>>> db117c01

	// setup the test database client
	_database, _mock, err := NewTest()
	if err != nil {
		t.Errorf("unable to create new postgres test database: %v", err)
	}

	defer func() { _sql, _ := _database.Postgres.DB(); _sql.Close() }()

	// create expected return in mock
	_rows := sqlmock.NewRows([]string{"id"}).AddRow(1)

	// ensure the mock expects the query
	_mock.ExpectQuery(`INSERT INTO "hooks" ("repo_id","build_id","number","source_id","created","host","event","branch","error","status","link","webhook_id","id") VALUES ($1,$2,$3,$4,$5,$6,$7,$8,$9,$10,$11,$12,$13) RETURNING "id"`).
<<<<<<< HEAD
		WithArgs(1, 1, 1, "c8da1302-07d6-11ea-882f-4893bca275b8", nil, nil, nil, nil, nil, nil, nil, 123456, 1).
=======
		WithArgs(1, 1, 1, "c8da1302-07d6-11ea-882f-4893bca275b8", nil, nil, nil, nil, nil, nil, nil, 1, 1).
>>>>>>> db117c01
		WillReturnRows(_rows)

	// setup tests
	tests := []struct {
		failure bool
	}{
		{
			failure: false,
		},
	}

	// run tests
	for _, test := range tests {
		err := _database.CreateHook(_hook)

		if test.failure {
			if err == nil {
				t.Errorf("CreateHook should have returned err")
			}

			continue
		}

		if err != nil {
			t.Errorf("CreateHook returned err: %v", err)
		}
	}
}

func TestPostgres_Client_UpdateHook(t *testing.T) {
	// setup types
	_hook := testHook()
	_hook.SetID(1)
	_hook.SetRepoID(1)
	_hook.SetBuildID(1)
	_hook.SetNumber(1)
	_hook.SetSourceID("c8da1302-07d6-11ea-882f-4893bca275b8")
<<<<<<< HEAD
	_hook.SetWebhookID(123456)
=======
	_hook.SetWebhookID(1)
>>>>>>> db117c01

	// setup the test database client
	_database, _mock, err := NewTest()
	if err != nil {
		t.Errorf("unable to create new postgres test database: %v", err)
	}

	defer func() { _sql, _ := _database.Postgres.DB(); _sql.Close() }()

	// ensure the mock expects the query
	_mock.ExpectExec(`UPDATE "hooks" SET "repo_id"=$1,"build_id"=$2,"number"=$3,"source_id"=$4,"created"=$5,"host"=$6,"event"=$7,"branch"=$8,"error"=$9,"status"=$10,"link"=$11,"webhook_id"=$12 WHERE "id" = $13`).
<<<<<<< HEAD
		WithArgs(1, 1, 1, "c8da1302-07d6-11ea-882f-4893bca275b8", nil, nil, nil, nil, nil, nil, nil, 123456, 1).
=======
		WithArgs(1, 1, 1, "c8da1302-07d6-11ea-882f-4893bca275b8", nil, nil, nil, nil, nil, nil, nil, 1, 1).
>>>>>>> db117c01
		WillReturnResult(sqlmock.NewResult(1, 1))

	// setup tests
	tests := []struct {
		failure bool
	}{
		{
			failure: false,
		},
	}

	// run tests
	for _, test := range tests {
		err := _database.UpdateHook(_hook)

		if test.failure {
			if err == nil {
				t.Errorf("UpdateHook should have returned err")
			}

			continue
		}

		if err != nil {
			t.Errorf("UpdateHook returned err: %v", err)
		}
	}
}

func TestPostgres_Client_DeleteHook(t *testing.T) {
	// setup types
	// setup the test database client
	_database, _mock, err := NewTest()
	if err != nil {
		t.Errorf("unable to create new postgres test database: %v", err)
	}

	defer func() { _sql, _ := _database.Postgres.DB(); _sql.Close() }()

	// capture the current expected SQL query
	//
	// https://gorm.io/docs/sql_builder.html#DryRun-Mode
	_query := _database.Postgres.Session(&gorm.Session{DryRun: true}).Raw(dml.DeleteHook, 1).Statement

	// ensure the mock expects the query
	_mock.ExpectExec(_query.SQL.String()).WillReturnResult(sqlmock.NewResult(1, 1))

	// setup tests
	tests := []struct {
		failure bool
	}{
		{
			failure: false,
		},
	}

	// run tests
	for _, test := range tests {
		err := _database.DeleteHook(1)

		if test.failure {
			if err == nil {
				t.Errorf("DeleteHook should have returned err")
			}

			continue
		}

		if err != nil {
			t.Errorf("DeleteHook returned err: %v", err)
		}
	}
}

// testHook is a test helper function to create a
// library Hook type with all fields set to their
// zero values.
func testHook() *library.Hook {
	i := 0
	i64 := int64(0)
	str := ""

	return &library.Hook{
		ID:        &i64,
		RepoID:    &i64,
		BuildID:   &i64,
		Number:    &i,
		SourceID:  &str,
		Created:   &i64,
		Host:      &str,
		Event:     &str,
		Branch:    &str,
		Error:     &str,
		Status:    &str,
		Link:      &str,
		WebhookID: &i64,
	}
}<|MERGE_RESOLUTION|>--- conflicted
+++ resolved
@@ -31,11 +31,7 @@
 	_hook.SetBuildID(1)
 	_hook.SetNumber(1)
 	_hook.SetSourceID("c8da1302-07d6-11ea-882f-4893bca275b8")
-<<<<<<< HEAD
-	_hook.SetWebhookID(123456)
-=======
 	_hook.SetWebhookID(1)
->>>>>>> db117c01
 
 	// setup the test database client
 	_database, _mock, err := NewTest()
@@ -53,11 +49,7 @@
 	// create expected return in mock
 	_rows := sqlmock.NewRows(
 		[]string{"id", "repo_id", "build_id", "number", "source_id", "created", "host", "event", "branch", "error", "status", "link", "webhook_id"},
-<<<<<<< HEAD
-	).AddRow(1, 1, 1, 1, "c8da1302-07d6-11ea-882f-4893bca275b8", 0, "", "", "", "", "", "", 123456)
-=======
 	).AddRow(1, 1, 1, 1, "c8da1302-07d6-11ea-882f-4893bca275b8", 0, "", "", "", "", "", "", 1)
->>>>>>> db117c01
 
 	// ensure the mock expects the query for test case 1
 	_mock.ExpectQuery(_query.SQL.String()).WillReturnRows(_rows)
@@ -116,11 +108,7 @@
 	_hook.SetBuildID(1)
 	_hook.SetNumber(1)
 	_hook.SetSourceID("c8da1302-07d6-11ea-882f-4893bca275b8")
-<<<<<<< HEAD
-	_hook.SetWebhookID(123456)
-=======
 	_hook.SetWebhookID(1)
->>>>>>> db117c01
 
 	// setup the test database client
 	_database, _mock, err := NewTest()
@@ -138,11 +126,7 @@
 	// create expected return in mock
 	_rows := sqlmock.NewRows(
 		[]string{"id", "repo_id", "build_id", "number", "source_id", "created", "host", "event", "branch", "error", "status", "link", "webhook_id"},
-<<<<<<< HEAD
-	).AddRow(1, 1, 1, 1, "c8da1302-07d6-11ea-882f-4893bca275b8", 0, "", "", "", "", "", "", 123456)
-=======
 	).AddRow(1, 1, 1, 1, "c8da1302-07d6-11ea-882f-4893bca275b8", 0, "", "", "", "", "", "", 1)
->>>>>>> db117c01
 
 	// ensure the mock expects the query for test case 1
 	_mock.ExpectQuery(_query.SQL.String()).WillReturnRows(_rows)
@@ -194,11 +178,7 @@
 	_hook.SetBuildID(1)
 	_hook.SetNumber(1)
 	_hook.SetSourceID("c8da1302-07d6-11ea-882f-4893bca275b8")
-<<<<<<< HEAD
-	_hook.SetWebhookID(123456)
-=======
 	_hook.SetWebhookID(1)
->>>>>>> db117c01
 
 	// setup the test database client
 	_database, _mock, err := NewTest()
@@ -213,11 +193,7 @@
 
 	// ensure the mock expects the query
 	_mock.ExpectQuery(`INSERT INTO "hooks" ("repo_id","build_id","number","source_id","created","host","event","branch","error","status","link","webhook_id","id") VALUES ($1,$2,$3,$4,$5,$6,$7,$8,$9,$10,$11,$12,$13) RETURNING "id"`).
-<<<<<<< HEAD
-		WithArgs(1, 1, 1, "c8da1302-07d6-11ea-882f-4893bca275b8", nil, nil, nil, nil, nil, nil, nil, 123456, 1).
-=======
 		WithArgs(1, 1, 1, "c8da1302-07d6-11ea-882f-4893bca275b8", nil, nil, nil, nil, nil, nil, nil, 1, 1).
->>>>>>> db117c01
 		WillReturnRows(_rows)
 
 	// setup tests
@@ -255,11 +231,7 @@
 	_hook.SetBuildID(1)
 	_hook.SetNumber(1)
 	_hook.SetSourceID("c8da1302-07d6-11ea-882f-4893bca275b8")
-<<<<<<< HEAD
-	_hook.SetWebhookID(123456)
-=======
 	_hook.SetWebhookID(1)
->>>>>>> db117c01
 
 	// setup the test database client
 	_database, _mock, err := NewTest()
@@ -271,11 +243,7 @@
 
 	// ensure the mock expects the query
 	_mock.ExpectExec(`UPDATE "hooks" SET "repo_id"=$1,"build_id"=$2,"number"=$3,"source_id"=$4,"created"=$5,"host"=$6,"event"=$7,"branch"=$8,"error"=$9,"status"=$10,"link"=$11,"webhook_id"=$12 WHERE "id" = $13`).
-<<<<<<< HEAD
-		WithArgs(1, 1, 1, "c8da1302-07d6-11ea-882f-4893bca275b8", nil, nil, nil, nil, nil, nil, nil, 123456, 1).
-=======
 		WithArgs(1, 1, 1, "c8da1302-07d6-11ea-882f-4893bca275b8", nil, nil, nil, nil, nil, nil, nil, 1, 1).
->>>>>>> db117c01
 		WillReturnResult(sqlmock.NewResult(1, 1))
 
 	// setup tests
