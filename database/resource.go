// SPDX-License-Identifier: Apache-2.0

package database

import (
	"context"

	"github.com/go-vela/server/database/build"
<<<<<<< HEAD
	"github.com/go-vela/server/database/dashboard"
=======
	"github.com/go-vela/server/database/deployment"
>>>>>>> f591935d
	"github.com/go-vela/server/database/executable"
	"github.com/go-vela/server/database/hook"
	"github.com/go-vela/server/database/log"
	"github.com/go-vela/server/database/pipeline"
	"github.com/go-vela/server/database/repo"
	"github.com/go-vela/server/database/schedule"
	"github.com/go-vela/server/database/secret"
	"github.com/go-vela/server/database/service"
	"github.com/go-vela/server/database/step"
	"github.com/go-vela/server/database/user"
	"github.com/go-vela/server/database/worker"
)

// NewResources creates and returns the database agnostic engines for resources.
func (e *engine) NewResources(ctx context.Context) error {
	var err error

	// create the database agnostic engine for builds
	e.BuildInterface, err = build.New(
		build.WithContext(e.ctx),
		build.WithClient(e.client),
		build.WithLogger(e.logger),
		build.WithSkipCreation(e.config.SkipCreation),
	)
	if err != nil {
		return err
	}

	e.DashboardInterface, err = dashboard.New(
		dashboard.WithContext(e.ctx),
		dashboard.WithClient(e.client),
		dashboard.WithLogger(e.logger),
		dashboard.WithSkipCreation(e.config.SkipCreation),
	)
	if err != nil {
		return err
	}

	// create the database agnostic engine for build_executables
	e.BuildExecutableInterface, err = executable.New(
		executable.WithContext(e.ctx),
		executable.WithClient(e.client),
		executable.WithLogger(e.logger),
		executable.WithSkipCreation(e.config.SkipCreation),
		executable.WithEncryptionKey(e.config.EncryptionKey),
		executable.WithDriver(e.config.Driver),
	)
	if err != nil {
		return err
	}

	// create the database agnostic engine for deployments
	e.DeploymentInterface, err = deployment.New(
		deployment.WithContext(e.ctx),
		deployment.WithClient(e.client),
		deployment.WithLogger(e.logger),
		deployment.WithSkipCreation(e.config.SkipCreation),
	)
	if err != nil {
		return err
	}

	// create the database agnostic engine for hooks
	e.HookInterface, err = hook.New(
		hook.WithContext(e.ctx),
		hook.WithClient(e.client),
		hook.WithLogger(e.logger),
		hook.WithSkipCreation(e.config.SkipCreation),
	)
	if err != nil {
		return err
	}

	// create the database agnostic engine for logs
	e.LogInterface, err = log.New(
		log.WithContext(e.ctx),
		log.WithClient(e.client),
		log.WithCompressionLevel(e.config.CompressionLevel),
		log.WithLogger(e.logger),
		log.WithSkipCreation(e.config.SkipCreation),
	)
	if err != nil {
		return err
	}

	// create the database agnostic engine for pipelines
	e.PipelineInterface, err = pipeline.New(
		pipeline.WithContext(e.ctx),
		pipeline.WithClient(e.client),
		pipeline.WithCompressionLevel(e.config.CompressionLevel),
		pipeline.WithLogger(e.logger),
		pipeline.WithSkipCreation(e.config.SkipCreation),
	)
	if err != nil {
		return err
	}

	// create the database agnostic engine for repos
	e.RepoInterface, err = repo.New(
		repo.WithContext(e.ctx),
		repo.WithClient(e.client),
		repo.WithEncryptionKey(e.config.EncryptionKey),
		repo.WithLogger(e.logger),
		repo.WithSkipCreation(e.config.SkipCreation),
	)
	if err != nil {
		return err
	}

	// create the database agnostic engine for schedules
	e.ScheduleInterface, err = schedule.New(
		schedule.WithContext(e.ctx),
		schedule.WithClient(e.client),
		schedule.WithLogger(e.logger),
		schedule.WithSkipCreation(e.config.SkipCreation),
	)
	if err != nil {
		return err
	}

	// create the database agnostic engine for secrets
	//
	// https://pkg.go.dev/github.com/go-vela/server/database/secret#New
	e.SecretInterface, err = secret.New(
		secret.WithContext(e.ctx),
		secret.WithClient(e.client),
		secret.WithEncryptionKey(e.config.EncryptionKey),
		secret.WithLogger(e.logger),
		secret.WithSkipCreation(e.config.SkipCreation),
	)
	if err != nil {
		return err
	}

	// create the database agnostic engine for services
	e.ServiceInterface, err = service.New(
		service.WithClient(e.client),
		service.WithLogger(e.logger),
		service.WithSkipCreation(e.config.SkipCreation),
	)
	if err != nil {
		return err
	}

	// create the database agnostic engine for steps
	e.StepInterface, err = step.New(
		step.WithContext(e.ctx),
		step.WithClient(e.client),
		step.WithLogger(e.logger),
		step.WithSkipCreation(e.config.SkipCreation),
	)
	if err != nil {
		return err
	}

	// create the database agnostic engine for users
	e.UserInterface, err = user.New(
		user.WithContext(e.ctx),
		user.WithClient(e.client),
		user.WithEncryptionKey(e.config.EncryptionKey),
		user.WithLogger(e.logger),
		user.WithSkipCreation(e.config.SkipCreation),
	)
	if err != nil {
		return err
	}

	// create the database agnostic engine for workers
	e.WorkerInterface, err = worker.New(
		worker.WithContext(e.ctx),
		worker.WithClient(e.client),
		worker.WithLogger(e.logger),
		worker.WithSkipCreation(e.config.SkipCreation),
	)
	if err != nil {
		return err
	}

	return nil
}<|MERGE_RESOLUTION|>--- conflicted
+++ resolved
@@ -6,11 +6,8 @@
 	"context"
 
 	"github.com/go-vela/server/database/build"
-<<<<<<< HEAD
 	"github.com/go-vela/server/database/dashboard"
-=======
 	"github.com/go-vela/server/database/deployment"
->>>>>>> f591935d
 	"github.com/go-vela/server/database/executable"
 	"github.com/go-vela/server/database/hook"
 	"github.com/go-vela/server/database/log"
@@ -39,16 +36,6 @@
 		return err
 	}
 
-	e.DashboardInterface, err = dashboard.New(
-		dashboard.WithContext(e.ctx),
-		dashboard.WithClient(e.client),
-		dashboard.WithLogger(e.logger),
-		dashboard.WithSkipCreation(e.config.SkipCreation),
-	)
-	if err != nil {
-		return err
-	}
-
 	// create the database agnostic engine for build_executables
 	e.BuildExecutableInterface, err = executable.New(
 		executable.WithContext(e.ctx),
@@ -57,6 +44,16 @@
 		executable.WithSkipCreation(e.config.SkipCreation),
 		executable.WithEncryptionKey(e.config.EncryptionKey),
 		executable.WithDriver(e.config.Driver),
+	)
+	if err != nil {
+		return err
+	}
+
+	e.DashboardInterface, err = dashboard.New(
+		dashboard.WithContext(e.ctx),
+		dashboard.WithClient(e.client),
+		dashboard.WithLogger(e.logger),
+		dashboard.WithSkipCreation(e.config.SkipCreation),
 	)
 	if err != nil {
 		return err
