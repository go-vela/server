// SPDX-License-Identifier: Apache-2.0

package types

import (
	"database/sql"
	"database/sql/driver"
	"encoding/base64"
	"encoding/json"
	"errors"
	"fmt"

	"github.com/lib/pq"

	api "github.com/go-vela/server/api/types"
	"github.com/go-vela/server/constants"
	"github.com/go-vela/server/util"
)

var (
	// ErrEmptyRepoFullName defines the error type when a
	// Repo type has an empty FullName field provided.
	ErrEmptyRepoFullName = errors.New("empty repo full_name provided")

	// ErrEmptyRepoHash defines the error type when a
	// Repo type has an empty Hash field provided.
	ErrEmptyRepoHash = errors.New("empty repo hash provided")

	// ErrEmptyRepoName defines the error type when a
	// Repo type has an empty Name field provided.
	ErrEmptyRepoName = errors.New("empty repo name provided")

	// ErrEmptyRepoOrg defines the error type when a
	// Repo type has an empty Org field provided.
	ErrEmptyRepoOrg = errors.New("empty repo org provided")

	// ErrEmptyRepoUserID defines the error type when a
	// Repo type has an empty UserID field provided.
	ErrEmptyRepoUserID = errors.New("empty repo user_id provided")

	// ErrEmptyRepoVisibility defines the error type when a
	// Repo type has an empty Visibility field provided.
	ErrEmptyRepoVisibility = errors.New("empty repo visibility provided")

	// ErrExceededTopicsLimit defines the error type when a
	// Repo type has Topics field provided that exceeds the database limit.
	ErrExceededTopicsLimit = errors.New("exceeded topics limit")
)

// Repo is the database representation of a repo.
<<<<<<< HEAD
type (
	Repo struct {
		ID              sql.NullInt64   `sql:"id"`
		UserID          sql.NullInt64   `sql:"user_id"`
		Hash            sql.NullString  `sql:"hash"`
		Org             sql.NullString  `sql:"org"`
		Name            sql.NullString  `sql:"name"`
		FullName        sql.NullString  `sql:"full_name"`
		Link            sql.NullString  `sql:"link"`
		Clone           sql.NullString  `sql:"clone"`
		Branch          sql.NullString  `sql:"branch"`
		Topics          pq.StringArray  `sql:"topics"           gorm:"type:varchar(1020)"`
		BuildLimit      sql.NullInt64   `sql:"build_limit"`
		Timeout         sql.NullInt64   `sql:"timeout"`
		Counter         sql.NullInt64   `sql:"counter"`
		Visibility      sql.NullString  `sql:"visibility"`
		Private         sql.NullBool    `sql:"private"`
		Trusted         sql.NullBool    `sql:"trusted"`
		Active          sql.NullBool    `sql:"active"`
		AllowEvents     sql.NullInt64   `sql:"allow_events"`
		PipelineType    sql.NullString  `sql:"pipeline_type"`
		PreviousName    sql.NullString  `sql:"previous_name"`
		ApproveBuild    sql.NullString  `sql:"approve_build"`
		ApprovalTimeout sql.NullInt64   `sql:"approval_timeout"`
		InstallID       sql.NullInt64   `sql:"install_id"`
		CustomProps     CustomPropsJSON `sql:"custom_props"`

		Owner User `gorm:"foreignKey:UserID"`
	}

	CustomPropsJSON map[string]any
)

// Value - Implementation of valuer for database/sql for DashReposJSON.
func (cp CustomPropsJSON) Value() (driver.Value, error) {
	valueString, err := json.Marshal(cp)
	return string(valueString), err
}

// Scan - Implement the database/sql scanner interface for DashReposJSON.
func (cp *CustomPropsJSON) Scan(value any) error {
	switch v := value.(type) {
	case []byte:
		return json.Unmarshal(v, &cp)
	case string:
		return json.Unmarshal([]byte(v), &cp)
	default:
		return fmt.Errorf("wrong type for custom properties: %T", v)
	}
=======
type Repo struct {
	ID              sql.NullInt64  `sql:"id"`
	UserID          sql.NullInt64  `sql:"user_id"`
	Hash            sql.NullString `sql:"hash"`
	Org             sql.NullString `sql:"org"`
	Name            sql.NullString `sql:"name"`
	FullName        sql.NullString `sql:"full_name"`
	Link            sql.NullString `sql:"link"`
	Clone           sql.NullString `sql:"clone"`
	Branch          sql.NullString `sql:"branch"`
	Topics          pq.StringArray `sql:"topics"           gorm:"type:varchar(1020)"`
	BuildLimit      sql.NullInt32  `sql:"build_limit"`
	Timeout         sql.NullInt32  `sql:"timeout"`
	Counter         sql.NullInt64  `sql:"counter"`
	Visibility      sql.NullString `sql:"visibility"`
	Private         sql.NullBool   `sql:"private"`
	Trusted         sql.NullBool   `sql:"trusted"`
	Active          sql.NullBool   `sql:"active"`
	AllowEvents     sql.NullInt64  `sql:"allow_events"`
	PipelineType    sql.NullString `sql:"pipeline_type"`
	PreviousName    sql.NullString `sql:"previous_name"`
	ApproveBuild    sql.NullString `sql:"approve_build"`
	ApprovalTimeout sql.NullInt32  `sql:"approval_timeout"`
	InstallID       sql.NullInt64  `sql:"install_id"`

	Owner User `gorm:"foreignKey:UserID"`
>>>>>>> c27cddce
}

// Decrypt will manipulate the existing repo hash by
// base64 decoding that value. Then, a AES-256 cipher
// block is created from the encryption key in order to
// decrypt the base64 decoded secret value.
func (r *Repo) Decrypt(key string) error {
	// base64 decode the encrypted repo hash
	decoded, err := base64.StdEncoding.DecodeString(r.Hash.String)
	if err != nil {
		return err
	}

	// decrypt the base64 decoded repo hash
	decrypted, err := util.Decrypt(key, decoded)
	if err != nil {
		return err
	}

	// set the decrypted repo hash
	r.Hash = sql.NullString{
		String: string(decrypted),
		Valid:  true,
	}

	// decrypt owner
	// Note: In UpdateRepo() (database/repo/update.go), the incoming API repo object
	// is cast to a database repo object. The owner object isn't set in this process
	// resulting in a zero value for the owner object. A check is performed here
	// before decrypting to prevent "unable to decrypt repo..." errors.
	if r.Owner.ID.Valid {
		err = r.Owner.Decrypt(key)
		if err != nil {
			return err
		}
	}

	return nil
}

// Encrypt will manipulate the existing repo hash by
// creating a AES-256 cipher block from the encryption
// key in order to encrypt the repo hash. Then, the
// repo hash is base64 encoded for transport across
// network boundaries.
func (r *Repo) Encrypt(key string) error {
	// encrypt the repo hash
	encrypted, err := util.Encrypt(key, []byte(r.Hash.String))
	if err != nil {
		return err
	}

	// base64 encode the encrypted repo hash to make it network safe
	r.Hash = sql.NullString{
		String: base64.StdEncoding.EncodeToString(encrypted),
		Valid:  true,
	}

	return nil
}

// Nullify ensures the valid flag for
// the sql.Null types are properly set.
//
// When a field within the Repo type is the zero
// value for the field, the valid flag is set to
// false causing it to be NULL in the database.
func (r *Repo) Nullify() *Repo {
	if r == nil {
		return nil
	}

	// check if the ID field should be false
	if r.ID.Int64 == 0 {
		r.ID.Valid = false
	}

	// check if the UserID field should be false
	if r.UserID.Int64 == 0 {
		r.UserID.Valid = false
	}

	// check if the Hash field should be false
	if len(r.Hash.String) == 0 {
		r.Hash.Valid = false
	}

	// check if the Org field should be false
	if len(r.Org.String) == 0 {
		r.Org.Valid = false
	}

	// check if the Name field should be false
	if len(r.Name.String) == 0 {
		r.Name.Valid = false
	}

	// check if the FullName field should be false
	if len(r.FullName.String) == 0 {
		r.FullName.Valid = false
	}

	// check if the Link field should be false
	if len(r.Link.String) == 0 {
		r.Link.Valid = false
	}

	// check if the Clone field should be false
	if len(r.Clone.String) == 0 {
		r.Clone.Valid = false
	}

	// check if the Branch field should be false
	if len(r.Branch.String) == 0 {
		r.Branch.Valid = false
	}

	// check if the BuildLimit field should be false
	if r.BuildLimit.Int32 == 0 {
		r.BuildLimit.Valid = false
	}

	// check if the Timeout field should be false
	if r.Timeout.Int32 == 0 {
		r.Timeout.Valid = false
	}

	// check if the AllowEvents field should be false
	if r.AllowEvents.Int64 == 0 {
		r.AllowEvents.Valid = false
	}

	// check if the Visibility field should be false
	if len(r.Visibility.String) == 0 {
		r.Visibility.Valid = false
	}

	// check if the PipelineType field should be false
	if len(r.PipelineType.String) == 0 {
		r.PipelineType.Valid = false
	}

	// check if the PreviousName field should be false
	if len(r.PreviousName.String) == 0 {
		r.PreviousName.Valid = false
	}

	// check if the ApproveForkBuild field should be false
	if len(r.ApproveBuild.String) == 0 {
		r.ApproveBuild.Valid = false
	}

	// check if the ApprovalTimeout field should be false
	if r.ApprovalTimeout.Int32 == 0 {
		r.ApprovalTimeout.Valid = false
	}

	return r
}

// ToAPI converts the Repo type
// to an API Repo type.
func (r *Repo) ToAPI() *api.Repo {
	repo := new(api.Repo)

	var owner *api.User
	if r.Owner.ID.Valid {
		owner = r.Owner.ToAPI()
	} else {
		owner = new(api.User)
		owner.SetID(r.UserID.Int64)
	}

	repo.SetID(r.ID.Int64)
	repo.SetOwner(owner.Crop())
	repo.SetHash(r.Hash.String)
	repo.SetOrg(r.Org.String)
	repo.SetName(r.Name.String)
	repo.SetFullName(r.FullName.String)
	repo.SetLink(r.Link.String)
	repo.SetClone(r.Clone.String)
	repo.SetBranch(r.Branch.String)
	repo.SetTopics(r.Topics)
	repo.SetBuildLimit(r.BuildLimit.Int32)
	repo.SetTimeout(r.Timeout.Int32)
	repo.SetCounter(r.Counter.Int64)
	repo.SetVisibility(r.Visibility.String)
	repo.SetPrivate(r.Private.Bool)
	repo.SetTrusted(r.Trusted.Bool)
	repo.SetActive(r.Active.Bool)
	repo.SetAllowEvents(api.NewEventsFromMask(r.AllowEvents.Int64))
	repo.SetPipelineType(r.PipelineType.String)
	repo.SetPreviousName(r.PreviousName.String)
	repo.SetApproveBuild(r.ApproveBuild.String)
	repo.SetApprovalTimeout(r.ApprovalTimeout.Int32)
	repo.SetInstallID(r.InstallID.Int64)
	repo.SetCustomProps(r.CustomProps)

	return repo
}

// Validate verifies the necessary fields for
// the Repo type are populated correctly.
func (r *Repo) Validate() error {
	// verify the UserID field is populated
	if r.UserID.Int64 <= 0 {
		return ErrEmptyRepoUserID
	}

	// verify the Hash field is populated
	if len(r.Hash.String) == 0 {
		return ErrEmptyRepoHash
	}

	// verify the Org field is populated
	if len(r.Org.String) == 0 {
		return ErrEmptyRepoOrg
	}

	// verify the Name field is populated
	if len(r.Name.String) == 0 {
		return ErrEmptyRepoName
	}

	// verify the FullName field is populated
	if len(r.FullName.String) == 0 {
		return ErrEmptyRepoFullName
	}

	// verify the Visibility field is populated
	if len(r.Visibility.String) == 0 {
		return ErrEmptyRepoVisibility
	}

	// calculate total size of favorites while sanitizing entries
	total := 0

	for i, t := range r.Topics {
		r.Topics[i] = util.Sanitize(t)
		total += len(t)
	}

	// verify the Favorites field is within the database constraints
	// len is to factor in number of comma separators included in the database field,
	// removing 1 due to the last item not having an appended comma
	if (total + len(r.Topics) - 1) > constants.TopicsMaxSize {
		return ErrExceededTopicsLimit
	}

	// ensure that all Repo string fields
	// that can be returned as JSON are sanitized
	// to avoid unsafe HTML content
	r.Org = sql.NullString{String: util.Sanitize(r.Org.String), Valid: r.Org.Valid}
	r.Name = sql.NullString{String: util.Sanitize(r.Name.String), Valid: r.Name.Valid}
	r.FullName = sql.NullString{String: util.Sanitize(r.FullName.String), Valid: r.FullName.Valid}
	r.Link = sql.NullString{String: util.Sanitize(r.Link.String), Valid: r.Link.Valid}
	r.Clone = sql.NullString{String: util.Sanitize(r.Clone.String), Valid: r.Clone.Valid}
	r.Branch = sql.NullString{String: util.Sanitize(r.Branch.String), Valid: r.Branch.Valid}
	r.Visibility = sql.NullString{String: util.Sanitize(r.Visibility.String), Valid: r.Visibility.Valid}
	r.PipelineType = sql.NullString{String: util.Sanitize(r.PipelineType.String), Valid: r.PipelineType.Valid}

	return nil
}

// RepoFromAPI converts the API Repo type
// to a database repo type.
func RepoFromAPI(r *api.Repo) *Repo {
	repo := &Repo{
		ID:              sql.NullInt64{Int64: r.GetID(), Valid: true},
		UserID:          sql.NullInt64{Int64: r.GetOwner().GetID(), Valid: true},
		Hash:            sql.NullString{String: r.GetHash(), Valid: true},
		Org:             sql.NullString{String: r.GetOrg(), Valid: true},
		Name:            sql.NullString{String: r.GetName(), Valid: true},
		FullName:        sql.NullString{String: r.GetFullName(), Valid: true},
		Link:            sql.NullString{String: r.GetLink(), Valid: true},
		Clone:           sql.NullString{String: r.GetClone(), Valid: true},
		Branch:          sql.NullString{String: r.GetBranch(), Valid: true},
		Topics:          pq.StringArray(r.GetTopics()),
		BuildLimit:      sql.NullInt32{Int32: r.GetBuildLimit(), Valid: true},
		Timeout:         sql.NullInt32{Int32: r.GetTimeout(), Valid: true},
		Counter:         sql.NullInt64{Int64: r.GetCounter(), Valid: true},
		Visibility:      sql.NullString{String: r.GetVisibility(), Valid: true},
		Private:         sql.NullBool{Bool: r.GetPrivate(), Valid: true},
		Trusted:         sql.NullBool{Bool: r.GetTrusted(), Valid: true},
		Active:          sql.NullBool{Bool: r.GetActive(), Valid: true},
		AllowEvents:     sql.NullInt64{Int64: r.GetAllowEvents().ToDatabase(), Valid: true},
		PipelineType:    sql.NullString{String: r.GetPipelineType(), Valid: true},
		PreviousName:    sql.NullString{String: r.GetPreviousName(), Valid: true},
		ApproveBuild:    sql.NullString{String: r.GetApproveBuild(), Valid: true},
		ApprovalTimeout: sql.NullInt32{Int32: r.GetApprovalTimeout(), Valid: true},
		InstallID:       sql.NullInt64{Int64: r.GetInstallID(), Valid: true},
		CustomProps:     r.GetCustomProps(),
	}

	return repo.Nullify()
}<|MERGE_RESOLUTION|>--- conflicted
+++ resolved
@@ -48,7 +48,6 @@
 )
 
 // Repo is the database representation of a repo.
-<<<<<<< HEAD
 type (
 	Repo struct {
 		ID              sql.NullInt64   `sql:"id"`
@@ -61,8 +60,8 @@
 		Clone           sql.NullString  `sql:"clone"`
 		Branch          sql.NullString  `sql:"branch"`
 		Topics          pq.StringArray  `sql:"topics"           gorm:"type:varchar(1020)"`
-		BuildLimit      sql.NullInt64   `sql:"build_limit"`
-		Timeout         sql.NullInt64   `sql:"timeout"`
+		BuildLimit      sql.NullInt32   `sql:"build_limit"`
+		Timeout         sql.NullInt32   `sql:"timeout"`
 		Counter         sql.NullInt64   `sql:"counter"`
 		Visibility      sql.NullString  `sql:"visibility"`
 		Private         sql.NullBool    `sql:"private"`
@@ -72,7 +71,7 @@
 		PipelineType    sql.NullString  `sql:"pipeline_type"`
 		PreviousName    sql.NullString  `sql:"previous_name"`
 		ApproveBuild    sql.NullString  `sql:"approve_build"`
-		ApprovalTimeout sql.NullInt64   `sql:"approval_timeout"`
+		ApprovalTimeout sql.NullInt32   `sql:"approval_timeout"`
 		InstallID       sql.NullInt64   `sql:"install_id"`
 		CustomProps     CustomPropsJSON `sql:"custom_props"`
 
@@ -98,34 +97,6 @@
 	default:
 		return fmt.Errorf("wrong type for custom properties: %T", v)
 	}
-=======
-type Repo struct {
-	ID              sql.NullInt64  `sql:"id"`
-	UserID          sql.NullInt64  `sql:"user_id"`
-	Hash            sql.NullString `sql:"hash"`
-	Org             sql.NullString `sql:"org"`
-	Name            sql.NullString `sql:"name"`
-	FullName        sql.NullString `sql:"full_name"`
-	Link            sql.NullString `sql:"link"`
-	Clone           sql.NullString `sql:"clone"`
-	Branch          sql.NullString `sql:"branch"`
-	Topics          pq.StringArray `sql:"topics"           gorm:"type:varchar(1020)"`
-	BuildLimit      sql.NullInt32  `sql:"build_limit"`
-	Timeout         sql.NullInt32  `sql:"timeout"`
-	Counter         sql.NullInt64  `sql:"counter"`
-	Visibility      sql.NullString `sql:"visibility"`
-	Private         sql.NullBool   `sql:"private"`
-	Trusted         sql.NullBool   `sql:"trusted"`
-	Active          sql.NullBool   `sql:"active"`
-	AllowEvents     sql.NullInt64  `sql:"allow_events"`
-	PipelineType    sql.NullString `sql:"pipeline_type"`
-	PreviousName    sql.NullString `sql:"previous_name"`
-	ApproveBuild    sql.NullString `sql:"approve_build"`
-	ApprovalTimeout sql.NullInt32  `sql:"approval_timeout"`
-	InstallID       sql.NullInt64  `sql:"install_id"`
-
-	Owner User `gorm:"foreignKey:UserID"`
->>>>>>> c27cddce
 }
 
 // Decrypt will manipulate the existing repo hash by
