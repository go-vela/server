// SPDX-License-Identifier: Apache-2.0

package types

import (
	"database/sql"
	"encoding/base64"
	"errors"

	"github.com/lib/pq"

	api "github.com/go-vela/server/api/types"
	"github.com/go-vela/server/constants"
	"github.com/go-vela/server/util"
)

var (
	// ErrEmptyRepoFullName defines the error type when a
	// Repo type has an empty FullName field provided.
	ErrEmptyRepoFullName = errors.New("empty repo full_name provided")

	// ErrEmptyRepoHash defines the error type when a
	// Repo type has an empty Hash field provided.
	ErrEmptyRepoHash = errors.New("empty repo hash provided")

	// ErrEmptyRepoName defines the error type when a
	// Repo type has an empty Name field provided.
	ErrEmptyRepoName = errors.New("empty repo name provided")

	// ErrEmptyRepoOrg defines the error type when a
	// Repo type has an empty Org field provided.
	ErrEmptyRepoOrg = errors.New("empty repo org provided")

	// ErrEmptyRepoUserID defines the error type when a
	// Repo type has an empty UserID field provided.
	ErrEmptyRepoUserID = errors.New("empty repo user_id provided")

	// ErrEmptyRepoVisibility defines the error type when a
	// Repo type has an empty Visibility field provided.
	ErrEmptyRepoVisibility = errors.New("empty repo visibility provided")

	// ErrExceededTopicsLimit defines the error type when a
	// Repo type has Topics field provided that exceeds the database limit.
	ErrExceededTopicsLimit = errors.New("exceeded topics limit")
)

// Repo is the database representation of a repo.
type Repo struct {
<<<<<<< HEAD
	ID              sql.NullInt64  `sql:"id"`
	UserID          sql.NullInt64  `sql:"user_id"`
	Hash            sql.NullString `sql:"hash"`
	Org             sql.NullString `sql:"org"`
	Name            sql.NullString `sql:"name"`
	FullName        sql.NullString `sql:"full_name"`
	Link            sql.NullString `sql:"link"`
	Clone           sql.NullString `sql:"clone"`
	Branch          sql.NullString `sql:"branch"`
	Topics          pq.StringArray `sql:"topics"           gorm:"type:varchar(1020)"`
	BuildLimit      sql.NullInt64  `sql:"build_limit"`
	Timeout         sql.NullInt64  `sql:"timeout"`
	Counter         sql.NullInt64  `sql:"counter"`
	Visibility      sql.NullString `sql:"visibility"`
	Private         sql.NullBool   `sql:"private"`
	Trusted         sql.NullBool   `sql:"trusted"`
	Active          sql.NullBool   `sql:"active"`
	AllowEvents     sql.NullInt64  `sql:"allow_events"`
	PipelineType    sql.NullString `sql:"pipeline_type"`
	PreviousName    sql.NullString `sql:"previous_name"`
	ApproveBuild    sql.NullString `sql:"approve_build"`
	ApprovalTimeout sql.NullInt64  `sql:"approval_timeout"`
=======
	ID           sql.NullInt64  `sql:"id"`
	UserID       sql.NullInt64  `sql:"user_id"`
	Hash         sql.NullString `sql:"hash"`
	Org          sql.NullString `sql:"org"`
	Name         sql.NullString `sql:"name"`
	FullName     sql.NullString `sql:"full_name"`
	Link         sql.NullString `sql:"link"`
	Clone        sql.NullString `sql:"clone"`
	Branch       sql.NullString `sql:"branch"`
	Topics       pq.StringArray `sql:"topics"        gorm:"type:varchar(1020)"`
	BuildLimit   sql.NullInt64  `sql:"build_limit"`
	Timeout      sql.NullInt64  `sql:"timeout"`
	Counter      sql.NullInt64  `sql:"counter"`
	Visibility   sql.NullString `sql:"visibility"`
	Private      sql.NullBool   `sql:"private"`
	Trusted      sql.NullBool   `sql:"trusted"`
	Active       sql.NullBool   `sql:"active"`
	AllowEvents  sql.NullInt64  `sql:"allow_events"`
	PipelineType sql.NullString `sql:"pipeline_type"`
	PreviousName sql.NullString `sql:"previous_name"`
	ApproveBuild sql.NullString `sql:"approve_build"`
	InstallID    sql.NullInt64  `sql:"install_id"`
>>>>>>> fa93fa87

	Owner User `gorm:"foreignKey:UserID"`
}

// Decrypt will manipulate the existing repo hash by
// base64 decoding that value. Then, a AES-256 cipher
// block is created from the encryption key in order to
// decrypt the base64 decoded secret value.
func (r *Repo) Decrypt(key string) error {
	// base64 decode the encrypted repo hash
	decoded, err := base64.StdEncoding.DecodeString(r.Hash.String)
	if err != nil {
		return err
	}

	// decrypt the base64 decoded repo hash
	decrypted, err := util.Decrypt(key, decoded)
	if err != nil {
		return err
	}

	// set the decrypted repo hash
	r.Hash = sql.NullString{
		String: string(decrypted),
		Valid:  true,
	}

	// decrypt owner
	// Note: In UpdateRepo() (database/repo/update.go), the incoming API repo object
	// is cast to a database repo object. The owner object isn't set in this process
	// resulting in a zero value for the owner object. A check is performed here
	// before decrypting to prevent "unable to decrypt repo..." errors.
	if r.Owner.ID.Valid {
		err = r.Owner.Decrypt(key)
		if err != nil {
			return err
		}
	}

	return nil
}

// Encrypt will manipulate the existing repo hash by
// creating a AES-256 cipher block from the encryption
// key in order to encrypt the repo hash. Then, the
// repo hash is base64 encoded for transport across
// network boundaries.
func (r *Repo) Encrypt(key string) error {
	// encrypt the repo hash
	encrypted, err := util.Encrypt(key, []byte(r.Hash.String))
	if err != nil {
		return err
	}

	// base64 encode the encrypted repo hash to make it network safe
	r.Hash = sql.NullString{
		String: base64.StdEncoding.EncodeToString(encrypted),
		Valid:  true,
	}

	return nil
}

// Nullify ensures the valid flag for
// the sql.Null types are properly set.
//
// When a field within the Repo type is the zero
// value for the field, the valid flag is set to
// false causing it to be NULL in the database.
func (r *Repo) Nullify() *Repo {
	if r == nil {
		return nil
	}

	// check if the ID field should be false
	if r.ID.Int64 == 0 {
		r.ID.Valid = false
	}

	// check if the UserID field should be false
	if r.UserID.Int64 == 0 {
		r.UserID.Valid = false
	}

	// check if the Hash field should be false
	if len(r.Hash.String) == 0 {
		r.Hash.Valid = false
	}

	// check if the Org field should be false
	if len(r.Org.String) == 0 {
		r.Org.Valid = false
	}

	// check if the Name field should be false
	if len(r.Name.String) == 0 {
		r.Name.Valid = false
	}

	// check if the FullName field should be false
	if len(r.FullName.String) == 0 {
		r.FullName.Valid = false
	}

	// check if the Link field should be false
	if len(r.Link.String) == 0 {
		r.Link.Valid = false
	}

	// check if the Clone field should be false
	if len(r.Clone.String) == 0 {
		r.Clone.Valid = false
	}

	// check if the Branch field should be false
	if len(r.Branch.String) == 0 {
		r.Branch.Valid = false
	}

	// check if the BuildLimit field should be false
	if r.BuildLimit.Int64 == 0 {
		r.BuildLimit.Valid = false
	}

	// check if the Timeout field should be false
	if r.Timeout.Int64 == 0 {
		r.Timeout.Valid = false
	}

	// check if the AllowEvents field should be false
	if r.AllowEvents.Int64 == 0 {
		r.AllowEvents.Valid = false
	}

	// check if the Visibility field should be false
	if len(r.Visibility.String) == 0 {
		r.Visibility.Valid = false
	}

	// check if the PipelineType field should be false
	if len(r.PipelineType.String) == 0 {
		r.PipelineType.Valid = false
	}

	// check if the PreviousName field should be false
	if len(r.PreviousName.String) == 0 {
		r.PreviousName.Valid = false
	}

	// check if the ApproveForkBuild field should be false
	if len(r.ApproveBuild.String) == 0 {
		r.ApproveBuild.Valid = false
	}

	// check if the ApprovalTimeout field should be false
	if r.ApprovalTimeout.Int64 == 0 {
		r.ApprovalTimeout.Valid = false
	}

	return r
}

// ToAPI converts the Repo type
// to an API Repo type.
func (r *Repo) ToAPI() *api.Repo {
	repo := new(api.Repo)

	var owner *api.User
	if r.Owner.ID.Valid {
		owner = r.Owner.ToAPI()
	} else {
		owner = new(api.User)
		owner.SetID(r.UserID.Int64)
	}

	repo.SetID(r.ID.Int64)
	repo.SetOwner(owner.Crop())
	repo.SetHash(r.Hash.String)
	repo.SetOrg(r.Org.String)
	repo.SetName(r.Name.String)
	repo.SetFullName(r.FullName.String)
	repo.SetLink(r.Link.String)
	repo.SetClone(r.Clone.String)
	repo.SetBranch(r.Branch.String)
	repo.SetTopics(r.Topics)
	repo.SetBuildLimit(r.BuildLimit.Int64)
	repo.SetTimeout(r.Timeout.Int64)
	repo.SetCounter(int(r.Counter.Int64))
	repo.SetVisibility(r.Visibility.String)
	repo.SetPrivate(r.Private.Bool)
	repo.SetTrusted(r.Trusted.Bool)
	repo.SetActive(r.Active.Bool)
	repo.SetAllowEvents(api.NewEventsFromMask(r.AllowEvents.Int64))
	repo.SetPipelineType(r.PipelineType.String)
	repo.SetPreviousName(r.PreviousName.String)
	repo.SetApproveBuild(r.ApproveBuild.String)
<<<<<<< HEAD
	repo.SetApprovalTimeout(r.ApprovalTimeout.Int64)
=======
	repo.SetInstallID(r.InstallID.Int64)
>>>>>>> fa93fa87

	return repo
}

// Validate verifies the necessary fields for
// the Repo type are populated correctly.
func (r *Repo) Validate() error {
	// verify the UserID field is populated
	if r.UserID.Int64 <= 0 {
		return ErrEmptyRepoUserID
	}

	// verify the Hash field is populated
	if len(r.Hash.String) == 0 {
		return ErrEmptyRepoHash
	}

	// verify the Org field is populated
	if len(r.Org.String) == 0 {
		return ErrEmptyRepoOrg
	}

	// verify the Name field is populated
	if len(r.Name.String) == 0 {
		return ErrEmptyRepoName
	}

	// verify the FullName field is populated
	if len(r.FullName.String) == 0 {
		return ErrEmptyRepoFullName
	}

	// verify the Visibility field is populated
	if len(r.Visibility.String) == 0 {
		return ErrEmptyRepoVisibility
	}

	// calculate total size of favorites while sanitizing entries
	total := 0

	for i, t := range r.Topics {
		r.Topics[i] = util.Sanitize(t)
		total += len(t)
	}

	// verify the Favorites field is within the database constraints
	// len is to factor in number of comma separators included in the database field,
	// removing 1 due to the last item not having an appended comma
	if (total + len(r.Topics) - 1) > constants.TopicsMaxSize {
		return ErrExceededTopicsLimit
	}

	// ensure that all Repo string fields
	// that can be returned as JSON are sanitized
	// to avoid unsafe HTML content
	r.Org = sql.NullString{String: util.Sanitize(r.Org.String), Valid: r.Org.Valid}
	r.Name = sql.NullString{String: util.Sanitize(r.Name.String), Valid: r.Name.Valid}
	r.FullName = sql.NullString{String: util.Sanitize(r.FullName.String), Valid: r.FullName.Valid}
	r.Link = sql.NullString{String: util.Sanitize(r.Link.String), Valid: r.Link.Valid}
	r.Clone = sql.NullString{String: util.Sanitize(r.Clone.String), Valid: r.Clone.Valid}
	r.Branch = sql.NullString{String: util.Sanitize(r.Branch.String), Valid: r.Branch.Valid}
	r.Visibility = sql.NullString{String: util.Sanitize(r.Visibility.String), Valid: r.Visibility.Valid}
	r.PipelineType = sql.NullString{String: util.Sanitize(r.PipelineType.String), Valid: r.PipelineType.Valid}

	return nil
}

// RepoFromAPI converts the API Repo type
// to a database repo type.
func RepoFromAPI(r *api.Repo) *Repo {
	repo := &Repo{
<<<<<<< HEAD
		ID:              sql.NullInt64{Int64: r.GetID(), Valid: true},
		UserID:          sql.NullInt64{Int64: r.GetOwner().GetID(), Valid: true},
		Hash:            sql.NullString{String: r.GetHash(), Valid: true},
		Org:             sql.NullString{String: r.GetOrg(), Valid: true},
		Name:            sql.NullString{String: r.GetName(), Valid: true},
		FullName:        sql.NullString{String: r.GetFullName(), Valid: true},
		Link:            sql.NullString{String: r.GetLink(), Valid: true},
		Clone:           sql.NullString{String: r.GetClone(), Valid: true},
		Branch:          sql.NullString{String: r.GetBranch(), Valid: true},
		Topics:          pq.StringArray(r.GetTopics()),
		BuildLimit:      sql.NullInt64{Int64: r.GetBuildLimit(), Valid: true},
		Timeout:         sql.NullInt64{Int64: r.GetTimeout(), Valid: true},
		Counter:         sql.NullInt64{Int64: int64(r.GetCounter()), Valid: true},
		Visibility:      sql.NullString{String: r.GetVisibility(), Valid: true},
		Private:         sql.NullBool{Bool: r.GetPrivate(), Valid: true},
		Trusted:         sql.NullBool{Bool: r.GetTrusted(), Valid: true},
		Active:          sql.NullBool{Bool: r.GetActive(), Valid: true},
		AllowEvents:     sql.NullInt64{Int64: r.GetAllowEvents().ToDatabase(), Valid: true},
		PipelineType:    sql.NullString{String: r.GetPipelineType(), Valid: true},
		PreviousName:    sql.NullString{String: r.GetPreviousName(), Valid: true},
		ApproveBuild:    sql.NullString{String: r.GetApproveBuild(), Valid: true},
		ApprovalTimeout: sql.NullInt64{Int64: r.GetApprovalTimeout(), Valid: true},
=======
		ID:           sql.NullInt64{Int64: r.GetID(), Valid: true},
		UserID:       sql.NullInt64{Int64: r.GetOwner().GetID(), Valid: true},
		Hash:         sql.NullString{String: r.GetHash(), Valid: true},
		Org:          sql.NullString{String: r.GetOrg(), Valid: true},
		Name:         sql.NullString{String: r.GetName(), Valid: true},
		FullName:     sql.NullString{String: r.GetFullName(), Valid: true},
		Link:         sql.NullString{String: r.GetLink(), Valid: true},
		Clone:        sql.NullString{String: r.GetClone(), Valid: true},
		Branch:       sql.NullString{String: r.GetBranch(), Valid: true},
		Topics:       pq.StringArray(r.GetTopics()),
		BuildLimit:   sql.NullInt64{Int64: r.GetBuildLimit(), Valid: true},
		Timeout:      sql.NullInt64{Int64: r.GetTimeout(), Valid: true},
		Counter:      sql.NullInt64{Int64: int64(r.GetCounter()), Valid: true},
		Visibility:   sql.NullString{String: r.GetVisibility(), Valid: true},
		Private:      sql.NullBool{Bool: r.GetPrivate(), Valid: true},
		Trusted:      sql.NullBool{Bool: r.GetTrusted(), Valid: true},
		Active:       sql.NullBool{Bool: r.GetActive(), Valid: true},
		AllowEvents:  sql.NullInt64{Int64: r.GetAllowEvents().ToDatabase(), Valid: true},
		PipelineType: sql.NullString{String: r.GetPipelineType(), Valid: true},
		PreviousName: sql.NullString{String: r.GetPreviousName(), Valid: true},
		ApproveBuild: sql.NullString{String: r.GetApproveBuild(), Valid: true},
		InstallID:    sql.NullInt64{Int64: r.GetInstallID(), Valid: true},
>>>>>>> fa93fa87
	}

	return repo.Nullify()
}<|MERGE_RESOLUTION|>--- conflicted
+++ resolved
@@ -46,7 +46,6 @@
 
 // Repo is the database representation of a repo.
 type Repo struct {
-<<<<<<< HEAD
 	ID              sql.NullInt64  `sql:"id"`
 	UserID          sql.NullInt64  `sql:"user_id"`
 	Hash            sql.NullString `sql:"hash"`
@@ -69,30 +68,7 @@
 	PreviousName    sql.NullString `sql:"previous_name"`
 	ApproveBuild    sql.NullString `sql:"approve_build"`
 	ApprovalTimeout sql.NullInt64  `sql:"approval_timeout"`
-=======
-	ID           sql.NullInt64  `sql:"id"`
-	UserID       sql.NullInt64  `sql:"user_id"`
-	Hash         sql.NullString `sql:"hash"`
-	Org          sql.NullString `sql:"org"`
-	Name         sql.NullString `sql:"name"`
-	FullName     sql.NullString `sql:"full_name"`
-	Link         sql.NullString `sql:"link"`
-	Clone        sql.NullString `sql:"clone"`
-	Branch       sql.NullString `sql:"branch"`
-	Topics       pq.StringArray `sql:"topics"        gorm:"type:varchar(1020)"`
-	BuildLimit   sql.NullInt64  `sql:"build_limit"`
-	Timeout      sql.NullInt64  `sql:"timeout"`
-	Counter      sql.NullInt64  `sql:"counter"`
-	Visibility   sql.NullString `sql:"visibility"`
-	Private      sql.NullBool   `sql:"private"`
-	Trusted      sql.NullBool   `sql:"trusted"`
-	Active       sql.NullBool   `sql:"active"`
-	AllowEvents  sql.NullInt64  `sql:"allow_events"`
-	PipelineType sql.NullString `sql:"pipeline_type"`
-	PreviousName sql.NullString `sql:"previous_name"`
-	ApproveBuild sql.NullString `sql:"approve_build"`
-	InstallID    sql.NullInt64  `sql:"install_id"`
->>>>>>> fa93fa87
+	InstallID       sql.NullInt64  `sql:"install_id"`
 
 	Owner User `gorm:"foreignKey:UserID"`
 }
@@ -289,11 +265,8 @@
 	repo.SetPipelineType(r.PipelineType.String)
 	repo.SetPreviousName(r.PreviousName.String)
 	repo.SetApproveBuild(r.ApproveBuild.String)
-<<<<<<< HEAD
 	repo.SetApprovalTimeout(r.ApprovalTimeout.Int64)
-=======
 	repo.SetInstallID(r.InstallID.Int64)
->>>>>>> fa93fa87
 
 	return repo
 }
@@ -365,7 +338,6 @@
 // to a database repo type.
 func RepoFromAPI(r *api.Repo) *Repo {
 	repo := &Repo{
-<<<<<<< HEAD
 		ID:              sql.NullInt64{Int64: r.GetID(), Valid: true},
 		UserID:          sql.NullInt64{Int64: r.GetOwner().GetID(), Valid: true},
 		Hash:            sql.NullString{String: r.GetHash(), Valid: true},
@@ -388,30 +360,7 @@
 		PreviousName:    sql.NullString{String: r.GetPreviousName(), Valid: true},
 		ApproveBuild:    sql.NullString{String: r.GetApproveBuild(), Valid: true},
 		ApprovalTimeout: sql.NullInt64{Int64: r.GetApprovalTimeout(), Valid: true},
-=======
-		ID:           sql.NullInt64{Int64: r.GetID(), Valid: true},
-		UserID:       sql.NullInt64{Int64: r.GetOwner().GetID(), Valid: true},
-		Hash:         sql.NullString{String: r.GetHash(), Valid: true},
-		Org:          sql.NullString{String: r.GetOrg(), Valid: true},
-		Name:         sql.NullString{String: r.GetName(), Valid: true},
-		FullName:     sql.NullString{String: r.GetFullName(), Valid: true},
-		Link:         sql.NullString{String: r.GetLink(), Valid: true},
-		Clone:        sql.NullString{String: r.GetClone(), Valid: true},
-		Branch:       sql.NullString{String: r.GetBranch(), Valid: true},
-		Topics:       pq.StringArray(r.GetTopics()),
-		BuildLimit:   sql.NullInt64{Int64: r.GetBuildLimit(), Valid: true},
-		Timeout:      sql.NullInt64{Int64: r.GetTimeout(), Valid: true},
-		Counter:      sql.NullInt64{Int64: int64(r.GetCounter()), Valid: true},
-		Visibility:   sql.NullString{String: r.GetVisibility(), Valid: true},
-		Private:      sql.NullBool{Bool: r.GetPrivate(), Valid: true},
-		Trusted:      sql.NullBool{Bool: r.GetTrusted(), Valid: true},
-		Active:       sql.NullBool{Bool: r.GetActive(), Valid: true},
-		AllowEvents:  sql.NullInt64{Int64: r.GetAllowEvents().ToDatabase(), Valid: true},
-		PipelineType: sql.NullString{String: r.GetPipelineType(), Valid: true},
-		PreviousName: sql.NullString{String: r.GetPreviousName(), Valid: true},
-		ApproveBuild: sql.NullString{String: r.GetApproveBuild(), Valid: true},
-		InstallID:    sql.NullInt64{Int64: r.GetInstallID(), Valid: true},
->>>>>>> fa93fa87
+		InstallID:       sql.NullInt64{Int64: r.GetInstallID(), Valid: true},
 	}
 
 	return repo.Nullify()
