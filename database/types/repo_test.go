--- conflicted
+++ resolved
@@ -193,11 +193,8 @@
 	want.SetPipelineType("yaml")
 	want.SetPreviousName("oldName")
 	want.SetApproveBuild(constants.ApproveNever)
-<<<<<<< HEAD
 	want.SetApprovalTimeout(7)
-=======
 	want.SetInstallID(0)
->>>>>>> fa93fa87
 
 	// run test
 	got := testRepo().ToAPI()
@@ -350,11 +347,8 @@
 	r.SetPipelineType("yaml")
 	r.SetPreviousName("oldName")
 	r.SetApproveBuild(constants.ApproveNever)
-<<<<<<< HEAD
 	r.SetApprovalTimeout(7)
-=======
 	r.SetInstallID(0)
->>>>>>> fa93fa87
 
 	want := testRepo()
 	want.Owner = User{}
@@ -371,7 +365,6 @@
 // type with all fields set to a fake value.
 func testRepo() *Repo {
 	return &Repo{
-<<<<<<< HEAD
 		ID:              sql.NullInt64{Int64: 1, Valid: true},
 		UserID:          sql.NullInt64{Int64: 1, Valid: true},
 		Hash:            sql.NullString{String: "superSecretHash", Valid: true},
@@ -394,30 +387,7 @@
 		PreviousName:    sql.NullString{String: "oldName", Valid: true},
 		ApproveBuild:    sql.NullString{String: constants.ApproveNever, Valid: true},
 		ApprovalTimeout: sql.NullInt64{Int64: 7, Valid: true},
-=======
-		ID:           sql.NullInt64{Int64: 1, Valid: true},
-		UserID:       sql.NullInt64{Int64: 1, Valid: true},
-		Hash:         sql.NullString{String: "superSecretHash", Valid: true},
-		Org:          sql.NullString{String: "github", Valid: true},
-		Name:         sql.NullString{String: "octocat", Valid: true},
-		FullName:     sql.NullString{String: "github/octocat", Valid: true},
-		Link:         sql.NullString{String: "https://github.com/github/octocat", Valid: true},
-		Clone:        sql.NullString{String: "https://github.com/github/octocat.git", Valid: true},
-		Branch:       sql.NullString{String: "main", Valid: true},
-		Topics:       []string{"cloud", "security"},
-		BuildLimit:   sql.NullInt64{Int64: 10, Valid: true},
-		Timeout:      sql.NullInt64{Int64: 30, Valid: true},
-		Counter:      sql.NullInt64{Int64: 0, Valid: true},
-		Visibility:   sql.NullString{String: "public", Valid: true},
-		Private:      sql.NullBool{Bool: false, Valid: true},
-		Trusted:      sql.NullBool{Bool: false, Valid: true},
-		Active:       sql.NullBool{Bool: true, Valid: true},
-		AllowEvents:  sql.NullInt64{Int64: 1, Valid: true},
-		PipelineType: sql.NullString{String: "yaml", Valid: true},
-		PreviousName: sql.NullString{String: "oldName", Valid: true},
-		ApproveBuild: sql.NullString{String: constants.ApproveNever, Valid: true},
-		InstallID:    sql.NullInt64{Int64: 0, Valid: true},
->>>>>>> fa93fa87
+		InstallID:       sql.NullInt64{Int64: 0, Valid: true},
 
 		Owner: *testUser(),
 	}
