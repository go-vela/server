--- conflicted
+++ resolved
@@ -24,15 +24,9 @@
 type (
 	// Platform is the database representation of platform settings.
 	Platform struct {
-<<<<<<< HEAD
-		ID       sql.NullInt64 `sql:"id"`
+		ID       sql.NullInt32 `sql:"id"`
 		Compiler `json:"compiler" sql:"compiler"`
 		Queue    `json:"queue"    sql:"queue"`
-=======
-		ID sql.NullInt32 `sql:"id"`
-		Compiler
-		Queue
->>>>>>> c27cddce
 
 		RepoAllowlist     pq.StringArray `json:"repo_allowlist"     sql:"repo_allowlist"     gorm:"type:varchar(1000)"`
 		ScheduleAllowlist pq.StringArray `json:"schedule_allowlist" sql:"schedule_allowlist" gorm:"type:varchar(1000)"`
