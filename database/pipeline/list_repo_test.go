// SPDX-License-Identifier: Apache-2.0

package pipeline

import (
	"context"
	"reflect"
	"testing"

	"github.com/DATA-DOG/go-sqlmock"
<<<<<<< HEAD

=======
	api "github.com/go-vela/server/api/types"
>>>>>>> 1058d969
	"github.com/go-vela/types/library"
)

func TestPipeline_Engine_ListPipelinesForRepo(t *testing.T) {
	// setup types
	_pipelineOne := testPipeline()
	_pipelineOne.SetID(1)
	_pipelineOne.SetRepoID(1)
	_pipelineOne.SetCommit("48afb5bdc41ad69bf22588491333f7cf71135163")
	_pipelineOne.SetRef("refs/heads/main")
	_pipelineOne.SetType("yaml")
	_pipelineOne.SetVersion("1")
	_pipelineOne.SetData([]byte("foo"))

	_pipelineTwo := testPipeline()
	_pipelineTwo.SetID(2)
	_pipelineTwo.SetRepoID(1)
	_pipelineTwo.SetCommit("a49aaf4afae6431a79239c95247a2b169fd9f067")
	_pipelineTwo.SetRef("refs/heads/main")
	_pipelineTwo.SetType("yaml")
	_pipelineTwo.SetVersion("1")
	_pipelineTwo.SetData([]byte("foo"))

	_postgres, _mock := testPostgres(t)
	defer func() { _sql, _ := _postgres.client.DB(); _sql.Close() }()

	// create expected result in mock
	_rows := sqlmock.NewRows([]string{"count"}).AddRow(1)

	// ensure the mock expects the query
	_mock.ExpectQuery(`SELECT count(*) FROM "pipelines" WHERE repo_id = $1`).WithArgs(1).WillReturnRows(_rows)

	// create expected result in mock
	_rows = sqlmock.NewRows(
		[]string{"id", "repo_id", "commit", "flavor", "platform", "ref", "type", "version", "services", "stages", "steps", "templates", "data"}).
		AddRow(1, 1, "48afb5bdc41ad69bf22588491333f7cf71135163", "", "", "refs/heads/main", "yaml", "1", false, false, false, false, []byte{120, 94, 74, 203, 207, 7, 4, 0, 0, 255, 255, 2, 130, 1, 69}).
		AddRow(2, 1, "a49aaf4afae6431a79239c95247a2b169fd9f067", "", "", "refs/heads/main", "yaml", "1", false, false, false, false, []byte{120, 94, 74, 203, 207, 7, 4, 0, 0, 255, 255, 2, 130, 1, 69})

	// ensure the mock expects the query
	_mock.ExpectQuery(`SELECT * FROM "pipelines" WHERE repo_id = $1 LIMIT $2`).WithArgs(1, 10).WillReturnRows(_rows)

	_sqlite := testSqlite(t)
	defer func() { _sql, _ := _sqlite.client.DB(); _sql.Close() }()

	_, err := _sqlite.CreatePipeline(context.TODO(), _pipelineOne)
	if err != nil {
		t.Errorf("unable to create test pipeline for sqlite: %v", err)
	}

	_, err = _sqlite.CreatePipeline(context.TODO(), _pipelineTwo)
	if err != nil {
		t.Errorf("unable to create test pipeline for sqlite: %v", err)
	}

	// setup tests
	tests := []struct {
		failure  bool
		name     string
		database *engine
		want     []*library.Pipeline
	}{
		{
			failure:  false,
			name:     "postgres",
			database: _postgres,
			want:     []*library.Pipeline{_pipelineOne, _pipelineTwo},
		},
		{
			failure:  false,
			name:     "sqlite3",
			database: _sqlite,
			want:     []*library.Pipeline{_pipelineOne, _pipelineTwo},
		},
	}

	// run tests
	for _, test := range tests {
		t.Run(test.name, func(t *testing.T) {
			got, _, err := test.database.ListPipelinesForRepo(context.TODO(), &api.Repo{ID: _pipelineOne.RepoID}, 1, 10)

			if test.failure {
				if err == nil {
					t.Errorf("ListPipelinesForRepo for %s should have returned err", test.name)
				}

				return
			}

			if err != nil {
				t.Errorf("ListPipelinesForRepo for %s returned err: %v", test.name, err)
			}

			if !reflect.DeepEqual(got, test.want) {
				t.Errorf("ListPipelinesForRepo for %s is %v, want %v", test.name, got, test.want)
			}
		})
	}
}<|MERGE_RESOLUTION|>--- conflicted
+++ resolved
@@ -8,11 +8,8 @@
 	"testing"
 
 	"github.com/DATA-DOG/go-sqlmock"
-<<<<<<< HEAD
 
-=======
 	api "github.com/go-vela/server/api/types"
->>>>>>> 1058d969
 	"github.com/go-vela/types/library"
 )
 
