--- conflicted
+++ resolved
@@ -43,13 +43,7 @@
 )
 
 // New creates and returns a Vela service for integrating with pipelines in the database.
-<<<<<<< HEAD
-//
-
-func New(opts ...EngineOpt) (*engine, error) {
-=======
 func New(opts ...EngineOpt) (*Engine, error) {
->>>>>>> ffbf098e
 	// create new Pipeline engine
 	e := new(Engine)
 
