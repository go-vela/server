// SPDX-License-Identifier: Apache-2.0

package user

import (
	"context"
	"database/sql"
	"encoding/base64"
	"errors"
	"fmt"
	"regexp"

<<<<<<< HEAD
	"github.com/go-vela/types/constants"
=======
>>>>>>> 04f93086
	"github.com/lib/pq"
	"github.com/sirupsen/logrus"
	"gorm.io/gorm"

	api "github.com/go-vela/server/api/types"
	"github.com/go-vela/server/util"
	"github.com/go-vela/types/constants"
)

var (
	// userRegex defines the regex pattern for validating
	// the Name field for the User type.
	userRegex = regexp.MustCompile("^[a-zA-Z0-9_-]{0,38}$")

	// ErrEmptyUserName defines the error type when a
	// User type has an empty Name field provided.
	ErrEmptyUserName = errors.New("empty user name provided")

	// ErrEmptyUserRefreshToken defines the error type when a
	// User type has an empty RefreshToken field provided.
	ErrEmptyUserRefreshToken = errors.New("empty user refresh token provided")

	// ErrEmptyUserToken defines the error type when a
	// User type has an empty Token field provided.
	ErrEmptyUserToken = errors.New("empty user token provided")

	// ErrInvalidUserName defines the error type when a
	// User type has an invalid Name field provided.
	ErrInvalidUserName = errors.New("invalid user name provided")

	// ErrExceededFavoritesLimit defines the error type when a
	// User type has Favorites field provided that exceeds the database limit.
	ErrExceededFavoritesLimit = errors.New("exceeded favorites limit")
)

var (
	// userRegex defines the regex pattern for validating
	// the Name field for the User type.
	userRegex = regexp.MustCompile("^[a-zA-Z0-9_-]{0,38}$")

	// ErrEmptyUserName defines the error type when a
	// User type has an empty Name field provided.
	ErrEmptyUserName = errors.New("empty user name provided")

	// ErrEmptyUserRefreshToken defines the error type when a
	// User type has an empty RefreshToken field provided.
	ErrEmptyUserRefreshToken = errors.New("empty user refresh token provided")

	// ErrEmptyUserToken defines the error type when a
	// User type has an empty Token field provided.
	ErrEmptyUserToken = errors.New("empty user token provided")

	// ErrInvalidUserName defines the error type when a
	// User type has an invalid Name field provided.
	ErrInvalidUserName = errors.New("invalid user name provided")

	// ErrExceededFavoritesLimit defines the error type when a
	// User type has Favorites field provided that exceeds the database limit.
	ErrExceededFavoritesLimit = errors.New("exceeded favorites limit")
)

type (
	// config represents the settings required to create the engine that implements the UserInterface interface.
	config struct {
		// specifies the encryption key to use for the User engine
		EncryptionKey string
		// specifies to skip creating tables and indexes for the User engine
		SkipCreation bool
	}

	// engine represents the user functionality that implements the UserInterface interface.
	engine struct {
		// engine configuration settings used in user functions
		config *config

		ctx context.Context

		// gorm.io/gorm database client used in user functions
		//
		// https://pkg.go.dev/gorm.io/gorm#DB
		client *gorm.DB

		// sirupsen/logrus logger used in user functions
		//
		// https://pkg.go.dev/github.com/sirupsen/logrus#Entry
		logger *logrus.Entry
	}

	// User is the database representation of a user.
	User struct {
		ID           sql.NullInt64  `sql:"id"`
		Name         sql.NullString `sql:"name"`
		RefreshToken sql.NullString `sql:"refresh_token"`
		Token        sql.NullString `sql:"token"`
<<<<<<< HEAD
		Hash         sql.NullString `sql:"hash"` // deprecated
		Favorites    pq.StringArray `sql:"favorites" gorm:"type:varchar(5000)"`
		Active       sql.NullBool   `sql:"active"`
		Admin        sql.NullBool   `sql:"admin"`
		Dashboards   pq.StringArray `sql:"dashboards" gorm:"type:varchar(5000)"`
=======
		Favorites    pq.StringArray `sql:"favorites" gorm:"type:varchar(5000)"`
		Active       sql.NullBool   `sql:"active"`
		Admin        sql.NullBool   `sql:"admin"`
>>>>>>> 04f93086
	}
)

// New creates and returns a Vela service for integrating with users in the database.
//
//nolint:revive // ignore returning unexported engine
func New(opts ...EngineOpt) (*engine, error) {
	// create new User engine
	e := new(engine)

	// create new fields
	e.client = new(gorm.DB)
	e.config = new(config)
	e.logger = new(logrus.Entry)

	// apply all provided configuration options
	for _, opt := range opts {
		err := opt(e)
		if err != nil {
			return nil, err
		}
	}

	// check if we should skip creating user database objects
	if e.config.SkipCreation {
		e.logger.Warning("skipping creation of users table and indexes in the database")

		return e, nil
	}

	// create the users table
	err := e.CreateUserTable(e.ctx, e.client.Config.Dialector.Name())
	if err != nil {
		return nil, fmt.Errorf("unable to create %s table: %w", constants.TableUser, err)
	}

	// create the indexes for the users table
	err = e.CreateUserIndexes(e.ctx)
	if err != nil {
		return nil, fmt.Errorf("unable to create indexes for %s table: %w", constants.TableUser, err)
	}

	return e, nil
}

// Decrypt will manipulate the existing user tokens by
// base64 decoding them. Then, a AES-256 cipher
// block is created from the encryption key in order to
// decrypt the base64 decoded user tokens.
func (u *User) Decrypt(key string) error {
<<<<<<< HEAD
	// base64 decode the encrypted user hash
	decoded, err := base64.StdEncoding.DecodeString(u.Hash.String)
	if err != nil {
		return err
	}

	// decrypt the base64 decoded user hash
	decrypted, err := decrypt(key, decoded)
	if err != nil {
		return err
	}

	// set the decrypted user refresh token
	u.Hash = sql.NullString{
		String: string(decrypted),
		Valid:  true,
	}

	// base64 decode the encrypted user token
	decoded, err = base64.StdEncoding.DecodeString(u.Token.String)
=======
	// base64 decode the encrypted user token
	decoded, err := base64.StdEncoding.DecodeString(u.Token.String)
>>>>>>> 04f93086
	if err != nil {
		return err
	}

	// decrypt the base64 decoded user token
<<<<<<< HEAD
	decrypted, err = decrypt(key, decoded)
=======
	decrypted, err := util.Decrypt(key, decoded)
>>>>>>> 04f93086
	if err != nil {
		return err
	}

	// set the decrypted user token
	u.Token = sql.NullString{
		String: string(decrypted),
		Valid:  true,
	}

	// base64 decode the encrypted user refresh token
	decoded, err = base64.StdEncoding.DecodeString(u.RefreshToken.String)
	if err != nil {
		return err
	}

	// decrypt the base64 decoded user refresh token
<<<<<<< HEAD
	decrypted, err = decrypt(key, decoded)
=======
	decrypted, err = util.Decrypt(key, decoded)
>>>>>>> 04f93086
	if err != nil {
		return err
	}

	// set the decrypted user refresh token
	u.RefreshToken = sql.NullString{
		String: string(decrypted),
		Valid:  true,
	}

	return nil
}

// Encrypt will manipulate the existing user tokens by
// creating a AES-256 cipher block from the encryption
// key in order to encrypt the user tokens. Then, the
// user tokens are base64 encoded for transport across
// network boundaries.
func (u *User) Encrypt(key string) error {
<<<<<<< HEAD
	// encrypt the user hash
	encrypted, err := encrypt(key, []byte(u.Hash.String))
	if err != nil {
		return err
	}

	// base64 encode the encrypted user hash to make it network safe
	u.Hash = sql.NullString{
		String: base64.StdEncoding.EncodeToString(encrypted),
		Valid:  true,
	}

	// encrypt the user token
	encrypted, err = encrypt(key, []byte(u.Token.String))
=======
	// encrypt the user token
	encrypted, err := util.Encrypt(key, []byte(u.Token.String))
>>>>>>> 04f93086
	if err != nil {
		return err
	}

	// base64 encode the encrypted user token to make it network safe
	u.Token = sql.NullString{
		String: base64.StdEncoding.EncodeToString(encrypted),
		Valid:  true,
	}

	// encrypt the user refresh token
<<<<<<< HEAD
	encrypted, err = encrypt(key, []byte(u.RefreshToken.String))
=======
	encrypted, err = util.Encrypt(key, []byte(u.RefreshToken.String))
>>>>>>> 04f93086
	if err != nil {
		return err
	}

	// base64 encode the encrypted user refresh token to make it network safe
	u.RefreshToken = sql.NullString{
		String: base64.StdEncoding.EncodeToString(encrypted),
		Valid:  true,
	}

	return nil
<<<<<<< HEAD
=======
}

// Nullify ensures the valid flag for
// the sql.Null types are properly set.
//
// When a field within the User type is the zero
// value for the field, the valid flag is set to
// false causing it to be NULL in the database.
func (u *User) Nullify() *User {
	if u == nil {
		return nil
	}

	// check if the ID field should be false
	if u.ID.Int64 == 0 {
		u.ID.Valid = false
	}

	// check if the Name field should be false
	if len(u.Name.String) == 0 {
		u.Name.Valid = false
	}

	// check if the RefreshToken field should be false
	if len(u.RefreshToken.String) == 0 {
		u.RefreshToken.Valid = false
	}

	// check if the Token field should be false
	if len(u.Token.String) == 0 {
		u.Token.Valid = false
	}

	return u
}

// ToAPI converts the User type
// to an API User type.
func (u *User) ToAPI() *api.User {
	user := new(api.User)

	user.SetID(u.ID.Int64)
	user.SetName(u.Name.String)
	user.SetRefreshToken(u.RefreshToken.String)
	user.SetToken(u.Token.String)
	user.SetActive(u.Active.Bool)
	user.SetAdmin(u.Admin.Bool)
	user.SetFavorites(u.Favorites)

	return user
}

// Validate verifies the necessary fields for
// the User type are populated correctly.
func (u *User) Validate() error {
	// verify the Name field is populated
	if len(u.Name.String) == 0 {
		return ErrEmptyUserName
	}

	// verify the Token field is populated
	if len(u.Token.String) == 0 {
		return ErrEmptyUserToken
	}

	// verify the Name field is valid
	if !userRegex.MatchString(u.Name.String) {
		return ErrInvalidUserName
	}

	// calculate total size of favorites
	total := 0
	for _, f := range u.Favorites {
		total += len(f)
	}

	// verify the Favorites field is within the database constraints
	// len is to factor in number of comma separators included in the database field,
	// removing 1 due to the last item not having an appended comma
	if (total + len(u.Favorites) - 1) > constants.FavoritesMaxSize {
		return ErrExceededFavoritesLimit
	}

	// ensure that all User string fields
	// that can be returned as JSON are sanitized
	// to avoid unsafe HTML content
	u.Name = sql.NullString{String: util.Sanitize(u.Name.String), Valid: u.Name.Valid}

	// ensure that all Favorites are sanitized
	// to avoid unsafe HTML content
	for i, v := range u.Favorites {
		u.Favorites[i] = util.Sanitize(v)
	}

	return nil
}

// FromAPI converts the API User type
// to a database User type.
func FromAPI(u *api.User) *User {
	user := &User{
		ID:           sql.NullInt64{Int64: u.GetID(), Valid: true},
		Name:         sql.NullString{String: u.GetName(), Valid: true},
		RefreshToken: sql.NullString{String: u.GetRefreshToken(), Valid: true},
		Token:        sql.NullString{String: u.GetToken(), Valid: true},
		Active:       sql.NullBool{Bool: u.GetActive(), Valid: true},
		Admin:        sql.NullBool{Bool: u.GetAdmin(), Valid: true},
		Favorites:    pq.StringArray(u.GetFavorites()),
	}

	return user.Nullify()
>>>>>>> 04f93086
}<|MERGE_RESOLUTION|>--- conflicted
+++ resolved
@@ -10,10 +10,6 @@
 	"fmt"
 	"regexp"
 
-<<<<<<< HEAD
-	"github.com/go-vela/types/constants"
-=======
->>>>>>> 04f93086
 	"github.com/lib/pq"
 	"github.com/sirupsen/logrus"
 	"gorm.io/gorm"
@@ -47,32 +43,10 @@
 	// ErrExceededFavoritesLimit defines the error type when a
 	// User type has Favorites field provided that exceeds the database limit.
 	ErrExceededFavoritesLimit = errors.New("exceeded favorites limit")
-)
-
-var (
-	// userRegex defines the regex pattern for validating
-	// the Name field for the User type.
-	userRegex = regexp.MustCompile("^[a-zA-Z0-9_-]{0,38}$")
-
-	// ErrEmptyUserName defines the error type when a
-	// User type has an empty Name field provided.
-	ErrEmptyUserName = errors.New("empty user name provided")
-
-	// ErrEmptyUserRefreshToken defines the error type when a
-	// User type has an empty RefreshToken field provided.
-	ErrEmptyUserRefreshToken = errors.New("empty user refresh token provided")
-
-	// ErrEmptyUserToken defines the error type when a
-	// User type has an empty Token field provided.
-	ErrEmptyUserToken = errors.New("empty user token provided")
-
-	// ErrInvalidUserName defines the error type when a
-	// User type has an invalid Name field provided.
-	ErrInvalidUserName = errors.New("invalid user name provided")
-
-	// ErrExceededFavoritesLimit defines the error type when a
-	// User type has Favorites field provided that exceeds the database limit.
-	ErrExceededFavoritesLimit = errors.New("exceeded favorites limit")
+
+	// ErrExceededDashboardsLimit defines the error type when a
+	// User type has Dashboards field provided that exceeds the database limit.
+	ErrExceededDashboardsLimit = errors.New("exceeded dashboards limit")
 )
 
 type (
@@ -108,17 +82,10 @@
 		Name         sql.NullString `sql:"name"`
 		RefreshToken sql.NullString `sql:"refresh_token"`
 		Token        sql.NullString `sql:"token"`
-<<<<<<< HEAD
-		Hash         sql.NullString `sql:"hash"` // deprecated
 		Favorites    pq.StringArray `sql:"favorites" gorm:"type:varchar(5000)"`
 		Active       sql.NullBool   `sql:"active"`
 		Admin        sql.NullBool   `sql:"admin"`
 		Dashboards   pq.StringArray `sql:"dashboards" gorm:"type:varchar(5000)"`
-=======
-		Favorites    pq.StringArray `sql:"favorites" gorm:"type:varchar(5000)"`
-		Active       sql.NullBool   `sql:"active"`
-		Admin        sql.NullBool   `sql:"admin"`
->>>>>>> 04f93086
 	}
 )
 
@@ -169,41 +136,14 @@
 // block is created from the encryption key in order to
 // decrypt the base64 decoded user tokens.
 func (u *User) Decrypt(key string) error {
-<<<<<<< HEAD
-	// base64 decode the encrypted user hash
-	decoded, err := base64.StdEncoding.DecodeString(u.Hash.String)
-	if err != nil {
-		return err
-	}
-
-	// decrypt the base64 decoded user hash
-	decrypted, err := decrypt(key, decoded)
-	if err != nil {
-		return err
-	}
-
-	// set the decrypted user refresh token
-	u.Hash = sql.NullString{
-		String: string(decrypted),
-		Valid:  true,
-	}
-
-	// base64 decode the encrypted user token
-	decoded, err = base64.StdEncoding.DecodeString(u.Token.String)
-=======
 	// base64 decode the encrypted user token
 	decoded, err := base64.StdEncoding.DecodeString(u.Token.String)
->>>>>>> 04f93086
 	if err != nil {
 		return err
 	}
 
 	// decrypt the base64 decoded user token
-<<<<<<< HEAD
-	decrypted, err = decrypt(key, decoded)
-=======
 	decrypted, err := util.Decrypt(key, decoded)
->>>>>>> 04f93086
 	if err != nil {
 		return err
 	}
@@ -221,11 +161,7 @@
 	}
 
 	// decrypt the base64 decoded user refresh token
-<<<<<<< HEAD
-	decrypted, err = decrypt(key, decoded)
-=======
 	decrypted, err = util.Decrypt(key, decoded)
->>>>>>> 04f93086
 	if err != nil {
 		return err
 	}
@@ -245,25 +181,8 @@
 // user tokens are base64 encoded for transport across
 // network boundaries.
 func (u *User) Encrypt(key string) error {
-<<<<<<< HEAD
-	// encrypt the user hash
-	encrypted, err := encrypt(key, []byte(u.Hash.String))
-	if err != nil {
-		return err
-	}
-
-	// base64 encode the encrypted user hash to make it network safe
-	u.Hash = sql.NullString{
-		String: base64.StdEncoding.EncodeToString(encrypted),
-		Valid:  true,
-	}
-
-	// encrypt the user token
-	encrypted, err = encrypt(key, []byte(u.Token.String))
-=======
 	// encrypt the user token
 	encrypted, err := util.Encrypt(key, []byte(u.Token.String))
->>>>>>> 04f93086
 	if err != nil {
 		return err
 	}
@@ -275,11 +194,7 @@
 	}
 
 	// encrypt the user refresh token
-<<<<<<< HEAD
-	encrypted, err = encrypt(key, []byte(u.RefreshToken.String))
-=======
 	encrypted, err = util.Encrypt(key, []byte(u.RefreshToken.String))
->>>>>>> 04f93086
 	if err != nil {
 		return err
 	}
@@ -291,8 +206,6 @@
 	}
 
 	return nil
-<<<<<<< HEAD
-=======
 }
 
 // Nullify ensures the valid flag for
@@ -341,6 +254,7 @@
 	user.SetActive(u.Active.Bool)
 	user.SetAdmin(u.Admin.Bool)
 	user.SetFavorites(u.Favorites)
+	user.SetDashboards(u.Dashboards)
 
 	return user
 }
@@ -363,17 +277,30 @@
 		return ErrInvalidUserName
 	}
 
-	// calculate total size of favorites
-	total := 0
+	// calculate totalFavorites size of favorites
+	totalFavorites := 0
 	for _, f := range u.Favorites {
-		total += len(f)
+		totalFavorites += len(f)
 	}
 
 	// verify the Favorites field is within the database constraints
 	// len is to factor in number of comma separators included in the database field,
 	// removing 1 due to the last item not having an appended comma
-	if (total + len(u.Favorites) - 1) > constants.FavoritesMaxSize {
+	if (totalFavorites + len(u.Favorites) - 1) > constants.FavoritesMaxSize {
 		return ErrExceededFavoritesLimit
+	}
+
+	// calculate totalDashboards size of dashboards
+	totalDashboards := 0
+	for _, d := range u.Dashboards {
+		totalDashboards += len(d)
+	}
+
+	// verify the Dashboards field is within the database constraints
+	// len is to factor in number of comma separators included in the database field,
+	// removing 1 due to the last item not having an appended comma
+	if (totalDashboards + len(u.Dashboards) - 1) > constants.FavoritesMaxSize {
+		return ErrExceededDashboardsLimit
 	}
 
 	// ensure that all User string fields
@@ -401,8 +328,8 @@
 		Active:       sql.NullBool{Bool: u.GetActive(), Valid: true},
 		Admin:        sql.NullBool{Bool: u.GetAdmin(), Valid: true},
 		Favorites:    pq.StringArray(u.GetFavorites()),
+		Dashboards:   pq.StringArray(u.GetDashboards()),
 	}
 
 	return user.Nullify()
->>>>>>> 04f93086
 }