--- conflicted
+++ resolved
@@ -36,11 +36,7 @@
 	_sqlite := testSqlite(t)
 	defer func() { _sql, _ := _sqlite.client.DB(); _sql.Close() }()
 
-<<<<<<< HEAD
-	err := _sqlite.CreateUser(context.TODO(), _user)
-=======
-	_, err := _sqlite.CreateUser(_user)
->>>>>>> a3912ea9
+	_, err := _sqlite.CreateUser(context.TODO(), _user)
 	if err != nil {
 		t.Errorf("unable to create test user for sqlite: %v", err)
 	}
