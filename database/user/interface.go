--- conflicted
+++ resolved
@@ -31,11 +31,7 @@
 	// CountUsers defines a function that gets the count of all users.
 	CountUsers(context.Context) (int64, error)
 	// CreateUser defines a function that creates a new user.
-<<<<<<< HEAD
-	CreateUser(context.Context, *library.User) error
-=======
-	CreateUser(*library.User) (*library.User, error)
->>>>>>> a3912ea9
+	CreateUser(context.Context, *library.User) (*library.User, error)
 	// DeleteUser defines a function that deletes an existing user.
 	DeleteUser(context.Context, *library.User) error
 	// GetUser defines a function that gets a user by ID.
@@ -47,9 +43,5 @@
 	// ListLiteUsers defines a function that gets a lite list of users.
 	ListLiteUsers(context.Context, int, int) ([]*library.User, int64, error)
 	// UpdateUser defines a function that updates an existing user.
-<<<<<<< HEAD
-	UpdateUser(context.Context, *library.User) error
-=======
-	UpdateUser(*library.User) (*library.User, error)
->>>>>>> a3912ea9
+	UpdateUser(context.Context, *library.User) (*library.User, error)
 }