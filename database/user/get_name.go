// Copyright (c) 2022 Target Brands, Inc. All rights reserved.
//
// Use of this source code is governed by the LICENSE file in this repository.

package user

import (
	"github.com/go-vela/types/constants"
	"github.com/go-vela/types/database"
	"github.com/go-vela/types/library"
	"github.com/sirupsen/logrus"
)

// GetUserForName gets a user by name from the database.
func (e *engine) GetUserForName(name string) (*library.User, error) {
	e.logger.WithFields(logrus.Fields{
		"user": name,
	}).Tracef("getting user %s from the database", name)

	// variable to store query results
	u := new(database.User)

	// send query to the database and store result in variable
	err := e.client.
		Table(constants.TableUser).
		Where("name = ?", name).
<<<<<<< HEAD
		Limit(1).
=======
>>>>>>> 93d38a93
		Take(u).
		Error
	if err != nil {
		return nil, err
	}

	// decrypt the fields for the user
	//
	// https://pkg.go.dev/github.com/go-vela/types/database#User.Decrypt
	err = u.Decrypt(e.config.EncryptionKey)
	if err != nil {
		// TODO: remove backwards compatibility before 1.x.x release
		//
		// ensures that the change is backwards compatible
		// by logging the error instead of returning it
		// which allows us to fetch unencrypted users
		e.logger.Errorf("unable to decrypt user %d: %v", u.ID.Int64, err)
	}

	// return the decrypted user
	//
	// https://pkg.go.dev/github.com/go-vela/types/database#User.ToLibrary
	return u.ToLibrary(), nil
}<|MERGE_RESOLUTION|>--- conflicted
+++ resolved
@@ -24,10 +24,6 @@
 	err := e.client.
 		Table(constants.TableUser).
 		Where("name = ?", name).
-<<<<<<< HEAD
-		Limit(1).
-=======
->>>>>>> 93d38a93
 		Take(u).
 		Error
 	if err != nil {
