// Copyright (c) 2022 Target Brands, Inc. All rights reserved.
//
// Use of this source code is governed by the LICENSE file in this repository.

package user

import (
	"github.com/go-vela/types/constants"
	"github.com/go-vela/types/database"
	"github.com/go-vela/types/library"
)

// GetUser gets a user by ID from the database.
func (e *engine) GetUser(id int64) (*library.User, error) {
	e.logger.Tracef("getting user %d from the database", id)

	// variable to store query results
	u := new(database.User)

	// send query to the database and store result in variable
	err := e.client.
		Table(constants.TableUser).
		Where("id = ?", id).
<<<<<<< HEAD
		Limit(1).
=======
>>>>>>> 93d38a93
		Take(u).
		Error
	if err != nil {
		return nil, err
	}

	// decrypt the fields for the user
	//
	// https://pkg.go.dev/github.com/go-vela/types/database#User.Decrypt
	err = u.Decrypt(e.config.EncryptionKey)
	if err != nil {
		// TODO: remove backwards compatibility before 1.x.x release
		//
		// ensures that the change is backwards compatible
		// by logging the error instead of returning it
		// which allows us to fetch unencrypted users
		e.logger.Errorf("unable to decrypt user %d: %v", u.ID.Int64, err)
	}

	// return the decrypted user
	//
	// https://pkg.go.dev/github.com/go-vela/types/database#User.ToLibrary
	return u.ToLibrary(), nil
}<|MERGE_RESOLUTION|>--- conflicted
+++ resolved
@@ -21,10 +21,6 @@
 	err := e.client.
 		Table(constants.TableUser).
 		Where("id = ?", id).
-<<<<<<< HEAD
-		Limit(1).
-=======
->>>>>>> 93d38a93
 		Take(u).
 		Error
 	if err != nil {
