// Copyright (c) 2022 Target Brands, Inc. All rights reserved.
//
// Use of this source code is governed by the LICENSE file in this repository.

package user

import (
	"context"
	"reflect"
	"testing"

	"github.com/DATA-DOG/go-sqlmock"
	"github.com/go-vela/types/library"
)

func TestUser_Engine_ListLiteUsers(t *testing.T) {
	// setup types
	_userOne := testUser()
	_userOne.SetID(1)
	_userOne.SetName("foo")
	_userOne.SetToken("bar")
	_userOne.SetHash("baz")
	_userOne.SetFavorites([]string{})

	_userTwo := testUser()
	_userTwo.SetID(2)
	_userTwo.SetName("baz")
	_userTwo.SetToken("bar")
	_userTwo.SetHash("foo")
	_userTwo.SetFavorites([]string{})

	_postgres, _mock := testPostgres(t)
	defer func() { _sql, _ := _postgres.client.DB(); _sql.Close() }()

	// create expected result in mock
	_rows := sqlmock.NewRows([]string{"count"}).AddRow(1)

	// ensure the mock expects the query
	_mock.ExpectQuery(`SELECT count(*) FROM "users"`).WillReturnRows(_rows)

	// create expected result in mock
	_rows = sqlmock.NewRows(
		[]string{"id", "name"}).
		AddRow(1, "foo").
		AddRow(2, "baz")

	// ensure the mock expects the query
	_mock.ExpectQuery(`SELECT "id","name" FROM "users" LIMIT 10`).WillReturnRows(_rows)

	_sqlite := testSqlite(t)
	defer func() { _sql, _ := _sqlite.client.DB(); _sql.Close() }()

<<<<<<< HEAD
	err := _sqlite.CreateUser(context.TODO(), _userOne)
=======
	_, err := _sqlite.CreateUser(_userOne)
>>>>>>> a3912ea9
	if err != nil {
		t.Errorf("unable to create test user for sqlite: %v", err)
	}

<<<<<<< HEAD
	err = _sqlite.CreateUser(context.TODO(), _userTwo)
=======
	_, err = _sqlite.CreateUser(_userTwo)
>>>>>>> a3912ea9
	if err != nil {
		t.Errorf("unable to create test user for sqlite: %v", err)
	}

	// empty fields not returned by query
	_userOne.RefreshToken = new(string)
	_userOne.Token = new(string)
	_userOne.Hash = new(string)
	_userOne.Favorites = new([]string)

	_userTwo.RefreshToken = new(string)
	_userTwo.Token = new(string)
	_userTwo.Hash = new(string)
	_userTwo.Favorites = new([]string)

	// setup tests
	tests := []struct {
		failure  bool
		name     string
		database *engine
		want     []*library.User
	}{
		{
			failure:  false,
			name:     "postgres",
			database: _postgres,
			want:     []*library.User{_userOne, _userTwo},
		},
		{
			failure:  false,
			name:     "sqlite3",
			database: _sqlite,
			want:     []*library.User{_userTwo, _userOne},
		},
	}

	// run tests
	for _, test := range tests {
		t.Run(test.name, func(t *testing.T) {
			got, _, err := test.database.ListLiteUsers(context.TODO(), 1, 10)

			if test.failure {
				if err == nil {
					t.Errorf("ListLiteUsers for %s should have returned err", test.name)
				}

				return
			}

			if err != nil {
				t.Errorf("ListLiteUsers for %s returned err: %v", test.name, err)
			}

			if !reflect.DeepEqual(got, test.want) {
				t.Errorf("ListLiteUsers for %s is %v, want %v", test.name, got, test.want)
			}
		})
	}
}<|MERGE_RESOLUTION|>--- conflicted
+++ resolved
@@ -50,20 +50,12 @@
 	_sqlite := testSqlite(t)
 	defer func() { _sql, _ := _sqlite.client.DB(); _sql.Close() }()
 
-<<<<<<< HEAD
-	err := _sqlite.CreateUser(context.TODO(), _userOne)
-=======
-	_, err := _sqlite.CreateUser(_userOne)
->>>>>>> a3912ea9
+	_, err := _sqlite.CreateUser(context.TODO(), _userOne)
 	if err != nil {
 		t.Errorf("unable to create test user for sqlite: %v", err)
 	}
 
-<<<<<<< HEAD
-	err = _sqlite.CreateUser(context.TODO(), _userTwo)
-=======
-	_, err = _sqlite.CreateUser(_userTwo)
->>>>>>> a3912ea9
+	_, err = _sqlite.CreateUser(context.TODO(), _userTwo)
 	if err != nil {
 		t.Errorf("unable to create test user for sqlite: %v", err)
 	}
