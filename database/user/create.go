--- conflicted
+++ resolved
@@ -16,11 +16,7 @@
 )
 
 // CreateUser creates a new user in the database.
-<<<<<<< HEAD
-func (e *engine) CreateUser(ctx context.Context, u *library.User) error {
-=======
-func (e *engine) CreateUser(u *library.User) (*library.User, error) {
->>>>>>> a3912ea9
+func (e *engine) CreateUser(ctx context.Context, u *library.User) (*library.User, error) {
 	e.logger.WithFields(logrus.Fields{
 		"user": u.GetName(),
 	}).Tracef("creating user %s in the database", u.GetName())
