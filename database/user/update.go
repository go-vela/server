--- conflicted
+++ resolved
@@ -16,11 +16,7 @@
 )
 
 // UpdateUser updates an existing user in the database.
-<<<<<<< HEAD
-func (e *engine) UpdateUser(ctx context.Context, u *library.User) error {
-=======
-func (e *engine) UpdateUser(u *library.User) (*library.User, error) {
->>>>>>> a3912ea9
+func (e *engine) UpdateUser(ctx context.Context, u *library.User) (*library.User, error) {
 	e.logger.WithFields(logrus.Fields{
 		"user": u.GetName(),
 	}).Tracef("updating user %s in the database", u.GetName())
