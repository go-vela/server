--- conflicted
+++ resolved
@@ -5,14 +5,11 @@
 package database
 
 import (
-<<<<<<< HEAD
 	"time"
 
+	"context"
+
 	"github.com/go-vela/server/tracing"
-=======
-	"context"
-	"time"
->>>>>>> 7dc577ff
 )
 
 // EngineOpt represents a configuration option to initialize the database engine.
@@ -98,18 +95,20 @@
 	}
 }
 
-<<<<<<< HEAD
 // WithTracingConfig sets the shared tracing config in the database engine.
 func WithTracingConfig(tracing *tracing.Config) EngineOpt {
 	return func(e *engine) error {
 		// set the tracing config
 		e.tracing = tracing
-=======
+
+		return nil
+	}
+}
+
 // WithContext sets the context in the database engine.
 func WithContext(ctx context.Context) EngineOpt {
 	return func(e *engine) error {
 		e.ctx = ctx
->>>>>>> 7dc577ff
 
 		return nil
 	}
