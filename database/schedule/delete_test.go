// Copyright (c) 2023 Target Brands, Inc. All rights reserved.
//
// Use of this source code is governed by the LICENSE file in this repository.

package schedule

import (
	"context"
	"testing"

	"github.com/DATA-DOG/go-sqlmock"
)

func TestSchedule_Engine_DeleteSchedule(t *testing.T) {
	_schedule := testSchedule()
	_schedule.SetID(1)
	_schedule.SetRepoID(1)
	_schedule.SetName("nightly")
	_schedule.SetEntry("0 0 * * *")
	_schedule.SetCreatedAt(1)
	_schedule.SetCreatedBy("user1")
	_schedule.SetUpdatedAt(1)
	_schedule.SetUpdatedBy("user2")

	_postgres, _mock := testPostgres(t)
	defer func() { _sql, _ := _postgres.client.DB(); _sql.Close() }()

	// ensure the mock expects the query
	_mock.ExpectExec(`DELETE FROM "schedules" WHERE "schedules"."id" = $1`).
		WithArgs(1).
		WillReturnResult(sqlmock.NewResult(1, 1))

	_sqlite := testSqlite(t)
	defer func() { _sql, _ := _sqlite.client.DB(); _sql.Close() }()

<<<<<<< HEAD
	_, err := _sqlite.CreateSchedule(_schedule)
=======
	err := _sqlite.CreateSchedule(context.TODO(), _schedule)
>>>>>>> 439455c9
	if err != nil {
		t.Errorf("unable to create test schedule for sqlite: %v", err)
	}

	// setup tests
	tests := []struct {
		failure  bool
		name     string
		database *engine
	}{
		{
			failure:  false,
			name:     "postgres",
			database: _postgres,
		},
		{
			failure:  false,
			name:     "sqlite3",
			database: _sqlite,
		},
	}

	// run tests
	for _, test := range tests {
		t.Run(test.name, func(t *testing.T) {
			err = test.database.DeleteSchedule(context.TODO(), _schedule)

			if test.failure {
				if err == nil {
					t.Errorf("DeleteSchedule for %s should have returned err", test.name)
				}

				return
			}

			if err != nil {
				t.Errorf("DeleteSchedule for %s returned err: %v", test.name, err)
			}
		})
	}
}<|MERGE_RESOLUTION|>--- conflicted
+++ resolved
@@ -33,11 +33,7 @@
 	_sqlite := testSqlite(t)
 	defer func() { _sql, _ := _sqlite.client.DB(); _sql.Close() }()
 
-<<<<<<< HEAD
-	_, err := _sqlite.CreateSchedule(_schedule)
-=======
-	err := _sqlite.CreateSchedule(context.TODO(), _schedule)
->>>>>>> 439455c9
+	_, err := _sqlite.CreateSchedule(context.TODO(), _schedule)
 	if err != nil {
 		t.Errorf("unable to create test schedule for sqlite: %v", err)
 	}
