--- conflicted
+++ resolved
@@ -33,11 +33,7 @@
 	// CountSchedulesForRepo defines a function that gets the count of schedules by repo ID.
 	CountSchedulesForRepo(context.Context, *library.Repo) (int64, error)
 	// CreateSchedule defines a function that creates a new schedule.
-<<<<<<< HEAD
-	CreateSchedule(context.Context, *library.Schedule) error
-=======
 	CreateSchedule(context.Context, *library.Schedule) (*library.Schedule, error)
->>>>>>> 7dc577ff
 	// DeleteSchedule defines a function that deletes an existing schedule.
 	DeleteSchedule(context.Context, *library.Schedule) error
 	// GetSchedule defines a function that gets a schedule by ID.
