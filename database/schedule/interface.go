--- conflicted
+++ resolved
@@ -6,6 +6,7 @@
 
 import (
 	"context"
+
 	"github.com/go-vela/types/library"
 )
 
@@ -32,11 +33,7 @@
 	// CountSchedulesForRepo defines a function that gets the count of schedules by repo ID.
 	CountSchedulesForRepo(context.Context, *library.Repo) (int64, error)
 	// CreateSchedule defines a function that creates a new schedule.
-<<<<<<< HEAD
-	CreateSchedule(*library.Schedule) (*library.Schedule, error)
-=======
-	CreateSchedule(context.Context, *library.Schedule) error
->>>>>>> 439455c9
+	CreateSchedule(context.Context, *library.Schedule) (*library.Schedule, error)
 	// DeleteSchedule defines a function that deletes an existing schedule.
 	DeleteSchedule(context.Context, *library.Schedule) error
 	// GetSchedule defines a function that gets a schedule by ID.
@@ -50,9 +47,5 @@
 	// ListSchedulesForRepo defines a function that gets a list of schedules by repo ID.
 	ListSchedulesForRepo(context.Context, *library.Repo, int, int) ([]*library.Schedule, int64, error)
 	// UpdateSchedule defines a function that updates an existing schedule.
-<<<<<<< HEAD
-	UpdateSchedule(*library.Schedule, bool) (*library.Schedule, error)
-=======
-	UpdateSchedule(context.Context, *library.Schedule, bool) error
->>>>>>> 439455c9
+	UpdateSchedule(context.Context, *library.Schedule, bool) (*library.Schedule, error)
 }