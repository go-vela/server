// Copyright (c) 2023 Target Brands, Inc. All rights reserved.
//
// Use of this source code is governed by the LICENSE file in this repository.

package schedule

import (
<<<<<<< HEAD
	"reflect"
=======
	"context"
>>>>>>> 439455c9
	"testing"

	"github.com/DATA-DOG/go-sqlmock"
)

func TestSchedule_Engine_CreateSchedule(t *testing.T) {
	_schedule := testSchedule()
	_schedule.SetID(1)
	_schedule.SetRepoID(1)
	_schedule.SetName("nightly")
	_schedule.SetEntry("0 0 * * *")
	_schedule.SetCreatedAt(1)
	_schedule.SetCreatedBy("user1")
	_schedule.SetUpdatedAt(1)
	_schedule.SetUpdatedBy("user2")

	_postgres, _mock := testPostgres(t)
	defer func() { _sql, _ := _postgres.client.DB(); _sql.Close() }()

	// create expected result in mock
	_rows := sqlmock.NewRows([]string{"id"}).AddRow(1)

	// ensure the mock expects the query
	_mock.ExpectQuery(`INSERT INTO "schedules"
("repo_id","active","name","entry","created_at","created_by","updated_at","updated_by","scheduled_at","id")
VALUES ($1,$2,$3,$4,$5,$6,$7,$8,$9,$10) RETURNING "id"`).
		WithArgs(1, false, "nightly", "0 0 * * *", 1, "user1", 1, "user2", nil, 1).
		WillReturnRows(_rows)

	_sqlite := testSqlite(t)
	defer func() { _sql, _ := _sqlite.client.DB(); _sql.Close() }()

	// setup tests
	tests := []struct {
		failure  bool
		name     string
		database *engine
	}{
		{
			failure:  false,
			name:     "postgres",
			database: _postgres,
		},
		{
			failure:  false,
			name:     "sqlite3",
			database: _sqlite,
		},
	}

	// run tests
	for _, test := range tests {
		t.Run(test.name, func(t *testing.T) {
<<<<<<< HEAD
			got, err := test.database.CreateSchedule(_schedule)
=======
			err := test.database.CreateSchedule(context.TODO(), _schedule)
>>>>>>> 439455c9

			if test.failure {
				if err == nil {
					t.Errorf("CreateSchedule for %s should have returned err", test.name)
				}

				return
			}

			if err != nil {
				t.Errorf("CreateSchedule for %s returned err: %v", test.name, err)
			}

			if !reflect.DeepEqual(got, _schedule) {
				t.Errorf("CreateSchedule for %s returned %s, want %s", test.name, got, _schedule)
			}
		})
	}
}<|MERGE_RESOLUTION|>--- conflicted
+++ resolved
@@ -5,11 +5,8 @@
 package schedule
 
 import (
-<<<<<<< HEAD
+	"context"
 	"reflect"
-=======
-	"context"
->>>>>>> 439455c9
 	"testing"
 
 	"github.com/DATA-DOG/go-sqlmock"
@@ -63,11 +60,7 @@
 	// run tests
 	for _, test := range tests {
 		t.Run(test.name, func(t *testing.T) {
-<<<<<<< HEAD
-			got, err := test.database.CreateSchedule(_schedule)
-=======
-			err := test.database.CreateSchedule(context.TODO(), _schedule)
->>>>>>> 439455c9
+			got, err := test.database.CreateSchedule(context.TODO(), _schedule)
 
 			if test.failure {
 				if err == nil {
