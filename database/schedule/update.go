--- conflicted
+++ resolved
@@ -6,6 +6,7 @@
 
 import (
 	"context"
+
 	"github.com/go-vela/types/constants"
 	"github.com/go-vela/types/database"
 	"github.com/go-vela/types/library"
@@ -13,11 +14,7 @@
 )
 
 // UpdateSchedule updates an existing schedule in the database.
-<<<<<<< HEAD
-func (e *engine) UpdateSchedule(s *library.Schedule, fields bool) (*library.Schedule, error) {
-=======
-func (e *engine) UpdateSchedule(ctx context.Context, s *library.Schedule, fields bool) error {
->>>>>>> 439455c9
+func (e *engine) UpdateSchedule(ctx context.Context, s *library.Schedule, fields bool) (*library.Schedule, error) {
 	e.logger.WithFields(logrus.Fields{
 		"schedule": s.GetName(),
 	}).Tracef("updating schedule %s in the database", s.GetName())
