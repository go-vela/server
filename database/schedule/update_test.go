--- conflicted
+++ resolved
@@ -5,11 +5,8 @@
 package schedule
 
 import (
-<<<<<<< HEAD
+	"context"
 	"reflect"
-=======
-	"context"
->>>>>>> 439455c9
 	"testing"
 
 	"github.com/DATA-DOG/go-sqlmock"
@@ -45,11 +42,7 @@
 	_sqlite := testSqlite(t)
 	defer func() { _sql, _ := _sqlite.client.DB(); _sql.Close() }()
 
-<<<<<<< HEAD
-	_, err := _sqlite.CreateSchedule(_schedule)
-=======
-	err := _sqlite.CreateSchedule(context.TODO(), _schedule)
->>>>>>> 439455c9
+	_, err := _sqlite.CreateSchedule(context.TODO(), _schedule)
 	if err != nil {
 		t.Errorf("unable to create test schedule for sqlite: %v", err)
 	}
@@ -75,12 +68,8 @@
 	// run tests
 	for _, test := range tests {
 		t.Run(test.name, func(t *testing.T) {
-<<<<<<< HEAD
-			got, err := test.database.UpdateSchedule(_schedule, true)
+			got, err := test.database.UpdateSchedule(context.TODO(), _schedule, true)
 			_schedule.SetUpdatedAt(got.GetUpdatedAt())
-=======
-			err = test.database.UpdateSchedule(context.TODO(), _schedule, true)
->>>>>>> 439455c9
 
 			if test.failure {
 				if err == nil {
@@ -130,11 +119,7 @@
 	_sqlite := testSqlite(t)
 	defer func() { _sql, _ := _sqlite.client.DB(); _sql.Close() }()
 
-<<<<<<< HEAD
-	_, err := _sqlite.CreateSchedule(_schedule)
-=======
-	err := _sqlite.CreateSchedule(context.TODO(), _schedule)
->>>>>>> 439455c9
+	_, err := _sqlite.CreateSchedule(context.TODO(), _schedule)
 	if err != nil {
 		t.Errorf("unable to create test schedule for sqlite: %v", err)
 	}
@@ -160,11 +145,7 @@
 	// run tests
 	for _, test := range tests {
 		t.Run(test.name, func(t *testing.T) {
-<<<<<<< HEAD
-			got, err := test.database.UpdateSchedule(_schedule, false)
-=======
-			err = test.database.UpdateSchedule(context.TODO(), _schedule, false)
->>>>>>> 439455c9
+			got, err := test.database.UpdateSchedule(context.TODO(), _schedule, false)
 
 			if test.failure {
 				if err == nil {
