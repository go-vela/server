--- conflicted
+++ resolved
@@ -7,6 +7,7 @@
 
 import (
 	"context"
+
 	"github.com/go-vela/types/constants"
 	"github.com/go-vela/types/database"
 	"github.com/go-vela/types/library"
@@ -14,11 +15,7 @@
 )
 
 // CreateSchedule creates a new schedule in the database.
-<<<<<<< HEAD
-func (e *engine) CreateSchedule(s *library.Schedule) (*library.Schedule, error) {
-=======
-func (e *engine) CreateSchedule(ctx context.Context, s *library.Schedule) error {
->>>>>>> 439455c9
+func (e *engine) CreateSchedule(ctx context.Context, s *library.Schedule) (*library.Schedule, error) {
 	e.logger.WithFields(logrus.Fields{
 		"schedule": s.GetName(),
 	}).Tracef("creating schedule %s in the database", s.GetName())
