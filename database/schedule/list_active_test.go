// Copyright (c) 2023 Target Brands, Inc. All rights reserved.
//
// Use of this source code is governed by the LICENSE file in this repository.

package schedule

import (
	"context"
	"reflect"
	"testing"

	"github.com/DATA-DOG/go-sqlmock"
	"github.com/go-vela/types/library"
)

func TestSchedule_Engine_ListActiveSchedules(t *testing.T) {
	_scheduleOne := testSchedule()
	_scheduleOne.SetID(1)
	_scheduleOne.SetRepoID(1)
	_scheduleOne.SetActive(true)
	_scheduleOne.SetName("nightly")
	_scheduleOne.SetEntry("0 0 * * *")
	_scheduleOne.SetCreatedAt(1)
	_scheduleOne.SetCreatedBy("user1")
	_scheduleOne.SetUpdatedAt(1)
	_scheduleOne.SetUpdatedBy("user2")

	_scheduleTwo := testSchedule()
	_scheduleTwo.SetID(2)
	_scheduleTwo.SetRepoID(2)
	_scheduleTwo.SetActive(false)
	_scheduleTwo.SetName("hourly")
	_scheduleTwo.SetEntry("0 * * * *")
	_scheduleTwo.SetCreatedAt(1)
	_scheduleTwo.SetCreatedBy("user1")
	_scheduleTwo.SetUpdatedAt(1)
	_scheduleTwo.SetUpdatedBy("user2")

	_postgres, _mock := testPostgres(t)
	defer func() { _sql, _ := _postgres.client.DB(); _sql.Close() }()

	// create expected result in mock
	_rows := sqlmock.NewRows([]string{"count"}).AddRow(2)

	// ensure the mock expects the query
	_mock.ExpectQuery(`SELECT count(*) FROM "schedules" WHERE active = $1`).WithArgs(true).WillReturnRows(_rows)

	// create expected result in mock
	_rows = sqlmock.NewRows(
		[]string{"id", "repo_id", "active", "name", "entry", "created_at", "created_by", "updated_at", "updated_by", "scheduled_at"}).
		AddRow(1, 1, true, "nightly", "0 0 * * *", 1, "user1", 1, "user2", nil)

	// ensure the mock expects the query
	_mock.ExpectQuery(`SELECT * FROM "schedules" WHERE active = $1`).WithArgs(true).WillReturnRows(_rows)

	_sqlite := testSqlite(t)
	defer func() { _sql, _ := _sqlite.client.DB(); _sql.Close() }()

<<<<<<< HEAD
	_, err := _sqlite.CreateSchedule(_scheduleOne)
=======
	err := _sqlite.CreateSchedule(context.TODO(), _scheduleOne)
>>>>>>> 439455c9
	if err != nil {
		t.Errorf("unable to create test schedule for sqlite: %v", err)
	}

<<<<<<< HEAD
	_, err = _sqlite.CreateSchedule(_scheduleTwo)
=======
	err = _sqlite.CreateSchedule(context.TODO(), _scheduleTwo)
>>>>>>> 439455c9
	if err != nil {
		t.Errorf("unable to create test schedule for sqlite: %v", err)
	}

	// setup tests
	tests := []struct {
		failure  bool
		name     string
		database *engine
		want     []*library.Schedule
	}{
		{
			failure:  false,
			name:     "postgres",
			database: _postgres,
			want:     []*library.Schedule{_scheduleOne},
		},
		{
			failure:  false,
			name:     "sqlite3",
			database: _sqlite,
			want:     []*library.Schedule{_scheduleOne},
		},
	}

	// run tests
	for _, test := range tests {
		t.Run(test.name, func(t *testing.T) {
			got, err := test.database.ListActiveSchedules(context.TODO())

			if test.failure {
				if err == nil {
					t.Errorf("ListActiveSchedules for %s should have returned err", test.name)
				}

				return
			}

			if err != nil {
				t.Errorf("ListActiveSchedules for %s returned err: %v", test.name, err)
			}

			if !reflect.DeepEqual(got, test.want) {
				t.Errorf("ListActiveSchedules for %s is %v, want %v", test.name, got, test.want)
			}
		})
	}
}<|MERGE_RESOLUTION|>--- conflicted
+++ resolved
@@ -56,20 +56,12 @@
 	_sqlite := testSqlite(t)
 	defer func() { _sql, _ := _sqlite.client.DB(); _sql.Close() }()
 
-<<<<<<< HEAD
-	_, err := _sqlite.CreateSchedule(_scheduleOne)
-=======
-	err := _sqlite.CreateSchedule(context.TODO(), _scheduleOne)
->>>>>>> 439455c9
+	_, err := _sqlite.CreateSchedule(context.TODO(), _scheduleOne)
 	if err != nil {
 		t.Errorf("unable to create test schedule for sqlite: %v", err)
 	}
 
-<<<<<<< HEAD
-	_, err = _sqlite.CreateSchedule(_scheduleTwo)
-=======
-	err = _sqlite.CreateSchedule(context.TODO(), _scheduleTwo)
->>>>>>> 439455c9
+	_, err = _sqlite.CreateSchedule(context.TODO(), _scheduleTwo)
 	if err != nil {
 		t.Errorf("unable to create test schedule for sqlite: %v", err)
 	}
