// Copyright (c) 2023 Target Brands, Inc. All rights reserved.
//
// Use of this source code is governed by the LICENSE file in this repository.

package schedule

import (
	"context"
	"reflect"
	"testing"

	"github.com/DATA-DOG/go-sqlmock"
)

func TestSchedule_Engine_CountSchedules(t *testing.T) {
	_scheduleOne := testSchedule()
	_scheduleOne.SetID(1)
	_scheduleOne.SetRepoID(1)
	_scheduleOne.SetName("nightly")
	_scheduleOne.SetEntry("0 0 * * *")
	_scheduleOne.SetCreatedAt(1)
	_scheduleOne.SetCreatedBy("user1")
	_scheduleOne.SetUpdatedAt(1)
	_scheduleOne.SetUpdatedBy("user2")

	_scheduleTwo := testSchedule()
	_scheduleTwo.SetID(2)
	_scheduleTwo.SetRepoID(2)
	_scheduleTwo.SetName("hourly")
	_scheduleTwo.SetEntry("0 * * * *")
	_scheduleTwo.SetCreatedAt(1)
	_scheduleTwo.SetCreatedBy("user1")
	_scheduleTwo.SetUpdatedAt(1)
	_scheduleTwo.SetUpdatedBy("user2")

	_postgres, _mock := testPostgres(t)
	defer func() { _sql, _ := _postgres.client.DB(); _sql.Close() }()

	// create expected result in mock
	_rows := sqlmock.NewRows([]string{"count"}).AddRow(2)

	// ensure the mock expects the query
	_mock.ExpectQuery(`SELECT count(*) FROM "schedules"`).WillReturnRows(_rows)

	_sqlite := testSqlite(t)
	defer func() { _sql, _ := _sqlite.client.DB(); _sql.Close() }()

<<<<<<< HEAD
	ctx := context.TODO()

	err := _sqlite.CreateSchedule(ctx, _scheduleOne)
=======
	_, err := _sqlite.CreateSchedule(context.TODO(), _scheduleOne)
>>>>>>> 7dc577ff
	if err != nil {
		t.Errorf("unable to create test schedule for sqlite: %v", err)
	}

<<<<<<< HEAD
	err = _sqlite.CreateSchedule(ctx, _scheduleTwo)
=======
	_, err = _sqlite.CreateSchedule(context.TODO(), _scheduleTwo)
>>>>>>> 7dc577ff
	if err != nil {
		t.Errorf("unable to create test schedule for sqlite: %v", err)
	}

	// setup tests
	tests := []struct {
		failure  bool
		name     string
		database *engine
		want     int64
	}{
		{
			failure:  false,
			name:     "postgres",
			database: _postgres,
			want:     2,
		},
		{
			failure:  false,
			name:     "sqlite3",
			database: _sqlite,
			want:     2,
		},
	}

	// run tests
	for _, test := range tests {
		t.Run(test.name, func(t *testing.T) {
			got, err := test.database.CountSchedules(context.TODO())

			if test.failure {
				if err == nil {
					t.Errorf("CountSchedules for %s should have returned err", test.name)
				}

				return
			}

			if err != nil {
				t.Errorf("CountSchedules for %s returned err: %v", test.name, err)
			}

			if !reflect.DeepEqual(got, test.want) {
				t.Errorf("CountSchedules for %s is %v, want %v", test.name, got, test.want)
			}
		})
	}
}<|MERGE_RESOLUTION|>--- conflicted
+++ resolved
@@ -45,22 +45,12 @@
 	_sqlite := testSqlite(t)
 	defer func() { _sql, _ := _sqlite.client.DB(); _sql.Close() }()
 
-<<<<<<< HEAD
-	ctx := context.TODO()
-
-	err := _sqlite.CreateSchedule(ctx, _scheduleOne)
-=======
 	_, err := _sqlite.CreateSchedule(context.TODO(), _scheduleOne)
->>>>>>> 7dc577ff
 	if err != nil {
 		t.Errorf("unable to create test schedule for sqlite: %v", err)
 	}
 
-<<<<<<< HEAD
-	err = _sqlite.CreateSchedule(ctx, _scheduleTwo)
-=======
 	_, err = _sqlite.CreateSchedule(context.TODO(), _scheduleTwo)
->>>>>>> 7dc577ff
 	if err != nil {
 		t.Errorf("unable to create test schedule for sqlite: %v", err)
 	}
