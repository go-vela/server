// SPDX-License-Identifier: Apache-2.0

package repo

import (
	"context"
	"testing"
	"time"

	"github.com/DATA-DOG/go-sqlmock"
	"github.com/google/go-cmp/cmp"

	api "github.com/go-vela/server/api/types"
	"github.com/go-vela/server/database/testutils"
	"github.com/go-vela/server/database/types"
	"github.com/go-vela/types/constants"
)

func TestRepo_Engine_ListReposForOrg(t *testing.T) {
	// setup types
	_owner := testutils.APIUser()
	_owner.SetID(1)
	_owner.SetName("foo")
	_owner.SetToken("bar")

	_repoOne := testutils.APIRepo()
	_repoOne.SetID(1)
	_repoOne.SetOwner(_owner)
	_repoOne.SetHash("baz")
	_repoOne.SetOrg("foo")
	_repoOne.SetName("bar")
	_repoOne.SetFullName("foo/bar")
	_repoOne.SetVisibility("public")
	_repoOne.SetPipelineType("yaml")
	_repoOne.SetTopics([]string{})
	_repoOne.SetAllowEvents(api.NewEventsFromMask(1))

	_repoTwo := testutils.APIRepo()
	_repoTwo.SetID(2)
	_repoTwo.SetOwner(_owner)
	_repoTwo.SetHash("bar")
	_repoTwo.SetOrg("foo")
	_repoTwo.SetName("baz")
	_repoTwo.SetFullName("foo/baz")
	_repoTwo.SetVisibility("public")
	_repoTwo.SetPipelineType("yaml")
	_repoTwo.SetTopics([]string{})
	_repoTwo.SetAllowEvents(api.NewEventsFromMask(1))

<<<<<<< HEAD
	_buildOne := new(api.Build)
	_buildOne.SetID(1)
	_buildOne.SetRepo(_repoOne)
	_buildOne.SetNumber(1)
	_buildOne.SetCreated(time.Now().UTC().Unix())
=======
	_owner := testOwner()
	_owner.SetID(1)
	_owner.SetName("foo")
>>>>>>> 66b3088e

	_buildTwo := new(api.Build)
	_buildTwo.SetID(2)
	_buildTwo.SetRepo(_repoTwo)
	_buildTwo.SetNumber(1)
	_buildTwo.SetCreated(time.Now().UTC().Unix())

	_postgres, _mock := testPostgres(t)
	defer func() { _sql, _ := _postgres.client.DB(); _sql.Close() }()

	// create expected name count query result in mock
	_rows := sqlmock.NewRows([]string{"count"}).AddRow(2)

	// ensure the mock expects the name count query
	_mock.ExpectQuery(`SELECT count(*) FROM "repos" WHERE org = $1`).WithArgs("foo").WillReturnRows(_rows)

	// create expected name query result in mock
	_rows = sqlmock.NewRows(
		[]string{"id", "user_id", "hash", "org", "name", "full_name", "link", "clone", "branch", "topics", "timeout", "counter", "visibility", "private", "trusted", "active", "allow_events", "pipeline_type", "previous_name", "approve_build"}).
		AddRow(1, 1, "baz", "foo", "bar", "foo/bar", "", "", "", "{}", 0, 0, "public", false, false, false, 1, "yaml", nil, nil).
		AddRow(2, 1, "bar", "foo", "baz", "foo/baz", "", "", "", "{}", 0, 0, "public", false, false, false, 1, "yaml", nil, nil)

	_userRows := sqlmock.NewRows(
		[]string{"id", "name", "token", "hash", "active", "admin"}).
		AddRow(1, "foo", "bar", "baz", false, false)

	// ensure the mock expects the name query
	_mock.ExpectQuery(`SELECT * FROM "repos" WHERE org = $1 ORDER BY name LIMIT $2`).WithArgs("foo", 10).WillReturnRows(_rows)
	_mock.ExpectQuery(`SELECT * FROM "users" WHERE "users"."id" = $1`).WithArgs(1).WillReturnRows(_userRows)

	// create expected latest count query result in mock
	_rows = sqlmock.NewRows([]string{"count"}).AddRow(2)

	// ensure the mock expects the latest count query
	_mock.ExpectQuery(`SELECT count(*) FROM "repos" WHERE org = $1`).WithArgs("foo").WillReturnRows(_rows)

	// create expected latest query result in mock
	_rows = sqlmock.NewRows(
		[]string{"id", "user_id", "hash", "org", "name", "full_name", "link", "clone", "branch", "topics", "timeout", "counter", "visibility", "private", "trusted", "active", "allow_events", "pipeline_type", "previous_name", "approve_build"}).
		AddRow(1, 1, "baz", "foo", "bar", "foo/bar", "", "", "", "{}", 0, 0, "public", false, false, false, 1, "yaml", nil, nil).
		AddRow(2, 1, "bar", "foo", "baz", "foo/baz", "", "", "", "{}", 0, 0, "public", false, false, false, 1, "yaml", nil, nil)

	_userRows = sqlmock.NewRows(
		[]string{"id", "name", "token", "hash", "active", "admin"}).
		AddRow(1, "foo", "bar", "baz", false, false)

	// ensure the mock expects the latest query
	_mock.ExpectQuery(`SELECT repos.* FROM "repos" LEFT JOIN (SELECT repos.id, MAX(builds.created) AS latest_build FROM "builds" INNER JOIN repos repos ON builds.repo_id = repos.id WHERE repos.org = $1 GROUP BY "repos"."id") t on repos.id = t.id ORDER BY latest_build DESC NULLS LAST LIMIT $2`).WithArgs("foo", 10).WillReturnRows(_rows)
	_mock.ExpectQuery(`SELECT * FROM "users" WHERE "users"."id" = $1`).WithArgs(1).WillReturnRows(_userRows)

	_sqlite := testSqlite(t)
	defer func() { _sql, _ := _sqlite.client.DB(); _sql.Close() }()

	_, err := _sqlite.CreateRepo(context.TODO(), _repoOne)
	if err != nil {
		t.Errorf("unable to create test repo for sqlite: %v", err)
	}

	_, err = _sqlite.CreateRepo(context.TODO(), _repoTwo)
	if err != nil {
		t.Errorf("unable to create test repo for sqlite: %v", err)
	}

	err = _sqlite.client.Migrator().CreateTable(&types.User{})
	if err != nil {
		t.Errorf("unable to create build table for sqlite: %v", err)
	}

	err = _sqlite.client.Table(constants.TableUser).Create(types.UserFromAPI(_owner)).Error
	if err != nil {
		t.Errorf("unable to create test user for sqlite: %v", err)
	}

	err = _sqlite.client.Migrator().CreateTable(&types.Build{})
	if err != nil {
		t.Errorf("unable to create build table for sqlite: %v", err)
	}

<<<<<<< HEAD
	err = _sqlite.client.Table(constants.TableBuild).Create(types.BuildFromAPI(_buildOne)).Error
=======
	err = _sqlite.client.AutoMigrate(&user.User{})
>>>>>>> 66b3088e
	if err != nil {
		t.Errorf("unable to create test build for sqlite: %v", err)
	}

	err = _sqlite.client.Table(constants.TableBuild).Create(types.BuildFromAPI(_buildTwo)).Error
	if err != nil {
		t.Errorf("unable to create test build for sqlite: %v", err)
	}

	// setup tests
	tests := []struct {
		failure  bool
		name     string
		sort     string
		database *engine
		want     []*api.Repo
	}{
		{
			failure:  false,
			name:     "postgres with name",
			database: _postgres,
			sort:     "name",
			want:     []*api.Repo{_repoOne, _repoTwo},
		},
		{
			failure:  false,
			name:     "postgres with latest",
			database: _postgres,
			sort:     "latest",
			want:     []*api.Repo{_repoOne, _repoTwo},
		},
		{
			failure:  false,
			name:     "sqlite with name",
			database: _sqlite,
			sort:     "name",
			want:     []*api.Repo{_repoOne, _repoTwo},
		},
		{
			failure:  false,
			name:     "sqlite with latest",
			database: _sqlite,
			sort:     "latest",
			want:     []*api.Repo{_repoOne, _repoTwo},
		},
	}

	filters := map[string]interface{}{}

	// run tests
	for _, test := range tests {
		t.Run(test.name, func(t *testing.T) {
			got, _, err := test.database.ListReposForOrg(context.TODO(), "foo", test.sort, filters, 1, 10)

			if test.failure {
				if err == nil {
					t.Errorf("ListReposForOrg for %s should have returned err", test.name)
				}

				return
			}

			if err != nil {
				t.Errorf("ListReposForOrg for %s returned err: %v", test.name, err)
			}

			if diff := cmp.Diff(test.want, got); diff != "" {
				t.Errorf("ListReposForOrg for %s mismatch (-want +got):\n%s", test.name, diff)
			}
		})
	}
}<|MERGE_RESOLUTION|>--- conflicted
+++ resolved
@@ -18,7 +18,7 @@
 
 func TestRepo_Engine_ListReposForOrg(t *testing.T) {
 	// setup types
-	_owner := testutils.APIUser()
+	_owner := testutils.APIUser().CropPreferences()
 	_owner.SetID(1)
 	_owner.SetName("foo")
 	_owner.SetToken("bar")
@@ -47,17 +47,11 @@
 	_repoTwo.SetTopics([]string{})
 	_repoTwo.SetAllowEvents(api.NewEventsFromMask(1))
 
-<<<<<<< HEAD
 	_buildOne := new(api.Build)
 	_buildOne.SetID(1)
 	_buildOne.SetRepo(_repoOne)
 	_buildOne.SetNumber(1)
 	_buildOne.SetCreated(time.Now().UTC().Unix())
-=======
-	_owner := testOwner()
-	_owner.SetID(1)
-	_owner.SetName("foo")
->>>>>>> 66b3088e
 
 	_buildTwo := new(api.Build)
 	_buildTwo.SetID(2)
@@ -136,11 +130,7 @@
 		t.Errorf("unable to create build table for sqlite: %v", err)
 	}
 
-<<<<<<< HEAD
 	err = _sqlite.client.Table(constants.TableBuild).Create(types.BuildFromAPI(_buildOne)).Error
-=======
-	err = _sqlite.client.AutoMigrate(&user.User{})
->>>>>>> 66b3088e
 	if err != nil {
 		t.Errorf("unable to create test build for sqlite: %v", err)
 	}
