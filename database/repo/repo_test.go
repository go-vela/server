--- conflicted
+++ resolved
@@ -171,76 +171,6 @@
 	return _engine
 }
 
-<<<<<<< HEAD
-// testAPIRepo is a test helper function to create an API
-// Repo type with all fields set to their zero values.
-func testAPIRepo() *api.Repo {
-	return &api.Repo{
-		ID:           new(int64),
-		Owner:        testOwner(),
-		BuildLimit:   new(int64),
-		Timeout:      new(int64),
-		Counter:      new(int),
-		PipelineType: new(string),
-		Hash:         new(string),
-		Org:          new(string),
-		Name:         new(string),
-		FullName:     new(string),
-		Link:         new(string),
-		Clone:        new(string),
-		Branch:       new(string),
-		Visibility:   new(string),
-		PreviousName: new(string),
-		ApproveBuild: new(string),
-		Private:      new(bool),
-		Trusted:      new(bool),
-		Active:       new(bool),
-		AllowEvents:  testEvents(),
-	}
-}
-
-func testEvents() *api.Events {
-	return &api.Events{
-		Push: &actions.Push{
-			Branch:       new(bool),
-			Tag:          new(bool),
-			DeleteBranch: new(bool),
-			DeleteTag:    new(bool),
-		},
-		PullRequest: &actions.Pull{
-			Opened:      new(bool),
-			Edited:      new(bool),
-			Synchronize: new(bool),
-			Reopened:    new(bool),
-			Labeled:     new(bool),
-			Unlabeled:   new(bool),
-		},
-		Deployment: &actions.Deploy{
-			Created: new(bool),
-		},
-		Comment: &actions.Comment{
-			Created: new(bool),
-			Edited:  new(bool),
-		},
-		Schedule: &actions.Schedule{
-			Run: new(bool),
-		},
-	}
-}
-
-// testOwner is a helper function that returns a sanitized user.
-func testOwner() *api.User {
-	return &api.User{
-		ID:           new(int64),
-		Name:         new(string),
-		RefreshToken: new(string),
-		Token:        new(string),
-		Active:       new(bool),
-	}
-}
-
-=======
->>>>>>> b55aa2bb
 // This will be used with the github.com/DATA-DOG/go-sqlmock library to compare values
 // that are otherwise not easily compared. These typically would be values generated
 // before adding or updating them in the database.
