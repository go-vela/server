--- conflicted
+++ resolved
@@ -222,14 +222,8 @@
 			Created: new(bool),
 			Edited:  new(bool),
 		},
-<<<<<<< HEAD
-		Delete: &actions.Delete{
-			Branch: new(bool),
-			Tag:    new(bool),
-=======
 		Schedule: &actions.Schedule{
 			Run: new(bool),
->>>>>>> 78eca514
 		},
 	}
 }
