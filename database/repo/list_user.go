--- conflicted
+++ resolved
@@ -14,11 +14,7 @@
 // ListReposForUser gets a list of repos by user ID from the database.
 //
 //nolint:lll // ignore long line length due to variable names
-<<<<<<< HEAD
-func (e *engine) ListReposForUser(ctx context.Context, u *api.User, sortBy string, filters map[string]interface{}, page, perPage int) ([]*library.Repo, int64, error) {
-=======
 func (e *engine) ListReposForUser(ctx context.Context, u *api.User, sortBy string, filters map[string]interface{}, page, perPage int) ([]*api.Repo, int64, error) {
->>>>>>> 04f93086
 	e.logger.WithFields(logrus.Fields{
 		"user": u.GetName(),
 	}).Tracef("listing repos for user %s from the database", u.GetName())
