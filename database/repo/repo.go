// SPDX-License-Identifier: Apache-2.0

package repo

import (
	"context"
	"fmt"

	"github.com/sirupsen/logrus"
	"gorm.io/gorm"

	"github.com/go-vela/types/constants"
)

type (
	// config represents the settings required to create the engine that implements the RepoInterface interface.
	config struct {
		// specifies the encryption key to use for the Repo engine
		EncryptionKey string
		// specifies to skip creating tables and indexes for the Repo engine
		SkipCreation bool
	}

	// engine represents the repo functionality that implements the RepoInterface interface.
	engine struct {
		// engine configuration settings used in repo functions
		config *config

		ctx context.Context

		// gorm.io/gorm database client used in repo functions
		//
		// https://pkg.go.dev/gorm.io/gorm#DB
		client *gorm.DB

		// sirupsen/logrus logger used in repo functions
		//
		// https://pkg.go.dev/github.com/sirupsen/logrus#Entry
		logger *logrus.Entry
	}
)

// New creates and returns a Vela service for integrating with repos in the database.
//
//nolint:revive // ignore returning unexported engine
func New(opts ...EngineOpt) (*engine, error) {
	// create new Repo engine
	e := new(engine)

	// create new fields
	e.client = new(gorm.DB)
	e.config = new(config)
	e.logger = new(logrus.Entry)

	// apply all provided configuration options
	for _, opt := range opts {
		err := opt(e)
		if err != nil {
			return nil, err
		}
	}

	// check if we should skip creating repo database objects
	if e.config.SkipCreation {
		e.logger.Warning("skipping creation of repos table and indexes in the database")

		return e, nil
	}

	// create the repos table
	err := e.CreateRepoTable(e.ctx, e.client.Config.Dialector.Name())
	if err != nil {
		return nil, fmt.Errorf("unable to create %s table: %w", constants.TableRepo, err)
	}

	// create the indexes for the repos table
	err = e.CreateRepoIndexes(e.ctx)
	if err != nil {
		return nil, fmt.Errorf("unable to create indexes for %s table: %w", constants.TableRepo, err)
	}

	return e, nil
<<<<<<< HEAD
}

// Decrypt will manipulate the existing repo hash by
// base64 decoding that value. Then, a AES-256 cipher
// block is created from the encryption key in order to
// decrypt the base64 decoded secret value.
func (r *Repo) Decrypt(key string) error {
	// base64 decode the encrypted repo hash
	decoded, err := base64.StdEncoding.DecodeString(r.Hash.String)
	if err != nil {
		return err
	}

	// decrypt the base64 decoded repo hash
	decrypted, err := util.Decrypt(key, decoded)
	if err != nil {
		return err
	}

	// set the decrypted repo hash
	r.Hash = sql.NullString{
		String: string(decrypted),
		Valid:  true,
	}

	return nil
}

// Encrypt will manipulate the existing repo hash by
// creating a AES-256 cipher block from the encryption
// key in order to encrypt the repo hash. Then, the
// repo hash is base64 encoded for transport across
// network boundaries.
func (r *Repo) Encrypt(key string) error {
	// encrypt the repo hash
	encrypted, err := util.Encrypt(key, []byte(r.Hash.String))
	if err != nil {
		return err
	}

	// base64 encode the encrypted repo hash to make it network safe
	r.Hash = sql.NullString{
		String: base64.StdEncoding.EncodeToString(encrypted),
		Valid:  true,
	}

	return nil
}

// Nullify ensures the valid flag for
// the sql.Null types are properly set.
//
// When a field within the Repo type is the zero
// value for the field, the valid flag is set to
// false causing it to be NULL in the database.
func (r *Repo) Nullify() *Repo {
	if r == nil {
		return nil
	}

	// check if the ID field should be false
	if r.ID.Int64 == 0 {
		r.ID.Valid = false
	}

	// check if the UserID field should be false
	if r.UserID.Int64 == 0 {
		r.UserID.Valid = false
	}

	// check if the Hash field should be false
	if len(r.Hash.String) == 0 {
		r.Hash.Valid = false
	}

	// check if the Org field should be false
	if len(r.Org.String) == 0 {
		r.Org.Valid = false
	}

	// check if the Name field should be false
	if len(r.Name.String) == 0 {
		r.Name.Valid = false
	}

	// check if the FullName field should be false
	if len(r.FullName.String) == 0 {
		r.FullName.Valid = false
	}

	// check if the Link field should be false
	if len(r.Link.String) == 0 {
		r.Link.Valid = false
	}

	// check if the Clone field should be false
	if len(r.Clone.String) == 0 {
		r.Clone.Valid = false
	}

	// check if the Branch field should be false
	if len(r.Branch.String) == 0 {
		r.Branch.Valid = false
	}

	// check if the BuildLimit field should be false
	if r.BuildLimit.Int64 == 0 {
		r.BuildLimit.Valid = false
	}

	// check if the Timeout field should be false
	if r.Timeout.Int64 == 0 {
		r.Timeout.Valid = false
	}

	// check if the AllowEvents field should be false
	if r.AllowEvents.Int64 == 0 {
		r.AllowEvents.Valid = false
	}

	// check if the Visibility field should be false
	if len(r.Visibility.String) == 0 {
		r.Visibility.Valid = false
	}

	// check if the PipelineType field should be false
	if len(r.PipelineType.String) == 0 {
		r.PipelineType.Valid = false
	}

	// check if the PreviousName field should be false
	if len(r.PreviousName.String) == 0 {
		r.PreviousName.Valid = false
	}

	// check if the ApproveForkBuild field should be false
	if len(r.ApproveBuild.String) == 0 {
		r.ApproveBuild.Valid = false
	}

	return r
}

// ToAPI converts the Repo type
// to an API Repo type.
func (r *Repo) ToAPI() *api.Repo {
	repo := new(api.Repo)

	repo.SetID(r.ID.Int64)
	repo.SetOwner(r.Owner.ToAPI().Crop())
	repo.SetHash(r.Hash.String)
	repo.SetOrg(r.Org.String)
	repo.SetName(r.Name.String)
	repo.SetFullName(r.FullName.String)
	repo.SetLink(r.Link.String)
	repo.SetClone(r.Clone.String)
	repo.SetBranch(r.Branch.String)
	repo.SetTopics(r.Topics)
	repo.SetBuildLimit(r.BuildLimit.Int64)
	repo.SetTimeout(r.Timeout.Int64)
	repo.SetCounter(int(r.Counter.Int32))
	repo.SetVisibility(r.Visibility.String)
	repo.SetPrivate(r.Private.Bool)
	repo.SetTrusted(r.Trusted.Bool)
	repo.SetActive(r.Active.Bool)
	repo.SetAllowEvents(api.NewEventsFromMask(r.AllowEvents.Int64))
	repo.SetPipelineType(r.PipelineType.String)
	repo.SetPreviousName(r.PreviousName.String)
	repo.SetApproveBuild(r.ApproveBuild.String)

	return repo
}

// Validate verifies the necessary fields for
// the Repo type are populated correctly.
func (r *Repo) Validate() error {
	// verify the UserID field is populated
	if r.UserID.Int64 <= 0 {
		return ErrEmptyRepoUserID
	}

	// verify the Hash field is populated
	if len(r.Hash.String) == 0 {
		return ErrEmptyRepoHash
	}

	// verify the Org field is populated
	if len(r.Org.String) == 0 {
		return ErrEmptyRepoOrg
	}

	// verify the Name field is populated
	if len(r.Name.String) == 0 {
		return ErrEmptyRepoName
	}

	// verify the FullName field is populated
	if len(r.FullName.String) == 0 {
		return ErrEmptyRepoFullName
	}

	// verify the Visibility field is populated
	if len(r.Visibility.String) == 0 {
		return ErrEmptyRepoVisibility
	}

	// calculate total size of favorites while sanitizing entries
	total := 0

	for i, t := range r.Topics {
		r.Topics[i] = util.Sanitize(t)
		total += len(t)
	}

	// verify the Favorites field is within the database constraints
	// len is to factor in number of comma separators included in the database field,
	// removing 1 due to the last item not having an appended comma
	if (total + len(r.Topics) - 1) > constants.TopicsMaxSize {
		return ErrExceededTopicsLimit
	}

	// ensure that all Repo string fields
	// that can be returned as JSON are sanitized
	// to avoid unsafe HTML content
	r.Org = sql.NullString{String: util.Sanitize(r.Org.String), Valid: r.Org.Valid}
	r.Name = sql.NullString{String: util.Sanitize(r.Name.String), Valid: r.Name.Valid}
	r.FullName = sql.NullString{String: util.Sanitize(r.FullName.String), Valid: r.FullName.Valid}
	r.Link = sql.NullString{String: util.Sanitize(r.Link.String), Valid: r.Link.Valid}
	r.Clone = sql.NullString{String: util.Sanitize(r.Clone.String), Valid: r.Clone.Valid}
	r.Branch = sql.NullString{String: util.Sanitize(r.Branch.String), Valid: r.Branch.Valid}
	r.Visibility = sql.NullString{String: util.Sanitize(r.Visibility.String), Valid: r.Visibility.Valid}
	r.PipelineType = sql.NullString{String: util.Sanitize(r.PipelineType.String), Valid: r.PipelineType.Valid}

	return nil
}

// FromAPI converts the API Repo type
// to a database repo type.
func FromAPI(r *api.Repo) *Repo {
	repo := &Repo{
		ID:           sql.NullInt64{Int64: r.GetID(), Valid: true},
		UserID:       sql.NullInt64{Int64: r.GetOwner().GetID(), Valid: true},
		Hash:         sql.NullString{String: r.GetHash(), Valid: true},
		Org:          sql.NullString{String: r.GetOrg(), Valid: true},
		Name:         sql.NullString{String: r.GetName(), Valid: true},
		FullName:     sql.NullString{String: r.GetFullName(), Valid: true},
		Link:         sql.NullString{String: r.GetLink(), Valid: true},
		Clone:        sql.NullString{String: r.GetClone(), Valid: true},
		Branch:       sql.NullString{String: r.GetBranch(), Valid: true},
		Topics:       pq.StringArray(r.GetTopics()),
		BuildLimit:   sql.NullInt64{Int64: r.GetBuildLimit(), Valid: true},
		Timeout:      sql.NullInt64{Int64: r.GetTimeout(), Valid: true},
		Counter:      sql.NullInt32{Int32: int32(r.GetCounter()), Valid: true},
		Visibility:   sql.NullString{String: r.GetVisibility(), Valid: true},
		Private:      sql.NullBool{Bool: r.GetPrivate(), Valid: true},
		Trusted:      sql.NullBool{Bool: r.GetTrusted(), Valid: true},
		Active:       sql.NullBool{Bool: r.GetActive(), Valid: true},
		AllowEvents:  sql.NullInt64{Int64: r.GetAllowEvents().ToDatabase(), Valid: true},
		PipelineType: sql.NullString{String: r.GetPipelineType(), Valid: true},
		PreviousName: sql.NullString{String: r.GetPreviousName(), Valid: true},
		ApproveBuild: sql.NullString{String: r.GetApproveBuild(), Valid: true},
	}

	return repo.Nullify()
=======
>>>>>>> b55aa2bb
}<|MERGE_RESOLUTION|>--- conflicted
+++ resolved
@@ -80,271 +80,4 @@
 	}
 
 	return e, nil
-<<<<<<< HEAD
-}
-
-// Decrypt will manipulate the existing repo hash by
-// base64 decoding that value. Then, a AES-256 cipher
-// block is created from the encryption key in order to
-// decrypt the base64 decoded secret value.
-func (r *Repo) Decrypt(key string) error {
-	// base64 decode the encrypted repo hash
-	decoded, err := base64.StdEncoding.DecodeString(r.Hash.String)
-	if err != nil {
-		return err
-	}
-
-	// decrypt the base64 decoded repo hash
-	decrypted, err := util.Decrypt(key, decoded)
-	if err != nil {
-		return err
-	}
-
-	// set the decrypted repo hash
-	r.Hash = sql.NullString{
-		String: string(decrypted),
-		Valid:  true,
-	}
-
-	return nil
-}
-
-// Encrypt will manipulate the existing repo hash by
-// creating a AES-256 cipher block from the encryption
-// key in order to encrypt the repo hash. Then, the
-// repo hash is base64 encoded for transport across
-// network boundaries.
-func (r *Repo) Encrypt(key string) error {
-	// encrypt the repo hash
-	encrypted, err := util.Encrypt(key, []byte(r.Hash.String))
-	if err != nil {
-		return err
-	}
-
-	// base64 encode the encrypted repo hash to make it network safe
-	r.Hash = sql.NullString{
-		String: base64.StdEncoding.EncodeToString(encrypted),
-		Valid:  true,
-	}
-
-	return nil
-}
-
-// Nullify ensures the valid flag for
-// the sql.Null types are properly set.
-//
-// When a field within the Repo type is the zero
-// value for the field, the valid flag is set to
-// false causing it to be NULL in the database.
-func (r *Repo) Nullify() *Repo {
-	if r == nil {
-		return nil
-	}
-
-	// check if the ID field should be false
-	if r.ID.Int64 == 0 {
-		r.ID.Valid = false
-	}
-
-	// check if the UserID field should be false
-	if r.UserID.Int64 == 0 {
-		r.UserID.Valid = false
-	}
-
-	// check if the Hash field should be false
-	if len(r.Hash.String) == 0 {
-		r.Hash.Valid = false
-	}
-
-	// check if the Org field should be false
-	if len(r.Org.String) == 0 {
-		r.Org.Valid = false
-	}
-
-	// check if the Name field should be false
-	if len(r.Name.String) == 0 {
-		r.Name.Valid = false
-	}
-
-	// check if the FullName field should be false
-	if len(r.FullName.String) == 0 {
-		r.FullName.Valid = false
-	}
-
-	// check if the Link field should be false
-	if len(r.Link.String) == 0 {
-		r.Link.Valid = false
-	}
-
-	// check if the Clone field should be false
-	if len(r.Clone.String) == 0 {
-		r.Clone.Valid = false
-	}
-
-	// check if the Branch field should be false
-	if len(r.Branch.String) == 0 {
-		r.Branch.Valid = false
-	}
-
-	// check if the BuildLimit field should be false
-	if r.BuildLimit.Int64 == 0 {
-		r.BuildLimit.Valid = false
-	}
-
-	// check if the Timeout field should be false
-	if r.Timeout.Int64 == 0 {
-		r.Timeout.Valid = false
-	}
-
-	// check if the AllowEvents field should be false
-	if r.AllowEvents.Int64 == 0 {
-		r.AllowEvents.Valid = false
-	}
-
-	// check if the Visibility field should be false
-	if len(r.Visibility.String) == 0 {
-		r.Visibility.Valid = false
-	}
-
-	// check if the PipelineType field should be false
-	if len(r.PipelineType.String) == 0 {
-		r.PipelineType.Valid = false
-	}
-
-	// check if the PreviousName field should be false
-	if len(r.PreviousName.String) == 0 {
-		r.PreviousName.Valid = false
-	}
-
-	// check if the ApproveForkBuild field should be false
-	if len(r.ApproveBuild.String) == 0 {
-		r.ApproveBuild.Valid = false
-	}
-
-	return r
-}
-
-// ToAPI converts the Repo type
-// to an API Repo type.
-func (r *Repo) ToAPI() *api.Repo {
-	repo := new(api.Repo)
-
-	repo.SetID(r.ID.Int64)
-	repo.SetOwner(r.Owner.ToAPI().Crop())
-	repo.SetHash(r.Hash.String)
-	repo.SetOrg(r.Org.String)
-	repo.SetName(r.Name.String)
-	repo.SetFullName(r.FullName.String)
-	repo.SetLink(r.Link.String)
-	repo.SetClone(r.Clone.String)
-	repo.SetBranch(r.Branch.String)
-	repo.SetTopics(r.Topics)
-	repo.SetBuildLimit(r.BuildLimit.Int64)
-	repo.SetTimeout(r.Timeout.Int64)
-	repo.SetCounter(int(r.Counter.Int32))
-	repo.SetVisibility(r.Visibility.String)
-	repo.SetPrivate(r.Private.Bool)
-	repo.SetTrusted(r.Trusted.Bool)
-	repo.SetActive(r.Active.Bool)
-	repo.SetAllowEvents(api.NewEventsFromMask(r.AllowEvents.Int64))
-	repo.SetPipelineType(r.PipelineType.String)
-	repo.SetPreviousName(r.PreviousName.String)
-	repo.SetApproveBuild(r.ApproveBuild.String)
-
-	return repo
-}
-
-// Validate verifies the necessary fields for
-// the Repo type are populated correctly.
-func (r *Repo) Validate() error {
-	// verify the UserID field is populated
-	if r.UserID.Int64 <= 0 {
-		return ErrEmptyRepoUserID
-	}
-
-	// verify the Hash field is populated
-	if len(r.Hash.String) == 0 {
-		return ErrEmptyRepoHash
-	}
-
-	// verify the Org field is populated
-	if len(r.Org.String) == 0 {
-		return ErrEmptyRepoOrg
-	}
-
-	// verify the Name field is populated
-	if len(r.Name.String) == 0 {
-		return ErrEmptyRepoName
-	}
-
-	// verify the FullName field is populated
-	if len(r.FullName.String) == 0 {
-		return ErrEmptyRepoFullName
-	}
-
-	// verify the Visibility field is populated
-	if len(r.Visibility.String) == 0 {
-		return ErrEmptyRepoVisibility
-	}
-
-	// calculate total size of favorites while sanitizing entries
-	total := 0
-
-	for i, t := range r.Topics {
-		r.Topics[i] = util.Sanitize(t)
-		total += len(t)
-	}
-
-	// verify the Favorites field is within the database constraints
-	// len is to factor in number of comma separators included in the database field,
-	// removing 1 due to the last item not having an appended comma
-	if (total + len(r.Topics) - 1) > constants.TopicsMaxSize {
-		return ErrExceededTopicsLimit
-	}
-
-	// ensure that all Repo string fields
-	// that can be returned as JSON are sanitized
-	// to avoid unsafe HTML content
-	r.Org = sql.NullString{String: util.Sanitize(r.Org.String), Valid: r.Org.Valid}
-	r.Name = sql.NullString{String: util.Sanitize(r.Name.String), Valid: r.Name.Valid}
-	r.FullName = sql.NullString{String: util.Sanitize(r.FullName.String), Valid: r.FullName.Valid}
-	r.Link = sql.NullString{String: util.Sanitize(r.Link.String), Valid: r.Link.Valid}
-	r.Clone = sql.NullString{String: util.Sanitize(r.Clone.String), Valid: r.Clone.Valid}
-	r.Branch = sql.NullString{String: util.Sanitize(r.Branch.String), Valid: r.Branch.Valid}
-	r.Visibility = sql.NullString{String: util.Sanitize(r.Visibility.String), Valid: r.Visibility.Valid}
-	r.PipelineType = sql.NullString{String: util.Sanitize(r.PipelineType.String), Valid: r.PipelineType.Valid}
-
-	return nil
-}
-
-// FromAPI converts the API Repo type
-// to a database repo type.
-func FromAPI(r *api.Repo) *Repo {
-	repo := &Repo{
-		ID:           sql.NullInt64{Int64: r.GetID(), Valid: true},
-		UserID:       sql.NullInt64{Int64: r.GetOwner().GetID(), Valid: true},
-		Hash:         sql.NullString{String: r.GetHash(), Valid: true},
-		Org:          sql.NullString{String: r.GetOrg(), Valid: true},
-		Name:         sql.NullString{String: r.GetName(), Valid: true},
-		FullName:     sql.NullString{String: r.GetFullName(), Valid: true},
-		Link:         sql.NullString{String: r.GetLink(), Valid: true},
-		Clone:        sql.NullString{String: r.GetClone(), Valid: true},
-		Branch:       sql.NullString{String: r.GetBranch(), Valid: true},
-		Topics:       pq.StringArray(r.GetTopics()),
-		BuildLimit:   sql.NullInt64{Int64: r.GetBuildLimit(), Valid: true},
-		Timeout:      sql.NullInt64{Int64: r.GetTimeout(), Valid: true},
-		Counter:      sql.NullInt32{Int32: int32(r.GetCounter()), Valid: true},
-		Visibility:   sql.NullString{String: r.GetVisibility(), Valid: true},
-		Private:      sql.NullBool{Bool: r.GetPrivate(), Valid: true},
-		Trusted:      sql.NullBool{Bool: r.GetTrusted(), Valid: true},
-		Active:       sql.NullBool{Bool: r.GetActive(), Valid: true},
-		AllowEvents:  sql.NullInt64{Int64: r.GetAllowEvents().ToDatabase(), Valid: true},
-		PipelineType: sql.NullString{String: r.GetPipelineType(), Valid: true},
-		PreviousName: sql.NullString{String: r.GetPreviousName(), Valid: true},
-		ApproveBuild: sql.NullString{String: r.GetApproveBuild(), Valid: true},
-	}
-
-	return repo.Nullify()
-=======
->>>>>>> b55aa2bb
 }