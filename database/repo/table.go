// SPDX-License-Identifier: Apache-2.0

package repo

import (
	"context"

	"github.com/go-vela/server/constants"
)

const (
	// CreatePostgresTable represents a query to create the Postgres repos table.
	CreatePostgresTable = `
CREATE TABLE
IF NOT EXISTS
repos (
	id               BIGSERIAL PRIMARY KEY,
	user_id          BIGINT,
	hash             VARCHAR(500),
	org              VARCHAR(250),
	name             VARCHAR(250),
	full_name        VARCHAR(500),
	link             VARCHAR(1000),
	clone            VARCHAR(1000),
	branch           VARCHAR(250),
	topics           VARCHAR(1020),
	build_limit      INTEGER,
	timeout          INTEGER,
	counter          BIGINT,
	visibility       TEXT,
	private          BOOLEAN,
	trusted          BOOLEAN,
	active           BOOLEAN,
	allow_events     BIGINT,
	pipeline_type    TEXT,
	previous_name    VARCHAR(100),
	approve_build    VARCHAR(20),
	approval_timeout INTEGER,
<<<<<<< HEAD
	install_id       INTEGER,
	custom_props     JSON DEFAULT NULL,
=======
	install_id       BIGINT,
>>>>>>> main
	UNIQUE(full_name)
);
`

	// CreateSqliteTable represents a query to create the Sqlite repos table.
	CreateSqliteTable = `
CREATE TABLE
IF NOT EXISTS
repos (
	id               INTEGER PRIMARY KEY AUTOINCREMENT,
	user_id          INTEGER,
	hash             TEXT,
	org              TEXT,
	name             TEXT,
	full_name        TEXT,
	link             TEXT,
	clone            TEXT,
	branch           TEXT,
	topics           TEXT,
	build_limit      INTEGER,
	timeout          INTEGER,
	counter          INTEGER,
	visibility       TEXT,
	private          BOOLEAN,
	trusted          BOOLEAN,
	active           BOOLEAN,
	allow_events     INTEGER,
	pipeline_type    TEXT,
	previous_name    TEXT,
	approve_build    TEXT,
	approval_timeout INTEGER,
	install_id       INTEGER,
	custom_props     TEXT,
	UNIQUE(full_name)
);
`
)

// CreateRepoTable creates the repos table in the database.
func (e *engine) CreateRepoTable(ctx context.Context, driver string) error {
	e.logger.Tracef("creating repos table")

	// handle the driver provided to create the table
	switch driver {
	case constants.DriverPostgres:
		// create the repos table for Postgres
		return e.client.
			WithContext(ctx).
			Exec(CreatePostgresTable).Error
	case constants.DriverSqlite:
		fallthrough
	default:
		// create the repos table for Sqlite
		return e.client.
			WithContext(ctx).
			Exec(CreateSqliteTable).Error
	}
}<|MERGE_RESOLUTION|>--- conflicted
+++ resolved
@@ -36,12 +36,8 @@
 	previous_name    VARCHAR(100),
 	approve_build    VARCHAR(20),
 	approval_timeout INTEGER,
-<<<<<<< HEAD
-	install_id       INTEGER,
+	install_id       BIGINT,
 	custom_props     JSON DEFAULT NULL,
-=======
-	install_id       BIGINT,
->>>>>>> main
 	UNIQUE(full_name)
 );
 `
