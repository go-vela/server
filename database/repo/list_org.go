// SPDX-License-Identifier: Apache-2.0

package repo

import (
	"context"

<<<<<<< HEAD
	"github.com/sirupsen/logrus"

	"github.com/go-vela/types/constants"
	"github.com/go-vela/types/database"
	"github.com/go-vela/types/library"
=======
	api "github.com/go-vela/server/api/types"
	"github.com/go-vela/types/constants"
	"github.com/sirupsen/logrus"
>>>>>>> 1058d969
)

// ListReposForOrg gets a list of repos by org name from the database.
//
//nolint:lll // ignore long line length due to variable names
func (e *engine) ListReposForOrg(ctx context.Context, org, sortBy string, filters map[string]interface{}, page, perPage int) ([]*api.Repo, int64, error) {
	e.logger.WithFields(logrus.Fields{
		"org": org,
	}).Tracef("listing repos for org %s from the database", org)

	// variables to store query results and return values
	count := int64(0)
	r := new([]Repo)
	repos := []*api.Repo{}

	// count the results
	count, err := e.CountReposForOrg(ctx, org, filters)
	if err != nil {
		return repos, 0, err
	}

	// short-circuit if there are no results
	if count == 0 {
		return repos, 0, nil
	}

	// calculate offset for pagination through results
	offset := perPage * (page - 1)

	switch sortBy {
	case "latest":
		query := e.client.
			Table(constants.TableBuild).
			Select("repos.id, MAX(builds.created) AS latest_build").
			Joins("INNER JOIN repos repos ON builds.repo_id = repos.id").
			Where("repos.org = ?", org).
			Group("repos.id")

		err = e.client.
			Table(constants.TableRepo).
			Preload("Owner").
			Select("repos.*").
			Joins("LEFT JOIN (?) t on repos.id = t.id", query).
			Order("latest_build DESC NULLS LAST").
			Limit(perPage).
			Offset(offset).
			Find(&r).
			Error
		if err != nil {
			return nil, count, err
		}
	case "name":
		fallthrough
	default:
		err = e.client.
			Table(constants.TableRepo).
			Preload("Owner").
			Where("org = ?", org).
			Where(filters).
			Order("name").
			Limit(perPage).
			Offset(offset).
			Find(&r).
			Error
		if err != nil {
			return nil, count, err
		}
	}

	// iterate through all query results
	for _, repo := range *r {
		// https://golang.org/doc/faq#closures_and_goroutines
		tmp := repo

		// decrypt the fields for the repo
		err = tmp.Decrypt(e.config.EncryptionKey)
		if err != nil {
			// TODO: remove backwards compatibility before 1.x.x release
			//
			// ensures that the change is backwards compatible
			// by logging the error instead of returning it
			// which allows us to fetch unencrypted repos
			e.logger.Errorf("unable to decrypt repo %d: %v", tmp.ID.Int64, err)
		}

		// decrypt owner fields
		err = tmp.Owner.Decrypt(e.config.EncryptionKey)
		if err != nil {
			e.logger.Errorf("unable to decrypt repo owner %d: %v", tmp.ID.Int64, err)
		}

		// convert query result to API type
		repos = append(repos, tmp.ToAPI())
	}

	return repos, count, nil
}<|MERGE_RESOLUTION|>--- conflicted
+++ resolved
@@ -5,17 +5,10 @@
 import (
 	"context"
 
-<<<<<<< HEAD
 	"github.com/sirupsen/logrus"
 
-	"github.com/go-vela/types/constants"
-	"github.com/go-vela/types/database"
-	"github.com/go-vela/types/library"
-=======
 	api "github.com/go-vela/server/api/types"
 	"github.com/go-vela/types/constants"
-	"github.com/sirupsen/logrus"
->>>>>>> 1058d969
 )
 
 // ListReposForOrg gets a list of repos by org name from the database.
