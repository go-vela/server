--- conflicted
+++ resolved
@@ -30,13 +30,8 @@
 
 	// create expected result in mock
 	_rows := sqlmock.NewRows(
-<<<<<<< HEAD
-		[]string{"id", "user_id", "hash", "org", "name", "full_name", "link", "clone", "branch", "topics", "build_limit", "timeout", "counter", "visibility", "private", "trusted", "active", "allow_pull", "allow_push", "allow_delete", "allow_deploy", "allow_tag", "allow_comment", "pipeline_type", "previous_name"}).
-		AddRow(1, 1, "baz", "foo", "bar", "foo/bar", "", "", "", "{}", 0, 0, 0, "public", false, false, false, false, false, false, false, false, false, "yaml", "")
-=======
 		[]string{"id", "user_id", "hash", "org", "name", "full_name", "link", "clone", "branch", "topics", "build_limit", "timeout", "counter", "visibility", "private", "trusted", "active", "allow_pull", "allow_push", "allow_deploy", "allow_tag", "allow_comment", "allow_events", "pipeline_type", "previous_name", "approve_build"}).
 		AddRow(1, 1, "baz", "foo", "bar", "foo/bar", "", "", "", "{}", 0, 0, 0, "public", false, false, false, false, false, false, false, false, 1, "yaml", "", "")
->>>>>>> 2dd31d69
 
 	// ensure the mock expects the query
 	_mock.ExpectQuery(`SELECT * FROM "repos" WHERE org = $1 AND name = $2 LIMIT 1`).WithArgs("foo", "bar").WillReturnRows(_rows)
