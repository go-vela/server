// SPDX-License-Identifier: Apache-2.0

package database

import (
	"github.com/go-vela/server/database/build"
<<<<<<< HEAD
	"github.com/go-vela/server/database/dashboard"
=======
	"github.com/go-vela/server/database/deployment"
>>>>>>> f591935d
	"github.com/go-vela/server/database/executable"
	"github.com/go-vela/server/database/hook"
	"github.com/go-vela/server/database/log"
	"github.com/go-vela/server/database/pipeline"
	"github.com/go-vela/server/database/repo"
	"github.com/go-vela/server/database/schedule"
	"github.com/go-vela/server/database/secret"
	"github.com/go-vela/server/database/service"
	"github.com/go-vela/server/database/step"
	"github.com/go-vela/server/database/user"
	"github.com/go-vela/server/database/worker"
)

// Interface represents the interface for integrating with the supported database providers.
type Interface interface {
	// Generic Interface Functions

	// Close defines a function that stops and terminates the connection to the database.
	Close() error

	// Driver defines a function that outputs the configured database driver.
	Driver() string

	// Ping defines a function that sends a "ping" request to the configured database.
	Ping() error

	// Resource Interface Functions

	// BuildInterface defines the interface for builds stored in the database.
	build.BuildInterface

	dashboard.DashboardInterface

	// BuildExecutableInterface defines the interface for build executables stored in the database.
	executable.BuildExecutableInterface

	// DeploymentInterface defines the interface for deployments stored in the database.
	deployment.DeploymentInterface

	// HookInterface defines the interface for hooks stored in the database.
	hook.HookInterface

	// LogInterface defines the interface for logs stored in the database.
	log.LogInterface

	// PipelineInterface defines the interface for pipelines stored in the database.
	pipeline.PipelineInterface

	// RepoInterface defines the interface for repos stored in the database.
	repo.RepoInterface

	// ScheduleInterface defines the interface for schedules stored in the database.
	schedule.ScheduleInterface

	// SecretInterface defines the interface for secrets stored in the database.
	secret.SecretInterface

	// ServiceInterface defines the interface for services stored in the database.
	service.ServiceInterface

	// StepInterface defines the interface for steps stored in the database.
	step.StepInterface

	// UserInterface defines the interface for users stored in the database.
	user.UserInterface

	// WorkerInterface defines the interface for workers stored in the database.
	worker.WorkerInterface
}<|MERGE_RESOLUTION|>--- conflicted
+++ resolved
@@ -4,11 +4,8 @@
 
 import (
 	"github.com/go-vela/server/database/build"
-<<<<<<< HEAD
 	"github.com/go-vela/server/database/dashboard"
-=======
 	"github.com/go-vela/server/database/deployment"
->>>>>>> f591935d
 	"github.com/go-vela/server/database/executable"
 	"github.com/go-vela/server/database/hook"
 	"github.com/go-vela/server/database/log"
@@ -40,10 +37,11 @@
 	// BuildInterface defines the interface for builds stored in the database.
 	build.BuildInterface
 
-	dashboard.DashboardInterface
-
 	// BuildExecutableInterface defines the interface for build executables stored in the database.
 	executable.BuildExecutableInterface
+
+	// DashboardInterface defines the interface for builds store in the database.
+	dashboard.DashboardInterface
 
 	// DeploymentInterface defines the interface for deployments stored in the database.
 	deployment.DeploymentInterface
