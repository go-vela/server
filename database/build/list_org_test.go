--- conflicted
+++ resolved
@@ -13,15 +13,11 @@
 	"github.com/go-vela/server/database/testutils"
 	"github.com/go-vela/server/database/types"
 	"github.com/go-vela/types/constants"
-<<<<<<< HEAD
-=======
-	"github.com/go-vela/types/library"
->>>>>>> 66b3088e
 )
 
 func TestBuild_Engine_ListBuildsForOrg(t *testing.T) {
 	// setup types
-	_owner := testutils.APIUser()
+	_owner := testutils.APIUser().CropPreferences()
 	_owner.SetID(1)
 	_owner.SetName("foo")
 	_owner.SetToken("bar")
@@ -152,11 +148,7 @@
 		t.Errorf("unable to create test build for sqlite: %v", err)
 	}
 
-<<<<<<< HEAD
 	err = _sqlite.client.AutoMigrate(&types.Repo{})
-=======
-	err = _sqlite.client.AutoMigrate(&repo.Repo{})
->>>>>>> 66b3088e
 	if err != nil {
 		t.Errorf("unable to create repo table for sqlite: %v", err)
 	}
