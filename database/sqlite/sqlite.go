--- conflicted
+++ resolved
@@ -49,7 +49,6 @@
 		Sqlite *gorm.DB
 		// https://pkg.go.dev/github.com/sirupsen/logrus#Entry
 		Logger *logrus.Entry
-<<<<<<< HEAD
 		// https://pkg.go.dev/github.com/go-vela/server/database/hook#HookInterface
 		hook.HookInterface
 		// https://pkg.go.dev/github.com/go-vela/server/database/log#LogInterface
@@ -68,24 +67,6 @@
 		user.UserInterface
 		// https://pkg.go.dev/github.com/go-vela/server/database/worker#WorkerInterface
 		worker.WorkerInterface
-=======
-		// https://pkg.go.dev/github.com/go-vela/server/database/hook#HookService
-		hook.HookService
-		// https://pkg.go.dev/github.com/go-vela/server/database/log#LogService
-		log.LogService
-		// https://pkg.go.dev/github.com/go-vela/server/database/pipeline#PipelineService
-		pipeline.PipelineService
-		// https://pkg.go.dev/github.com/go-vela/server/database/repo#RepoService
-		repo.RepoService
-		// https://pkg.go.dev/github.com/go-vela/server/database/secret#SecretService
-		secret.SecretService
-		// https://pkg.go.dev/github.com/go-vela/server/database/step#StepService
-		step.StepService
-		// https://pkg.go.dev/github.com/go-vela/server/database/user#UserService
-		user.UserService
-		// https://pkg.go.dev/github.com/go-vela/server/database/worker#WorkerService
-		worker.WorkerService
->>>>>>> 7bdcd54f
 	}
 )
 
@@ -267,15 +248,6 @@
 		return fmt.Errorf("unable to create %s table: %w", constants.TableBuild, err)
 	}
 
-<<<<<<< HEAD
-=======
-	// create the services table
-	err = c.Sqlite.Exec(ddl.CreateServiceTable).Error
-	if err != nil {
-		return fmt.Errorf("unable to create %s table: %w", constants.TableService, err)
-	}
-
->>>>>>> 7bdcd54f
 	return nil
 }
 
@@ -315,7 +287,7 @@
 func createServices(c *client) error {
 	var err error
 
-	// create the database agnostic service for hooks
+	// create the database agnostic engine for hooks
 	//
 	// https://pkg.go.dev/github.com/go-vela/server/database/hook#New
 	c.HookInterface, err = hook.New(
@@ -327,7 +299,7 @@
 		return err
 	}
 
-	// create the database agnostic service for logs
+	// create the database agnostic engine for logs
 	//
 	// https://pkg.go.dev/github.com/go-vela/server/database/log#New
 	c.LogInterface, err = log.New(
@@ -340,7 +312,7 @@
 		return err
 	}
 
-	// create the database agnostic service for pipelines
+	// create the database agnostic engine for pipelines
 	//
 	// https://pkg.go.dev/github.com/go-vela/server/database/pipeline#New
 	c.PipelineInterface, err = pipeline.New(
@@ -353,7 +325,7 @@
 		return err
 	}
 
-	// create the database agnostic service for repos
+	// create the database agnostic engine for repos
 	//
 	// https://pkg.go.dev/github.com/go-vela/server/database/repo#New
 	c.RepoInterface, err = repo.New(
@@ -366,7 +338,7 @@
 		return err
 	}
 
-	// create the database agnostic service for secrets
+	// create the database agnostic engine for secrets
 	//
 	// https://pkg.go.dev/github.com/go-vela/server/database/secret#New
 	c.SecretInterface, err = secret.New(
@@ -379,8 +351,7 @@
 		return err
 	}
 
-<<<<<<< HEAD
-	// create the database agnostic service for services
+	// create the database agnostic engine for services
 	//
 	// https://pkg.go.dev/github.com/go-vela/server/database/service#New
 	c.ServiceInterface, err = service.New(
@@ -392,16 +363,10 @@
 		return err
 	}
 
-	// create the database agnostic service for steps
+	// create the database agnostic engine for steps
 	//
 	// https://pkg.go.dev/github.com/go-vela/server/database/step#New
 	c.StepInterface, err = step.New(
-=======
-	// create the database agnostic step service
-	//
-	// https://pkg.go.dev/github.com/go-vela/server/database/step#New
-	c.StepService, err = step.New(
->>>>>>> 7bdcd54f
 		step.WithClient(c.Sqlite),
 		step.WithLogger(c.Logger),
 		step.WithSkipCreation(c.config.SkipCreation),
@@ -410,11 +375,7 @@
 		return err
 	}
 
-<<<<<<< HEAD
-	// create the database agnostic service for users
-=======
-	// create the database agnostic user service
->>>>>>> 7bdcd54f
+	// create the database agnostic engine for users
 	//
 	// https://pkg.go.dev/github.com/go-vela/server/database/user#New
 	c.UserInterface, err = user.New(
@@ -427,7 +388,7 @@
 		return err
 	}
 
-	// create the database agnostic service for workers
+	// create the database agnostic engine for workers
 	//
 	// https://pkg.go.dev/github.com/go-vela/server/database/worker#New
 	c.WorkerInterface, err = worker.New(
