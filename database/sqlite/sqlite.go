// Copyright (c) 2022 Target Brands, Inc. All rights reserved.
//
// Use of this source code is governed by the LICENSE file in this repository.

package sqlite

import (
	"fmt"
	"time"

	"github.com/go-vela/server/database/hook"
	"github.com/go-vela/server/database/log"
	"github.com/go-vela/server/database/pipeline"
	"github.com/go-vela/server/database/repo"
	"github.com/go-vela/server/database/secret"
	"github.com/go-vela/server/database/sqlite/ddl"
	"github.com/go-vela/server/database/step"
	"github.com/go-vela/server/database/user"
	"github.com/go-vela/server/database/worker"
	"github.com/go-vela/types/constants"
	"github.com/sirupsen/logrus"

	"gorm.io/driver/sqlite"
	"gorm.io/gorm"
)

type (
	config struct {
		// specifies the address to use for the Sqlite client
		Address string
		// specifies the level of compression to use for the Sqlite client
		CompressionLevel int
		// specifies the connection duration to use for the Sqlite client
		ConnectionLife time.Duration
		// specifies the maximum idle connections for the Sqlite client
		ConnectionIdle int
		// specifies the maximum open connections for the Sqlite client
		ConnectionOpen int
		// specifies the encryption key to use for the Sqlite client
		EncryptionKey string
		// specifies to skip creating tables and indexes for the Sqlite client
		SkipCreation bool
	}

	client struct {
		config *config
		// https://pkg.go.dev/gorm.io/gorm#DB
		Sqlite *gorm.DB
		// https://pkg.go.dev/github.com/sirupsen/logrus#Entry
		Logger *logrus.Entry
		// https://pkg.go.dev/github.com/go-vela/server/database/hook#HookService
		hook.HookService
		// https://pkg.go.dev/github.com/go-vela/server/database/log#LogService
		log.LogService
		// https://pkg.go.dev/github.com/go-vela/server/database/pipeline#PipelineService
		pipeline.PipelineService
		// https://pkg.go.dev/github.com/go-vela/server/database/repo#RepoService
		repo.RepoService
<<<<<<< HEAD
		// https://pkg.go.dev/github.com/go-vela/server/database/step#StepService
		step.StepService
=======
		// https://pkg.go.dev/github.com/go-vela/server/database/secret#SecretService
		secret.SecretService
>>>>>>> 71240b4f
		// https://pkg.go.dev/github.com/go-vela/server/database/user#UserService
		user.UserService
		// https://pkg.go.dev/github.com/go-vela/server/database/worker#WorkerService
		worker.WorkerService
	}
)

// New returns a Database implementation that integrates with a Sqlite instance.
//
//nolint:revive // ignore returning unexported client
func New(opts ...ClientOpt) (*client, error) {
	// create new Sqlite client
	c := new(client)

	// create new fields
	c.config = new(config)
	c.Sqlite = new(gorm.DB)

	// create new logger for the client
	//
	// https://pkg.go.dev/github.com/sirupsen/logrus?tab=doc#StandardLogger
	logger := logrus.StandardLogger()

	// create new logger for the client
	//
	// https://pkg.go.dev/github.com/sirupsen/logrus?tab=doc#NewEntry
	c.Logger = logrus.NewEntry(logger).WithField("database", c.Driver())

	// apply all provided configuration options
	for _, opt := range opts {
		err := opt(c)
		if err != nil {
			return nil, err
		}
	}

	// create the new Sqlite database client
	//
	// https://pkg.go.dev/gorm.io/gorm#Open
	_sqlite, err := gorm.Open(sqlite.Open(c.config.Address), &gorm.Config{})
	if err != nil {
		return nil, err
	}

	// set the Sqlite database client in the Sqlite client
	c.Sqlite = _sqlite

	// setup database with proper configuration
	err = setupDatabase(c)
	if err != nil {
		return nil, err
	}

	// create the services for the database
	err = createServices(c)
	if err != nil {
		return nil, err
	}

	return c, nil
}

// NewTest returns a Database implementation that integrates with a fake Sqlite instance.
//
// This function is intended for running tests only.
//
//nolint:revive // ignore returning unexported client
func NewTest() (*client, error) {
	// create new Sqlite client
	c := new(client)

	// create new fields
	c.config = &config{
		CompressionLevel: 3,
		ConnectionLife:   30 * time.Minute,
		ConnectionIdle:   2,
		ConnectionOpen:   0,
		EncryptionKey:    "A1B2C3D4E5G6H7I8J9K0LMNOPQRSTUVW",
		SkipCreation:     false,
	}
	c.Sqlite = new(gorm.DB)

	// create new logger for the client
	//
	// https://pkg.go.dev/github.com/sirupsen/logrus?tab=doc#StandardLogger
	logger := logrus.StandardLogger()

	// create new logger for the client
	//
	// https://pkg.go.dev/github.com/sirupsen/logrus?tab=doc#NewEntry
	c.Logger = logrus.NewEntry(logger).WithField("database", c.Driver())

	// create the new Sqlite database client
	//
	// https://pkg.go.dev/gorm.io/gorm#Open
	_sqlite, err := gorm.Open(
		sqlite.Open("file::memory:?cache=shared"),
		&gorm.Config{SkipDefaultTransaction: true},
	)
	if err != nil {
		return nil, err
	}

	c.Sqlite = _sqlite

	// setup database with proper configuration
	err = createServices(c)
	if err != nil {
		return nil, err
	}

	// create the tables in the database
	err = createTables(c)
	if err != nil {
		return nil, err
	}

	return c, nil
}

// setupDatabase is a helper function to setup
// the database with the proper configuration.
func setupDatabase(c *client) error {
	// capture database/sql database from gorm database
	//
	// https://pkg.go.dev/gorm.io/gorm#DB.DB
	_sql, err := c.Sqlite.DB()
	if err != nil {
		return err
	}

	// set the maximum amount of time a connection may be reused
	//
	// https://golang.org/pkg/database/sql/#DB.SetConnMaxLifetime
	_sql.SetConnMaxLifetime(c.config.ConnectionLife)

	// set the maximum number of connections in the idle connection pool
	//
	// https://golang.org/pkg/database/sql/#DB.SetMaxIdleConns
	_sql.SetMaxIdleConns(c.config.ConnectionIdle)

	// set the maximum number of open connections to the database
	//
	// https://golang.org/pkg/database/sql/#DB.SetMaxOpenConns
	_sql.SetMaxOpenConns(c.config.ConnectionOpen)

	// verify connection to the database
	err = c.Ping()
	if err != nil {
		return err
	}

	// check if we should skip creating database objects
	if c.config.SkipCreation {
		c.Logger.Warning("skipping creation of data tables and indexes in the sqlite database")

		return nil
	}

	// create the tables in the database
	err = createTables(c)
	if err != nil {
		return err
	}

	// create the indexes in the database
	err = createIndexes(c)
	if err != nil {
		return err
	}

	return nil
}

// createTables is a helper function to setup
// the database with the necessary tables.
func createTables(c *client) error {
	c.Logger.Trace("creating data tables in the sqlite database")

	// create the builds table
	err := c.Sqlite.Exec(ddl.CreateBuildTable).Error
	if err != nil {
		return fmt.Errorf("unable to create %s table: %w", constants.TableBuild, err)
	}

	// create the services table
	err = c.Sqlite.Exec(ddl.CreateServiceTable).Error
	if err != nil {
		return fmt.Errorf("unable to create %s table: %w", constants.TableService, err)
	}

	return nil
}

// createIndexes is a helper function to setup
// the database with the necessary indexes.
func createIndexes(c *client) error {
	c.Logger.Trace("creating data indexes in the sqlite database")

	// create the builds_repo_id index for the builds table
	err := c.Sqlite.Exec(ddl.CreateBuildRepoIDIndex).Error
	if err != nil {
		return fmt.Errorf("unable to create builds_repo_id index for the %s table: %w", constants.TableBuild, err)
	}

	// create the builds_status index for the builds table
	err = c.Sqlite.Exec(ddl.CreateBuildStatusIndex).Error
	if err != nil {
		return fmt.Errorf("unable to create builds_status index for the %s table: %w", constants.TableBuild, err)
	}

	// create the builds_created index for the builds table
	err = c.Sqlite.Exec(ddl.CreateBuildCreatedIndex).Error
	if err != nil {
		return fmt.Errorf("unable to create builds_created index for the %s table: %w", constants.TableBuild, err)
	}

	// create the builds_source index for the builds table
	err = c.Sqlite.Exec(ddl.CreateBuildSourceIndex).Error
	if err != nil {
		return fmt.Errorf("unable to create builds_source index for the %s table: %w", constants.TableBuild, err)
	}

	return nil
}

// createServices is a helper function to create the database services.
func createServices(c *client) error {
	var err error

	// create the database agnostic hook service
	//
	// https://pkg.go.dev/github.com/go-vela/server/database/hook#New
	c.HookService, err = hook.New(
		hook.WithClient(c.Sqlite),
		hook.WithLogger(c.Logger),
		hook.WithSkipCreation(c.config.SkipCreation),
	)
	if err != nil {
		return err
	}

	// create the database agnostic log service
	//
	// https://pkg.go.dev/github.com/go-vela/server/database/log#New
	c.LogService, err = log.New(
		log.WithClient(c.Sqlite),
		log.WithCompressionLevel(c.config.CompressionLevel),
		log.WithLogger(c.Logger),
		log.WithSkipCreation(c.config.SkipCreation),
	)
	if err != nil {
		return err
	}

	// create the database agnostic pipeline service
	//
	// https://pkg.go.dev/github.com/go-vela/server/database/pipeline#New
	c.PipelineService, err = pipeline.New(
		pipeline.WithClient(c.Sqlite),
		pipeline.WithCompressionLevel(c.config.CompressionLevel),
		pipeline.WithLogger(c.Logger),
		pipeline.WithSkipCreation(c.config.SkipCreation),
	)
	if err != nil {
		return err
	}

	// create the database agnostic repo service
	//
	// https://pkg.go.dev/github.com/go-vela/server/database/repo#New
	c.RepoService, err = repo.New(
		repo.WithClient(c.Sqlite),
		repo.WithEncryptionKey(c.config.EncryptionKey),
		repo.WithLogger(c.Logger),
		repo.WithSkipCreation(c.config.SkipCreation),
	)
	if err != nil {
		return err
	}

<<<<<<< HEAD
	// create the database agnostic step service
	//
	// https://pkg.go.dev/github.com/go-vela/server/database/step#New
	c.StepService, err = step.New(
		step.WithClient(c.Sqlite),
		step.WithLogger(c.Logger),
		step.WithSkipCreation(c.config.SkipCreation),
=======
	// create the database agnostic secret service
	//
	// https://pkg.go.dev/github.com/go-vela/server/database/secret#New
	c.SecretService, err = secret.New(
		secret.WithClient(c.Sqlite),
		secret.WithEncryptionKey(c.config.EncryptionKey),
		secret.WithLogger(c.Logger),
		secret.WithSkipCreation(c.config.SkipCreation),
>>>>>>> 71240b4f
	)
	if err != nil {
		return err
	}

	// create the database agnostic user service
	//
	// https://pkg.go.dev/github.com/go-vela/server/database/user#New
	c.UserService, err = user.New(
		user.WithClient(c.Sqlite),
		user.WithEncryptionKey(c.config.EncryptionKey),
		user.WithLogger(c.Logger),
		user.WithSkipCreation(c.config.SkipCreation),
	)
	if err != nil {
		return err
	}

	// create the database agnostic worker service
	//
	// https://pkg.go.dev/github.com/go-vela/server/database/worker#New
	c.WorkerService, err = worker.New(
		worker.WithClient(c.Sqlite),
		worker.WithLogger(c.Logger),
		worker.WithSkipCreation(c.config.SkipCreation),
	)
	if err != nil {
		return err
	}

	return nil
}<|MERGE_RESOLUTION|>--- conflicted
+++ resolved
@@ -56,13 +56,10 @@
 		pipeline.PipelineService
 		// https://pkg.go.dev/github.com/go-vela/server/database/repo#RepoService
 		repo.RepoService
-<<<<<<< HEAD
+		// https://pkg.go.dev/github.com/go-vela/server/database/secret#SecretService
+		secret.SecretService
 		// https://pkg.go.dev/github.com/go-vela/server/database/step#StepService
 		step.StepService
-=======
-		// https://pkg.go.dev/github.com/go-vela/server/database/secret#SecretService
-		secret.SecretService
->>>>>>> 71240b4f
 		// https://pkg.go.dev/github.com/go-vela/server/database/user#UserService
 		user.UserService
 		// https://pkg.go.dev/github.com/go-vela/server/database/worker#WorkerService
@@ -344,15 +341,6 @@
 		return err
 	}
 
-<<<<<<< HEAD
-	// create the database agnostic step service
-	//
-	// https://pkg.go.dev/github.com/go-vela/server/database/step#New
-	c.StepService, err = step.New(
-		step.WithClient(c.Sqlite),
-		step.WithLogger(c.Logger),
-		step.WithSkipCreation(c.config.SkipCreation),
-=======
 	// create the database agnostic secret service
 	//
 	// https://pkg.go.dev/github.com/go-vela/server/database/secret#New
@@ -361,7 +349,18 @@
 		secret.WithEncryptionKey(c.config.EncryptionKey),
 		secret.WithLogger(c.Logger),
 		secret.WithSkipCreation(c.config.SkipCreation),
->>>>>>> 71240b4f
+	)
+	if err != nil {
+		return err
+	}
+
+	// create the database agnostic step service
+	//
+	// https://pkg.go.dev/github.com/go-vela/server/database/step#New
+	c.StepService, err = step.New(
+		step.WithClient(c.Sqlite),
+		step.WithLogger(c.Logger),
+		step.WithSkipCreation(c.config.SkipCreation),
 	)
 	if err != nil {
 		return err
