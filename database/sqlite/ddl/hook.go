--- conflicted
+++ resolved
@@ -23,11 +23,7 @@
 	error      TEXT,
 	status     TEXT,
 	link       TEXT,
-<<<<<<< HEAD
-	webhook_id TEXT,
-=======
 	webhook_id INTEGER,
->>>>>>> db117c01
 	UNIQUE(repo_id, build_id)
 );
 `
