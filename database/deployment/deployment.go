// SPDX-License-Identifier: Apache-2.0

package deployment

import (
	"context"
	"fmt"

	"github.com/sirupsen/logrus"
	"gorm.io/gorm"

	"github.com/go-vela/server/constants"
)

type (
	// config represents the settings required to create the engine that implements the DeploymentInterface interface.
	config struct {
		// specifies the encryption key to use for the Hook engine
		EncryptionKey string
		// specifies to skip creating tables and indexes for the Deployment engine
		SkipCreation bool
	}

	// Engine represents the deployment functionality that implements the DeploymentInterface interface.
	Engine struct {
		// engine configuration settings used in deployment functions
		config *config

		ctx context.Context

		// gorm.io/gorm database client used in deployment functions
		//
		// https://pkg.go.dev/gorm.io/gorm#DB
		client *gorm.DB

		// sirupsen/logrus logger used in deployment functions
		//
		// https://pkg.go.dev/github.com/sirupsen/logrus#Entry
		logger *logrus.Entry
	}
)

// New creates and returns a Vela service for integrating with deployments in the database.
<<<<<<< HEAD
//

func New(opts ...EngineOpt) (*engine, error) {
=======
func New(opts ...EngineOpt) (*Engine, error) {
>>>>>>> ffbf098e
	// create new Deployment engine
	e := new(Engine)

	// create new fields
	e.client = new(gorm.DB)
	e.config = new(config)
	e.logger = new(logrus.Entry)

	// apply all provided configuration options
	for _, opt := range opts {
		err := opt(e)
		if err != nil {
			return nil, err
		}
	}

	// check if we should skip creating deployment database objects
	if e.config.SkipCreation {
		e.logger.Warning("skipping creation of deployment table and indexes")

		return e, nil
	}

	// create the deployments table
	err := e.CreateDeploymentTable(e.ctx, e.client.Config.Dialector.Name())
	if err != nil {
		return nil, fmt.Errorf("unable to create %s table: %w", constants.TableDeployment, err)
	}

	// create the indexes for the deployments table
	err = e.CreateDeploymentIndexes(e.ctx)
	if err != nil {
		return nil, fmt.Errorf("unable to create indexes for %s table: %w", constants.TableDeployment, err)
	}

	return e, nil
}<|MERGE_RESOLUTION|>--- conflicted
+++ resolved
@@ -41,13 +41,7 @@
 )
 
 // New creates and returns a Vela service for integrating with deployments in the database.
-<<<<<<< HEAD
-//
-
-func New(opts ...EngineOpt) (*engine, error) {
-=======
 func New(opts ...EngineOpt) (*Engine, error) {
->>>>>>> ffbf098e
 	// create new Deployment engine
 	e := new(Engine)
 
