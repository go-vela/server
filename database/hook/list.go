--- conflicted
+++ resolved
@@ -11,13 +11,8 @@
 )
 
 // ListHooks gets a list of all hooks from the database.
-<<<<<<< HEAD
 func (e *engine) ListHooks(ctx context.Context) ([]*api.Hook, error) {
-	e.logger.Trace("listing all hooks from the database")
-=======
-func (e *engine) ListHooks(ctx context.Context) ([]*library.Hook, error) {
 	e.logger.Trace("listing all hooks")
->>>>>>> bc77ee75
 
 	// variables to store query results and return value
 	count := int64(0)
