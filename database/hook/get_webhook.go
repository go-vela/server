// SPDX-License-Identifier: Apache-2.0

package hook

import (
	"context"

	api "github.com/go-vela/server/api/types"
	"github.com/go-vela/server/constants"
	"github.com/go-vela/server/database/types"
)

// GetHookByWebhookID gets a single hook with a matching webhook id in the database.
<<<<<<< HEAD
func (e *engine) GetHookByWebhookID(ctx context.Context, webhookID int64) (*api.Hook, error) {
	e.logger.Tracef("getting a hook with webhook id %d from the database", webhookID)
=======
func (e *engine) GetHookByWebhookID(ctx context.Context, webhookID int64) (*library.Hook, error) {
	e.logger.Tracef("getting a hook with webhook id %d", webhookID)
>>>>>>> bc77ee75

	// variable to store query results
	h := new(types.Hook)

	// send query to the database and store result in variable
	err := e.client.
		Table(constants.TableHook).
		Preload("Repo").
		Preload("Repo.Owner").
		Preload("Build").
		Where("webhook_id = ?", webhookID).
		Take(h).
		Error
	if err != nil {
		return nil, err
	}

	err = h.Repo.Decrypt(e.config.EncryptionKey)
	if err != nil {
		e.logger.Errorf("unable to decrypt repo for hook %d: %v", h.ID.Int64, err)
	}

	return h.ToAPI(), nil
}<|MERGE_RESOLUTION|>--- conflicted
+++ resolved
@@ -11,13 +11,8 @@
 )
 
 // GetHookByWebhookID gets a single hook with a matching webhook id in the database.
-<<<<<<< HEAD
 func (e *engine) GetHookByWebhookID(ctx context.Context, webhookID int64) (*api.Hook, error) {
-	e.logger.Tracef("getting a hook with webhook id %d from the database", webhookID)
-=======
-func (e *engine) GetHookByWebhookID(ctx context.Context, webhookID int64) (*library.Hook, error) {
 	e.logger.Tracef("getting a hook with webhook id %d", webhookID)
->>>>>>> bc77ee75
 
 	// variable to store query results
 	h := new(types.Hook)
