--- conflicted
+++ resolved
@@ -28,16 +28,8 @@
 		return nil, err
 	}
 
-<<<<<<< HEAD
-=======
-	result := e.client.
-		WithContext(ctx).
-		Table(constants.TableHook).
-		Save(hook)
-
->>>>>>> b6e5d752
 	// send query to the database
-	err = e.client.Table(constants.TableHook).Save(hook).Error
+	err = e.client.WithContext(ctx).Table(constants.TableHook).Save(hook).Error
 	if err != nil {
 		return nil, err
 	}
