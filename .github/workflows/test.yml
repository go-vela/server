--- conflicted
+++ resolved
@@ -13,17 +13,10 @@
 
     steps:
       - name: clone
-<<<<<<< HEAD
-        uses: actions/checkout@d632683dd7b4114ad314bca15554477dd762a938 # v4.2.0
-
-      - name: install go
-        uses: actions/setup-go@0a12ed9d6a96ab950c8f026ed9f722fe0da7ef32 # v5.0.2
-=======
         uses: actions/checkout@11bd71901bbe5b1630ceea73d27597364c9af683 # v4.2.2
 
       - name: install go
         uses: actions/setup-go@3041bf56c941b39c61721a86cd11f3bb1338122a # v5.2.0
->>>>>>> fe9bcaf7
         with:
           # use version from go.mod file
           go-version-file: "go.mod"
