// SPDX-License-Identifier: Apache-2.0

package vault

import (
	"encoding/json"
	"fmt"
	"time"

	"github.com/aws/aws-sdk-go/service/sts/stsiface"
	"github.com/hashicorp/vault/api"
	"github.com/pkg/errors"
	"github.com/sirupsen/logrus"

	velaAPI "github.com/go-vela/server/api/types"
	"github.com/go-vela/server/constants"
)

const (
	PrefixVaultV1 = "secret"
	PrefixVaultV2 = "secret/data"
)

type (
	awsCfg struct {
		Role      string
		StsClient stsiface.STSAPI
	}

	config struct {
		// specifies the address to use for the Vault client
		Address string
		// specifies the authentication method to use for the Vault client
		AuthMethod string
		// specifies the AWS role to use for the Vault client
		AWSRole string
		// specifies the prefix to use for the Vault client
		Prefix string
		// specifies the system prefix to use for the Vault client
		SystemPrefix string
		// specifies the token to use for the Vault client
		Token string
		// specifies the token duration to use for the Vault client
		TokenDuration time.Duration
		// specifies the token time to live for the Vault client
		TokenTTL time.Duration
		// specifies the version to use for the Vault client
		Version string
	}

	Client struct {
		config *config
		AWS    *awsCfg
		Vault  *api.Client
		// https://pkg.go.dev/github.com/sirupsen/logrus#Entry
		Logger *logrus.Entry
	}
)

// New returns a Secret implementation that integrates with a Vault secrets engine.
<<<<<<< HEAD
//

func New(opts ...ClientOpt) (*client, error) {
=======
func New(opts ...ClientOpt) (*Client, error) {
>>>>>>> ffbf098e
	// create new Vault client
	c := new(Client)

	// create new fields
	c.config = new(config)
	c.AWS = new(awsCfg)
	c.Vault = new(api.Client)

	// create new logger for the client
	//
	// https://pkg.go.dev/github.com/sirupsen/logrus?tab=doc#StandardLogger
	logger := logrus.StandardLogger()

	// create new logger for the client
	//
	// https://pkg.go.dev/github.com/sirupsen/logrus?tab=doc#NewEntry
	c.Logger = logrus.NewEntry(logger).WithField("engine", c.Driver())

	// apply all provided configuration options
	for _, opt := range opts {
		err := opt(c)
		if err != nil {
			return nil, err
		}
	}

	// check if a Vault prefix was provided
	if len(c.config.Prefix) > 0 {
		// update the Vault prefix with the system prefix
		c.config.Prefix = fmt.Sprintf("%s/%s", c.config.SystemPrefix, c.config.Prefix)
	} else {
		// set the Vault prefix from the system prefix
		c.config.Prefix = c.config.SystemPrefix
	}

	// create new Vault API client
	//
	// https://pkg.go.dev/github.com/hashicorp/vault/api#NewClient
	_vault, err := api.NewClient(&api.Config{Address: c.config.Address})
	if err != nil {
		return nil, err
	}

	// check if a token was provided for the Vault client
	if len(c.config.Token) > 0 {
		// set the token in the Vault client
		_vault.SetToken(c.config.Token)
	}

	// set the AWS role in the Vault client
	c.AWS.Role = c.config.AWSRole

	// set the Vault API client in the Vault client
	c.Vault = _vault

	// check if a authentication method was provided for the Vault client
	if len(c.config.AuthMethod) > 0 {
		// initialize the Vault client
		err = c.initialize()
		if err != nil {
			return nil, errors.Wrap(err, "failed to initialize vault token")
		}

		// start the routine to refresh the token
		go c.refreshToken()
	}

	return c, nil
}

// secretFromVault is a helper function to convert a HashiCorp Vault secret to a Vela secret.
//
//nolint:gocyclo,funlen // ignore cyclomatic complexity and function length due to conditionals
func secretFromVault(vault *api.Secret) *velaAPI.Secret {
	s := new(velaAPI.Secret)

	var data map[string]interface{}
	// handle k/v v2
	if _, ok := vault.Data["data"]; ok {
		data = vault.Data["data"].(map[string]interface{})
	} else {
		data = vault.Data
	}

	// set allow_events if found in Vault secret
	v, ok := data["allow_events"]
	if ok {
		maskJSON, ok := v.(json.Number)
		if ok {
			mask, err := maskJSON.Int64()
			if err == nil {
				s.SetAllowEvents(velaAPI.NewEventsFromMask(mask))
			}
		}
	} else {
		// if not found, convert events to allow_events
		// this happens when vault secret has not been updated since before v0.23
		events, ok := data["events"]
		if ok {
			allowEventsMask := int64(0)

			for _, element := range events.([]interface{}) {
				event, ok := element.(string)
				if ok {
					switch event {
					case constants.EventPush:
						allowEventsMask |= constants.AllowPushBranch
					case constants.EventPull:
						allowEventsMask |= constants.AllowPullOpen | constants.AllowPullReopen | constants.AllowPullSync
					case constants.EventComment:
						allowEventsMask |= constants.AllowCommentCreate | constants.AllowCommentEdit
					case constants.EventDeploy:
						allowEventsMask |= constants.AllowDeployCreate
					case constants.EventTag:
						allowEventsMask |= constants.AllowPushTag
					case constants.EventSchedule:
						allowEventsMask |= constants.AllowSchedule
					}
				}
			}

			s.SetAllowEvents(velaAPI.NewEventsFromMask(allowEventsMask))
		}
	}

	// set images if found in Vault secret
	v, ok = data["images"]
	if ok {
		images, ok := v.([]interface{})
		if ok {
			for _, element := range images {
				image, ok := element.(string)
				if ok {
					s.SetImages(append(s.GetImages(), image))
				}
			}
		}
	}

	// set name if found in Vault secret
	v, ok = data["name"]
	if ok {
		name, ok := v.(string)
		if ok {
			s.SetName(name)
		}
	}

	// set org if found in Vault secret
	v, ok = data["org"]
	if ok {
		org, ok := v.(string)
		if ok {
			s.SetOrg(org)
		}
	}

	// set repo if found in Vault secret
	v, ok = data["repo"]
	if ok {
		repo, ok := v.(string)
		if ok {
			s.SetRepo(repo)
		}
	}

	// set team if found in Vault secret
	v, ok = data["team"]
	if ok {
		team, ok := v.(string)
		if ok {
			s.SetTeam(team)
		}
	}

	// set type if found in Vault secret
	v, ok = data["type"]
	if ok {
		secretType, ok := v.(string)
		if ok {
			s.SetType(secretType)
		}
	}

	// set value if found in Vault secret
	v, ok = data["value"]
	if ok {
		value, ok := v.(string)
		if ok {
			s.SetValue(value)
		}
	}

	// set allow_command if found in Vault secret
	v, ok = data["allow_command"]
	if ok {
		command, ok := v.(bool)
		if ok {
			s.SetAllowCommand(command)
		}
	}

	// set allow_substitution if found in Vault secret
	v, ok = data["allow_substitution"]
	if ok {
		substitution, ok := v.(bool)
		if ok {
			s.SetAllowSubstitution(substitution)
		}
	} else {
		// set allow_substitution to allow_command value if not found in Vault secret
		cmd, ok := data["allow_command"]
		if ok {
			command, ok := cmd.(bool)
			if ok {
				s.SetAllowSubstitution(command)
			}
		}
	}

	// set created_at if found in Vault secret
	v, ok = data["created_at"]
	if ok {
		createdAtJSON, ok := v.(json.Number)
		if ok {
			createdAt, err := createdAtJSON.Int64()
			if err == nil {
				s.SetCreatedAt(createdAt)
			}
		}
	}

	// set created_by if found in Vault secret
	v, ok = data["created_by"]
	if ok {
		createdBy, ok := v.(string)
		if ok {
			s.SetCreatedBy(createdBy)
		}
	}

	// set updated_at if found in Vault secret
	v, ok = data["updated_at"]
	if ok {
		updatedAtJSON, ok := v.(json.Number)
		if ok {
			updatedAt, err := updatedAtJSON.Int64()
			if err == nil {
				s.SetUpdatedAt(updatedAt)
			}
		}
	}

	// set updated_by if found in Vault secret
	v, ok = data["updated_by"]
	if ok {
		updatedBy, ok := v.(string)
		if ok {
			s.SetUpdatedBy(updatedBy)
		}
	}

	return s
}

// vaultFromSecret is a helper function to convert a Vela secret to a HashiCorp Vault secret.
func vaultFromSecret(s *velaAPI.Secret) *api.Secret {
	data := make(map[string]interface{})
	vault := new(api.Secret)
	vault.Data = data

	// set allow events to mask
	if s.GetAllowEvents().ToDatabase() != 0 {
		vault.Data["allow_events"] = s.GetAllowEvents().ToDatabase()
	}

	// set images if found in Vela secret
	if len(s.GetImages()) > 0 {
		vault.Data["images"] = s.GetImages()
	}

	// set name if found in Vela secret
	if len(s.GetName()) > 0 {
		vault.Data["name"] = s.GetName()
	}

	// set org if found in Vela secret
	if len(s.GetOrg()) > 0 {
		vault.Data["org"] = s.GetOrg()
	}

	// set repo if found in Vela secret
	if len(s.GetRepo()) > 0 {
		vault.Data["repo"] = s.GetRepo()
	}

	// set team if found in Vela secret
	if len(s.GetTeam()) > 0 {
		vault.Data["team"] = s.GetTeam()
	}

	// set type if found in Vela secret
	if len(s.GetType()) > 0 {
		vault.Data["type"] = s.GetType()
	}

	// set value if found in Vela secret
	if len(s.GetValue()) > 0 {
		vault.Data["value"] = s.GetValue()
	}

	// set allow_command if found in Vela secret
	if s.AllowCommand != nil {
		vault.Data["allow_command"] = s.GetAllowCommand()
	}

	// set allow_substitution if found in Vela secret
	if s.AllowSubstitution != nil {
		vault.Data["allow_substitution"] = s.GetAllowSubstitution()
	}

	// set created_at if found in Vela secret
	if s.GetCreatedAt() > 0 {
		vault.Data["created_at"] = s.GetCreatedAt()
	}

	// set created_by if found in Vela secret
	if len(s.GetCreatedBy()) > 0 {
		vault.Data["created_by"] = s.GetCreatedBy()
	}

	// set updated_at if found in Vela secret
	if s.GetUpdatedAt() > 0 {
		vault.Data["updated_at"] = s.GetUpdatedAt()
	}

	// set updated_by if found in Vela secret
	if len(s.GetUpdatedBy()) > 0 {
		vault.Data["updated_by"] = s.GetUpdatedBy()
	}

	return vault
}<|MERGE_RESOLUTION|>--- conflicted
+++ resolved
@@ -58,13 +58,7 @@
 )
 
 // New returns a Secret implementation that integrates with a Vault secrets engine.
-<<<<<<< HEAD
-//
-
-func New(opts ...ClientOpt) (*client, error) {
-=======
 func New(opts ...ClientOpt) (*Client, error) {
->>>>>>> ffbf098e
 	// create new Vault client
 	c := new(Client)
 
