// SPDX-License-Identifier: Apache-2.0

package redis

import (
	"context"
	"encoding/json"
	"errors"

<<<<<<< HEAD
=======
	"github.com/go-vela/server/queue/models"
>>>>>>> 1058d969
	"github.com/redis/go-redis/v9"
	"golang.org/x/crypto/nacl/sign"

	"github.com/go-vela/types"
)

// Pop grabs an item from the specified channel off the queue.
func (c *client) Pop(ctx context.Context, routes []string) (*models.Item, error) {
	c.Logger.Tracef("popping item from queue %s", c.config.Channels)

	// define channels to pop from
	var channels []string

	// if routes were supplied, use those
	if len(routes) > 0 {
		channels = routes
	} else {
		channels = c.config.Channels
	}

	// build a redis queue command to pop an item from queue
	//
	// https://pkg.go.dev/github.com/go-redis/redis?tab=doc#Client.BLPop
	popCmd := c.Redis.BLPop(ctx, c.config.Timeout, channels...)

	// blocking call to pop item from queue
	//
	// https://pkg.go.dev/github.com/go-redis/redis?tab=doc#StringSliceCmd.Result
	result, err := popCmd.Result()
	if err != nil {
		// BLPOP timeout
		if errors.Is(err, redis.Nil) {
			return nil, nil
		}

		return nil, err
	}

	// extract signed item from pop results
	signed := []byte(result[1])

	var opened, out []byte

	// open the item using the public key generated using sign
	//
	// https://pkg.go.dev/golang.org/x/crypto@v0.1.0/nacl/sign
	opened, ok := sign.Open(out, signed, c.config.PublicKey)
	if !ok {
		return nil, errors.New("unable to open signed item")
	}

	// unmarshal result into queue item
	item := new(models.Item)

	err = json.Unmarshal(opened, item)
	if err != nil {
		return nil, err
	}

	return item, nil
}<|MERGE_RESOLUTION|>--- conflicted
+++ resolved
@@ -7,14 +7,10 @@
 	"encoding/json"
 	"errors"
 
-<<<<<<< HEAD
-=======
-	"github.com/go-vela/server/queue/models"
->>>>>>> 1058d969
 	"github.com/redis/go-redis/v9"
 	"golang.org/x/crypto/nacl/sign"
 
-	"github.com/go-vela/types"
+	"github.com/go-vela/server/queue/models"
 )
 
 // Pop grabs an item from the specified channel off the queue.
