// SPDX-License-Identifier: Apache-2.0

package redis

import (
	"fmt"
	"testing"
	"time"

	"github.com/alicebob/miniredis/v2"
<<<<<<< HEAD

=======
	api "github.com/go-vela/server/api/types"
>>>>>>> 1058d969
	"github.com/go-vela/types/library"
)

// The following functions were taken from
// https://github.com/go-vela/sdk-go/blob/main/vela/go
// which is the only reason go-vela/sdk-go is
// a dependency for go-vela/server
// TODO: consider moving to go-vela/types?

// Bool is a helper routine that allocates a new boolean
// value to store v and returns a pointer to it.
func Bool(v bool) *bool { return &v }

// Bytes is a helper routine that allocates a new byte
// array value to store v and returns a pointer to it.
func Bytes(v []byte) *[]byte { return &v }

// Int is a helper routine that allocates a new integer
// value to store v and returns a pointer to it.
func Int(v int) *int { return &v }

// Int64 is a helper routine that allocates a new 64 bit
// integer value to store v and returns a pointer to it.
func Int64(v int64) *int64 { return &v }

// String is a helper routine that allocates a new string
// value to store v and returns a pointer to it.
func String(v string) *string { return &v }

// Strings is a helper routine that allocates a new string
// array value to store v and returns a pointer to it.
func Strings(v []string) *[]string { return &v }

// setup global variables used for testing.
var (
	_signingPrivateKey = "tCIevHOBq6DdN5SSBtteXUusjjd0fOqzk2eyi0DMq04NewmShNKQeUbbp3vkvIckb4pCxc+vxUo+mYf/vzOaSg=="
	_signingPublicKey  = "DXsJkoTSkHlG26d75LyHJG+KQsXPr8VKPpmH/78zmko="
	_build             = &library.Build{
		ID:           Int64(1),
		Number:       Int(1),
		Parent:       Int(1),
		Event:        String("push"),
		Status:       String("success"),
		Error:        String(""),
		Enqueued:     Int64(1563474077),
		Created:      Int64(1563474076),
		Started:      Int64(1563474077),
		Finished:     Int64(0),
		Deploy:       String(""),
		Clone:        String("https://github.com/github/octocat.git"),
		Source:       String("https://github.com/github/octocat/abcdefghi123456789"),
		Title:        String("push received from https://github.com/github/octocat"),
		Message:      String("First commit..."),
		Commit:       String("48afb5bdc41ad69bf22588491333f7cf71135163"),
		Sender:       String("OctoKitty"),
		Author:       String("OctoKitty"),
		Branch:       String("main"),
		Ref:          String("refs/heads/main"),
		BaseRef:      String(""),
		Host:         String("example.company.com"),
		Runtime:      String("docker"),
		Distribution: String("linux"),
	}

	_repo = &api.Repo{
		ID: Int64(1),
		Owner: &library.User{
			ID:     Int64(1),
			Name:   String("octocat"),
			Token:  nil,
			Hash:   nil,
			Active: Bool(true),
			Admin:  Bool(false),
		},
		Org:        String("github"),
		Name:       String("octocat"),
		FullName:   String("github/octocat"),
		Link:       String("https://github.com/github/octocat"),
		Clone:      String("https://github.com/github/octocat.git"),
		Branch:     String("main"),
		Timeout:    Int64(60),
		Visibility: String("public"),
		Private:    Bool(false),
		Trusted:    Bool(false),
		Active:     Bool(true),
	}
)

func TestRedis_New(t *testing.T) {
	// setup types
	// create a local fake redis instance
	//
	// https://pkg.go.dev/github.com/alicebob/miniredis/v2#Run
	_redis, err := miniredis.Run()
	if err != nil {
		t.Errorf("unable to create miniredis instance: %v", err)
	}
	defer _redis.Close()

	// setup tests
	tests := []struct {
		failure bool
		address string
	}{
		{
			failure: false,
			address: fmt.Sprintf("redis://%s", _redis.Addr()),
		},
		{
			failure: true,
			address: "",
		},
	}

	// run tests
	for _, test := range tests {
		_, err := New(
			WithAddress(test.address),
			WithChannels("foo"),
			WithCluster(false),
			WithTimeout(5*time.Second),
		)

		if test.failure {
			if err == nil {
				t.Errorf("New should have returned err")
			}

			continue
		}

		if err != nil {
			t.Errorf("New returned err: %v", err)
		}
	}
}<|MERGE_RESOLUTION|>--- conflicted
+++ resolved
@@ -8,11 +8,8 @@
 	"time"
 
 	"github.com/alicebob/miniredis/v2"
-<<<<<<< HEAD
 
-=======
 	api "github.com/go-vela/server/api/types"
->>>>>>> 1058d969
 	"github.com/go-vela/types/library"
 )
 
