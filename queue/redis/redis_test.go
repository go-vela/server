--- conflicted
+++ resolved
@@ -73,7 +73,6 @@
 		Distribution: String("linux"),
 	}
 
-<<<<<<< HEAD
 	_repo = &api.Repo{
 		ID: Int64(1),
 		Owner: &library.User{
@@ -84,24 +83,6 @@
 			Active: Bool(true),
 			Admin:  Bool(false),
 		},
-		Org:         String("github"),
-		Name:        String("octocat"),
-		FullName:    String("github/octocat"),
-		Link:        String("https://github.com/github/octocat"),
-		Clone:       String("https://github.com/github/octocat.git"),
-		Branch:      String("main"),
-		Timeout:     Int64(60),
-		Visibility:  String("public"),
-		Private:     Bool(false),
-		Trusted:     Bool(false),
-		Active:      Bool(true),
-		AllowPull:   Bool(false),
-		AllowPush:   Bool(true),
-		AllowDeploy: Bool(false),
-		AllowTag:    Bool(false),
-=======
-	_repo = &library.Repo{
-		ID:         Int64(1),
 		Org:        String("github"),
 		Name:       String("octocat"),
 		FullName:   String("github/octocat"),
@@ -113,7 +94,6 @@
 		Private:    Bool(false),
 		Trusted:    Bool(false),
 		Active:     Bool(true),
->>>>>>> f591935d
 	}
 )
 
