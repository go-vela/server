--- conflicted
+++ resolved
@@ -22,11 +22,7 @@
 		want    Service
 	}{
 		{
-<<<<<<< HEAD
-			// nolint: revive,staticcheck // ignore using string with context value
-=======
 			//nolint:staticcheck,revive // ignore using string with context value
->>>>>>> ada3f007
 			context: context.WithValue(context.Background(), key, _service),
 			want:    _service,
 		},
@@ -35,11 +31,7 @@
 			want:    nil,
 		},
 		{
-<<<<<<< HEAD
-			// nolint: revive,staticcheck // ignore using string with context value
-=======
 			//nolint:staticcheck,revive // ignore using string with context value
->>>>>>> ada3f007
 			context: context.WithValue(context.Background(), key, "foo"),
 			want:    nil,
 		},
@@ -100,11 +92,7 @@
 	// setup types
 	_service, _ := New(&Setup{})
 
-<<<<<<< HEAD
-	// nolint: revive,staticcheck // ignore using string with context value
-=======
 	//nolint:staticcheck,revive // ignore using string with context value
->>>>>>> ada3f007
 	want := context.WithValue(context.Background(), key, _service)
 
 	// run test
