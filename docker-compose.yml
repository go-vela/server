--- conflicted
+++ resolved
@@ -42,11 +42,8 @@
       VELA_USER_ACCESS_TOKEN_DURATION: 60m
       VELA_DISABLE_WEBHOOK_VALIDATION: 'true'
       VELA_ENABLE_SECURE_COOKIE: 'false'
-<<<<<<< HEAD
       VELA_QUEUE_SIGNING_PRIVATE_KEY: 'tCIevHOBq6DdN5SSBtteXUusjjd0fOqzk2eyi0DMq04NewmShNKQeUbbp3vkvIckb4pCxc+vxUo+mYf/vzOaSg=='
-=======
       VELA_REPO_ALLOWLIST: '*'
->>>>>>> cba432fc
     env_file:
       - .env
     restart: always
