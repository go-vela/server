--- conflicted
+++ resolved
@@ -25,13 +25,11 @@
       QUEUE_DRIVER: redis
       QUEUE_ADDR: 'redis://redis:6379'
       QUEUE_ROUTES: 'docker,local,docker:local'
-<<<<<<< HEAD
       SOURCE_DRIVER: github
-=======
+      SOURCE_CONTEXT: 'continuous-integration/vela'
       SECRET_VAULT: 'true'
       SECRET_VAULT_ADDR: 'http://vault:8200'
       SECRET_VAULT_TOKEN: vela
->>>>>>> 9f487fab
       VELA_ADDR: 'http://localhost:8080'
       VELA_WEBUI_ADDR: 'http://localhost:8888'
       VELA_DATABASE_DRIVER: postgres
@@ -39,14 +37,6 @@
       VELA_DATABASE_ENCRYPTION_KEY: 'C639A572E14D5075C526FDDD43E4ECF6'
       VELA_LOG_LEVEL: trace
       VELA_SECRET: 'zB7mrKDTZqNeNTD8z47yG4DHywspAh'
-<<<<<<< HEAD
-      VELA_SECRET_NATIVE_KEY: 'C639A572E14D5075C526FDDD43E4ECF6'
-      VELA_SECRET_VAULT: 'true'
-      VELA_SECRET_VAULT_ADDR: 'http://vault:8200'
-      VELA_SECRET_VAULT_TOKEN: vela
-=======
-      VELA_SOURCE_DRIVER: github
->>>>>>> 9f487fab
       VELA_REFRESH_TOKEN_DURATION: 5m
       VELA_ACCESS_TOKEN_DURATION: 1m
       VELA_DISABLE_WEBHOOK_VALIDATION: 'true'
