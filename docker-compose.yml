# Copyright (c) 2020 Target Brands, Inc. All rights reserved.
#
# Use of this source code is governed by the LICENSE file in this repository.

version: '3'

services:

  server:
    container_name: server
    build:
      context: .
      dockerfile: Dockerfile
    networks:
      - vela
    environment:
      VELA_ADDR: 'http://localhost:8080'
      VELA_WEBUI_ADDR: 'http://ui:80'
      VELA_DATABASE_DRIVER: postgres
      VELA_DATABASE_CONFIG: postgres://vela:zB7mrKDTZqNeNTD8z47yG4DHywspAh@postgres:5432/vela?sslmode=disable
      VELA_LOG_LEVEL: trace
      VELA_QUEUE_DRIVER: redis
      VELA_QUEUE_CONFIG: redis://redis:6379
      VELA_QUEUE_WORKER_ROUTES: large,small,docker,large:docker,small:docker
      VELA_PORT: ":8080"
      VELA_SECRET: zB7mrKDTZqNeNTD8z47yG4DHywspAh
      VELA_SOURCE_DRIVER: github
      VELA_SOURCE_URL: https://github.com/
      VELA_SECRET_VAULT: "true"
      VELA_SECRET_VAULT_ADDR: http://vault:8200
      VELA_SECRET_VAULT_TOKEN: vela
<<<<<<< HEAD
      VELA_REFRESH_TOKEN_DURATION: 5m
      VELA_ACCESS_TOKEN_DURATION: 1m
=======
      VELA_DISABLE_WEBHOOK_VALIDATION: "true"
>>>>>>> 4a3b0349
    env_file:
      - secrets.env
    restart: always
    ports:
      - "8080:8080"
    depends_on:
      - postgres
      - redis
      - vault

  worker:
    container_name: worker
    image: target/vela-worker:v0.6.0
    networks:
      - vela
    environment:
      VELA_BUILD_LIMIT: 1
      VELA_BUILD_TIMEOUT: 30m
      VELA_LOG_LEVEL: trace
      VELA_QUEUE_DRIVER: redis
      VELA_QUEUE_CONFIG: redis://redis:6379
      VELA_QUEUE_WORKER_ROUTES: large,docker,large:docker
      VELA_RUNTIME_DRIVER: docker
      VELA_SERVER_ADDR: http://server:8080
      VELA_SERVER_SECRET: zB7mrKDTZqNeNTD8z47yG4DHywspAh
    restart: always
    ports:
      - "8081:8080"
    volumes:
      - "/var/run/docker.sock:/var/run/docker.sock"
    depends_on:
      - server

  ui:
    container_name: ui
    image: target/vela-ui
    networks:
      - vela
    ports:
      - "8888:80"
    environment:
      VELA_API: "http://localhost:8080"
    depends_on:
      - server

  redis:
    container_name: redis
    image: redis:5-alpine
    networks:
      - vela
    ports:
      - "6379:6379"

  postgres:
    container_name: postgres
    image: postgres:12-alpine
    networks:
      - vela
    environment:
      POSTGRES_DB: vela
      POSTGRES_PASSWORD: zB7mrKDTZqNeNTD8z47yG4DHywspAh
      POSTGRES_USER: vela
    ports:
      - "5432:5432"

  vault:
    image: vault:latest
    container_name: vault
    command: server -dev
    networks:
      - vela
    environment:
      VAULT_DEV_LISTEN_ADDRESS: 0.0.0.0:8200
      VAULT_DEV_ROOT_TOKEN_ID: vela
    ports:
      - "8200:8200"
    cap_add:
      - IPC_LOCK

networks:
  vela:<|MERGE_RESOLUTION|>--- conflicted
+++ resolved
@@ -29,12 +29,9 @@
       VELA_SECRET_VAULT: "true"
       VELA_SECRET_VAULT_ADDR: http://vault:8200
       VELA_SECRET_VAULT_TOKEN: vela
-<<<<<<< HEAD
       VELA_REFRESH_TOKEN_DURATION: 5m
       VELA_ACCESS_TOKEN_DURATION: 1m
-=======
       VELA_DISABLE_WEBHOOK_VALIDATION: "true"
->>>>>>> 4a3b0349
     env_file:
       - secrets.env
     restart: always
