# Copyright (c) 2022 Target Brands, Inc. All rights reserved.
#
# Use of this source code is governed by the LICENSE file in this repository.

version: '3'

services:

  # The `server` compose service hosts the Vela server and API.
  #
  # This component is used for processing web requests and
  # managing resources in the database and publishing
  # builds to the FIFO queue.
  #
  # https://go-vela.github.io/docs/administration/server/
  server:
    build:
      context: .
      dockerfile: Dockerfile
    container_name: server
    image: server:local
    networks:
      - vela
    environment:
      DATABASE_DRIVER: postgres
      DATABASE_ADDR: 'postgres://vela:zB7mrKDTZqNeNTD8z47yG4DHywspAh@postgres:5432/vela?sslmode=disable'
      DATABASE_COMPRESSION_LEVEL: 3
      DATABASE_ENCRYPTION_KEY: 'C639A572E14D5075C526FDDD43E4ECF6'
      QUEUE_DRIVER: redis
      QUEUE_ADDR: 'redis://redis:6379'
      SCM_DRIVER: github
      SCM_CONTEXT: 'continuous-integration/vela'
      SECRET_VAULT: 'true'
      SECRET_VAULT_ADDR: 'http://vault:8200'
      SECRET_VAULT_TOKEN: vela
      VELA_ADDR: 'http://localhost:8080'
      VELA_WEBUI_ADDR: 'http://localhost:8888'
      VELA_LOG_LEVEL: trace
      VELA_SECRET: 'zB7mrKDTZqNeNTD8z47yG4DHywspAh'
      VELA_SERVER_PRIVATE_KEY: 'F534FF2A080E45F38E05DC70752E6787'
      VELA_USER_REFRESH_TOKEN_DURATION: 90m
      VELA_USER_ACCESS_TOKEN_DURATION: 60m
      VELA_DISABLE_WEBHOOK_VALIDATION: 'true'
      VELA_ENABLE_SECURE_COOKIE: 'false'
      VELA_REPO_ALLOWLIST: '*'
      VELA_SCHEDULE_ALLOWLIST: '*'
<<<<<<< HEAD
      VELA_SCHEDULE_MINIMUM_FREQUENCY: 10m
=======
>>>>>>> 4ffd2f1b
    env_file:
      - .env
    restart: always
    ports:
      - '8080:8080'
    depends_on:
      - postgres
      - redis
      - vault

  # The `worker` compose service hosts the Vela build daemon.
  #
  # This component is used for pulling builds from the FIFO
  # queue and executing them based off their configuration.
  #
  # https://go-vela.github.io/docs/administration/worker/
  worker:
    container_name: worker
    image: target/vela-worker:latest
    networks:
      - vela
    environment:
      EXECUTOR_DRIVER: linux
      QUEUE_DRIVER: redis
      QUEUE_ADDR: 'redis://redis:6379'
      VELA_BUILD_LIMIT: 1
      VELA_BUILD_TIMEOUT: 30m
      VELA_LOG_LEVEL: trace
      VELA_RUNTIME_DRIVER: docker
      VELA_RUNTIME_PRIVILEGED_IMAGES: 'target/vela-docker'
      VELA_SERVER_ADDR: 'http://server:8080'
      VELA_SERVER_SECRET: 'zB7mrKDTZqNeNTD8z47yG4DHywspAh'
      WORKER_ADDR: 'http://worker:8080'
      WORKER_CHECK_IN: 5m
    restart: always
    ports:
      - '8081:8080'
    volumes:
      - '/var/run/docker.sock:/var/run/docker.sock'
    depends_on:
      - server

  # The `ui` compose service hosts the Vela UI.
  #
  # This component is used for providing a user-friendly
  # interface for triggering actions in the Vela system.
  #
  # https://go-vela.github.io/docs/administration/ui/
  ui:
    container_name: ui
    image: target/vela-ui:latest
    networks:
      - vela
    env_file:
      - .env
    environment:
      VELA_API: http://localhost:8080
    restart: always
    ports:
      - '8888:80'
    depends_on:
      - server

  # The `redis` compose service hosts the Redis database.
  #
  # This component is used for publishing builds to a FIFO queue.
  #
  # https://redis.io/
  redis:
    container_name: redis
    image: redis:7-alpine
    networks:
      - vela
    ports:
      - '6379:6379'

  # The `postgres` compose service hosts the Postgresql database.
  #
  # This component is used for storing data at rest.
  #
  # https://www.postgresql.org/
  postgres:
    container_name: postgres
    image: postgres:15-alpine
    networks:
      - vela
    environment:
      POSTGRES_DB: vela
      POSTGRES_PASSWORD: 'zB7mrKDTZqNeNTD8z47yG4DHywspAh'
      POSTGRES_USER: vela
    ports:
      - '5432:5432'

  # The `vault` compose service hosts the HashiCorp Vault instance.
  #
  # This component is used for storing sensitive data like secrets.
  #
  # https://www.vaultproject.io/
  vault:
    image: vault:latest
    container_name: vault
    command: server -dev
    networks:
      - vela
    environment:
      VAULT_DEV_LISTEN_ADDRESS: 0.0.0.0:8200
      VAULT_DEV_ROOT_TOKEN_ID: vela
    ports:
      - '8200:8200'
    cap_add:
      - IPC_LOCK

networks:
  vela:<|MERGE_RESOLUTION|>--- conflicted
+++ resolved
@@ -44,10 +44,6 @@
       VELA_ENABLE_SECURE_COOKIE: 'false'
       VELA_REPO_ALLOWLIST: '*'
       VELA_SCHEDULE_ALLOWLIST: '*'
-<<<<<<< HEAD
-      VELA_SCHEDULE_MINIMUM_FREQUENCY: 10m
-=======
->>>>>>> 4ffd2f1b
     env_file:
       - .env
     restart: always
