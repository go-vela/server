# Copyright (c) 2021 Target Brands, Inc. All rights reserved.
#
# Use of this source code is governed by the LICENSE file in this repository.

version: '3'

services:

  # The `server` compose service hosts the Vela server and API.
  #
  # This component is used for processing web requests and
  # managing resources in the database and publishing
  # builds to the FIFO queue.
  #
  # https://go-vela.github.io/docs/concepts/infrastructure/server/
  server:
    build:
      context: .
      dockerfile: Dockerfile
    container_name: server
    image: server:local
    networks:
      - vela
    environment:
<<<<<<< HEAD
      SOURCE_DRIVER: github
=======
      QUEUE_DRIVER: redis
      QUEUE_ADDR: 'redis://redis:6379'
      QUEUE_ROUTES: 'docker,local,docker:local'
>>>>>>> d61161a6
      VELA_ADDR: 'http://localhost:8080'
      VELA_WEBUI_ADDR: 'http://localhost:8888'
      VELA_DATABASE_DRIVER: postgres
      VELA_DATABASE_CONFIG: 'postgres://vela:zB7mrKDTZqNeNTD8z47yG4DHywspAh@postgres:5432/vela?sslmode=disable'
      VELA_DATABASE_ENCRYPTION_KEY: 'C639A572E14D5075C526FDDD43E4ECF6'
      VELA_LOG_LEVEL: trace
      VELA_SECRET: 'zB7mrKDTZqNeNTD8z47yG4DHywspAh'
      VELA_SECRET_NATIVE_KEY: 'C639A572E14D5075C526FDDD43E4ECF6'
      VELA_SECRET_VAULT: 'true'
      VELA_SECRET_VAULT_ADDR: 'http://vault:8200'
      VELA_SECRET_VAULT_TOKEN: vela
      VELA_REFRESH_TOKEN_DURATION: 5m
      VELA_ACCESS_TOKEN_DURATION: 1m
      VELA_DISABLE_WEBHOOK_VALIDATION: 'true'
      VELA_ENABLE_SECURE_COOKIE: 'false'
    env_file:
      - .env
    restart: always
    ports:
      - '8080:8080'
    depends_on:
      - postgres
      - redis
      - vault

  # The `worker` compose service hosts the Vela build daemon.
  #
  # This component is used for pulling builds from the FIFO
  # queue and executing them based off their configuration.
  #
  # https://go-vela.github.io/docs/concepts/infrastructure/worker/
  worker:
    container_name: worker
    image: target/vela-worker:latest
    networks:
      - vela
    environment:
      QUEUE_DRIVER: redis
      QUEUE_ADDR: 'redis://redis:6379'
      QUEUE_ROUTES: 'docker,local,docker:local'
      VELA_BUILD_LIMIT: 1
      VELA_BUILD_TIMEOUT: 30m
      VELA_LOG_LEVEL: trace
      VELA_RUNTIME_DRIVER: docker
      VELA_SERVER_ADDR: 'http://server:8080'
      VELA_SERVER_SECRET: 'zB7mrKDTZqNeNTD8z47yG4DHywspAh'
      WORKER_ADDR: 'http://worker:8080'
      WORKER_CHECK_IN: 15m
    restart: always
    ports:
      - '8081:8080'
    volumes:
      - '/var/run/docker.sock:/var/run/docker.sock'
    depends_on:
      - server

  # The `ui` compose service hosts the Vela UI.
  #
  # This component is used for providing a user-friendly
  # interface for triggering actions in the Vela system.
  #
  # https://go-vela.github.io/docs/concepts/infrastructure/ui/
  ui:
    container_name: ui
    image: target/vela-ui:latest
    networks:
      - vela
    env_file:
      - .env
    restart: always
    ports:
      - '8888:80'
    depends_on:
      - server

  # The `redis` compose service hosts the Redis database.
  #
  # This component is used for publishing builds to a FIFO queue.
  #
  # https://redis.io/
  redis:
    container_name: redis
    image: redis:5-alpine
    networks:
      - vela
    ports:
      - '6379:6379'

  # The `postgres` compose service hosts the Postgresql database.
  #
  # This component is used for storing data at rest.
  #
  # https://www.postgresql.org/
  postgres:
    container_name: postgres
    image: postgres:12-alpine
    networks:
      - vela
    environment:
      POSTGRES_DB: vela
      POSTGRES_PASSWORD: 'zB7mrKDTZqNeNTD8z47yG4DHywspAh'
      POSTGRES_USER: vela
    ports:
      - '5432:5432'

  # The `vault` compose service hosts the HashiCorp Vault instance.
  #
  # This component is used for storing sensitive data like secrets.
  #
  # https://www.vaultproject.io/
  vault:
    image: vault:latest
    container_name: vault
    command: server -dev
    networks:
      - vela
    environment:
      VAULT_DEV_LISTEN_ADDRESS: 0.0.0.0:8200
      VAULT_DEV_ROOT_TOKEN_ID: vela
    ports:
      - '8200:8200'
    cap_add:
      - IPC_LOCK

networks:
  vela:<|MERGE_RESOLUTION|>--- conflicted
+++ resolved
@@ -22,13 +22,10 @@
     networks:
       - vela
     environment:
-<<<<<<< HEAD
-      SOURCE_DRIVER: github
-=======
       QUEUE_DRIVER: redis
       QUEUE_ADDR: 'redis://redis:6379'
       QUEUE_ROUTES: 'docker,local,docker:local'
->>>>>>> d61161a6
+      SOURCE_DRIVER: github
       VELA_ADDR: 'http://localhost:8080'
       VELA_WEBUI_ADDR: 'http://localhost:8888'
       VELA_DATABASE_DRIVER: postgres
