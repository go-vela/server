# Copyright (c) 2022 Target Brands, Inc. All rights reserved.
#
# Use of this source code is governed by the LICENSE file in this repository.

version: '3'

services:

  # The `server` compose service hosts the Vela server and API.
  #
  # This component is used for processing web requests and
  # managing resources in the database and publishing
  # builds to the FIFO queue.
  #
  # https://go-vela.github.io/docs/administration/server/
  server:
    build:
      context: .
      dockerfile: Dockerfile
    container_name: server
    image: server:local
    networks:
      - vela
    environment:
      DATABASE_DRIVER: postgres
      DATABASE_ADDR: 'postgres://vela:zB7mrKDTZqNeNTD8z47yG4DHywspAh@postgres:5432/vela?sslmode=disable'
      DATABASE_COMPRESSION_LEVEL: 3
      DATABASE_ENCRYPTION_KEY: 'C639A572E14D5075C526FDDD43E4ECF6'
      QUEUE_DRIVER: redis
      QUEUE_ADDR: 'redis://redis:6379'
      QUEUE_PRIVATE_KEY: 'tCIevHOBq6DdN5SSBtteXUusjjd0fOqzk2eyi0DMq04NewmShNKQeUbbp3vkvIckb4pCxc+vxUo+mYf/vzOaSg=='
      SCM_DRIVER: github
      SCM_CONTEXT: 'continuous-integration/vela'
      SECRET_VAULT: 'true'
      SECRET_VAULT_ADDR: 'http://vault:8200'
      SECRET_VAULT_TOKEN: vela
      VELA_ADDR: 'http://localhost:8080'
      VELA_WEBUI_ADDR: 'http://localhost:8888'
      VELA_LOG_LEVEL: trace
<<<<<<< HEAD
      VELA_LOG_FORMATTER: json
=======
      # comment the line below to use registration flow
>>>>>>> a22924dc
      VELA_SECRET: 'zB7mrKDTZqNeNTD8z47yG4DHywspAh'
      QUEUE_PUBLIC_KEY: 'DXsJkoTSkHlG26d75LyHJG+KQsXPr8VKPpmH/78zmko='
      VELA_SERVER_PRIVATE_KEY: 'F534FF2A080E45F38E05DC70752E6787'
      VELA_USER_REFRESH_TOKEN_DURATION: 90m
      VELA_USER_ACCESS_TOKEN_DURATION: 60m
      VELA_WORKER_AUTH_TOKEN_DURATION: 3m
      VELA_DISABLE_WEBHOOK_VALIDATION: 'true'
      VELA_ENABLE_SECURE_COOKIE: 'false'
      VELA_REPO_ALLOWLIST: '*'
      VELA_SCHEDULE_ALLOWLIST: '*'
    env_file:
      - .env
    restart: always
    ports:
      - '8080:8080'
    depends_on:
      - postgres
      - redis
      - vault


  # The `worker` compose service hosts the Vela build daemon.
  #
  # This component is used for pulling builds from the FIFO
  # queue and executing them based off their configuration.
  #
  # https://go-vela.github.io/docs/administration/worker/
  worker:
    container_name: worker
    image: target/vela-worker:latest
    networks:
      - vela
    environment:
      EXECUTOR_DRIVER: linux
      QUEUE_DRIVER: redis
      VELA_BUILD_LIMIT: 1
      VELA_BUILD_TIMEOUT: 30m
      VELA_LOG_LEVEL: trace
      VELA_RUNTIME_DRIVER: docker
      VELA_RUNTIME_PRIVILEGED_IMAGES: 'target/vela-docker'
      VELA_EXECUTOR_ENFORCE_TRUSTED_REPOS: 'true'
      VELA_SERVER_ADDR: 'http://server:8080'
      # comment the 3 lines below to use registration flow
      VELA_SERVER_SECRET: 'zB7mrKDTZqNeNTD8z47yG4DHywspAh'
      WORKER_ADDR: 'http://worker:8080'
      WORKER_CHECK_IN: 2m
    restart: always
    ports:
      - '8081:8080'
    volumes:
      - '/var/run/docker.sock:/var/run/docker.sock'
    depends_on:
      - server

  # The `ui` compose service hosts the Vela UI.
  #
  # This component is used for providing a user-friendly
  # interface for triggering actions in the Vela system.
  #
  # https://go-vela.github.io/docs/administration/ui/
  ui:
    container_name: ui
    image: target/vela-ui:latest
    networks:
      - vela
    env_file:
      - .env
    environment:
      VELA_API: http://localhost:8080
    restart: always
    ports:
      - '8888:80'
    depends_on:
      - server

  # The `redis` compose service hosts the Redis database.
  #
  # This component is used for publishing builds to a FIFO queue.
  #
  # https://redis.io/
  redis:
    container_name: redis
    image: redis:7-alpine
    networks:
      - vela
    ports:
      - '6379:6379'

  # The `postgres` compose service hosts the Postgresql database.
  #
  # This component is used for storing data at rest.
  #
  # https://www.postgresql.org/
  postgres:
    container_name: postgres
    image: postgres:15-alpine
    networks:
      - vela
    environment:
      POSTGRES_DB: vela
      POSTGRES_PASSWORD: 'zB7mrKDTZqNeNTD8z47yG4DHywspAh'
      POSTGRES_USER: vela
    ports:
      - '5432:5432'

  # The `vault` compose service hosts the HashiCorp Vault instance.
  #
  # This component is used for storing sensitive data like secrets.
  #
  # https://www.vaultproject.io/
  vault:
    image: hashicorp/vault:latest
    container_name: vault
    command: server -dev
    networks:
      - vela
    environment:
      VAULT_DEV_LISTEN_ADDRESS: 0.0.0.0:8200
      VAULT_DEV_ROOT_TOKEN_ID: vela
    ports:
      - '8200:8200'
    cap_add:
      - IPC_LOCK

networks:
  vela:<|MERGE_RESOLUTION|>--- conflicted
+++ resolved
@@ -37,11 +37,8 @@
       VELA_ADDR: 'http://localhost:8080'
       VELA_WEBUI_ADDR: 'http://localhost:8888'
       VELA_LOG_LEVEL: trace
-<<<<<<< HEAD
       VELA_LOG_FORMATTER: json
-=======
       # comment the line below to use registration flow
->>>>>>> a22924dc
       VELA_SECRET: 'zB7mrKDTZqNeNTD8z47yG4DHywspAh'
       QUEUE_PUBLIC_KEY: 'DXsJkoTSkHlG26d75LyHJG+KQsXPr8VKPpmH/78zmko='
       VELA_SERVER_PRIVATE_KEY: 'F534FF2A080E45F38E05DC70752E6787'
